# disable wasabi+1 consensus rules by default for every network
blockchain.config.hardforkActivationHeights.wasabiPlusOne = -1

blockchain = {
    config = {
        consensusRules = {
            areBridgeTxsPaid = afterBridgeSync,
            rskip85 = orchid,
            rskip87 = orchid,
            rskip88 = orchid,
            rskip89 = orchid,
            rskip90 = orchid,
            rskip91 = orchid,
            rskip92 = orchid,
            rskip97 = orchid,
            rskip98 = orchid,
            rskip103 = orchid060,
            rskip106 = wasabi100,
            rskip110 = wasabi100,
            rskip119 = wasabi100,
            rskip120 = wasabi100,
            rskip122 = wasabi100,
            rskip123 = wasabi100,
            rskip124 = wasabi100,
            rskip125 = wasabi100,
            rskip126 = wasabi100,
            rskip132 = wasabi100,
            rskip136 = bahamas,
<<<<<<< HEAD
            rskip140 = wasabiPlusOne,
            rskip152 = wasabiPlusOne
=======
            rskip150 = twoToThree
>>>>>>> ba81943e
        }
    }
    gc = {
        enabled = false
        epochs = 3
        blocksPerEpoch = 20000
    }
}

peer {
    # Boot node list
    # Use to connect to specific nodes
    active = [ ]

    # list of trusted peers the incoming connections is always accepted from. Even if the max amount of connections is reached
    # This is used to create a filter of Trusted peers
    trusted = [
        # Sample entries:
        # {nodeId = "e437a4836b77ad9d9ffe73ee782ef2614e6d8370fcf62191a6e488276e23717147073a7ce0b444d485fff5a0c34c4577251a7a990cf80d8542e21b95aa8c5e6c"},
        # {ip = "11.22.33.44"},
        # {ip = "11.22.33.*"},
        # {
        #   nodeId = "e437a4836b77ad9d9ffe73ee782ef2614e6d8370fcf62191a6e488276e23717147073a7ce0b444d485fff5a0c34c4577251a7a990cf80d8542e21b95aa8c5e6c"
        #   ip = "11.22.33.44"
        # }
    ]

    # connection timeout for trying to connect to a peer [seconds]
    connection.timeout = 2

    # the parameter specifies how much time we will wait for a message to come before closing the channel
    channel.read.timeout = 300

    # Private key of the peer
    # nodeId = <NODE_ID>
    # privateKey = <PRIVATE_KEY>

    p2p {
        # max frame size in bytes when framing is enabled
        framing.maxSize = 32768

        # forces peer to send Handshake message in format defined by EIP-8,
        # see https://github.com/ethereum/EIPs/blob/master/EIPS/eip-8.md
        eip8 = true

        # the time in seconds to ping other peers on the network
        pingInterval = 5
    }

    # max number of active peers our node will maintain
    # extra peers trying to connect us will be dropped with TOO_MANY_PEERS message
    # the incoming connection from the peer matching 'peer.trusted' entry is always accepted
    maxActivePeers = 30

    # address blocks are defined to allow or restrict access from ip ranges
    filter {
        # max number of connections allowed on a single address block
        maxConnections = 16
        # the cidr bits used to define a subnet in IPV4 - i.e. 32 bits is a full address
        networkCidr = 24
    }
}

miner {
    # The default gas price
    minGasPrice = 0

    server {
        enabled = false
        isFixedClock = false
    }

    client {
        enabled = false

        # If autoMine is true, it will set delayBetweenBlocks in 0
        # otherwise it will use what is define in delayBetweenBlocks setting.
        autoMine = false

        # The time the miner client will wait after mining a block and before mining the next one.
        # This allows mining a sane number of blocks per minute when the difficulty is low (e.g. for regtest).
        delayBetweenBlocks = 0 seconds

        # The time the miner client will wait to refresh the current work from the miner server
        delayBetweenRefreshes = 1 second
    }
}

database {
    # every time the application starts the existing database will be destroyed and all the data will be downloaded from peers again
    # having this set on true does NOT mean that the block chain will start from the last point
    # [true/false]
    reset = false
    # a bootstrap file to accelerate synchronization process can be downloaded from a known source
    # having this set on true downloads this file and imports the data contained when the program starts
    # [true/false]
    import {
        enabled = false
        #url = ""
        trusted-keys = []
    }
}

# Interface to bind peer discovery and wire protocol
bind_address = 0.0.0.0

public {
    # public IP/hostname which is reported as our host during discovery.
    # if not set, the ipCheckService URL is used.
    # ip = google.com

    # The URL of a service returning our own public IP as the response body.
    # If multiple IPs are returned separated by commas (e.g Amazon returns X-Forwarded-For values) the last one is used
    ipCheckService = "https://checkip.amazonaws.com"
}

# the number of blocks should pass before pending transaction is removed
transaction.outdated.threshold = 10

# the number of seconds should pass before pending transaction is removed
# (suggested value: 10 blocks * 10 seconds by block = 100 seconds)
transaction.outdated.timeout = 650

# the percentage increase of gasPrice defined to accept a new transaction
# with same nonce and sender while the previous one is not yet processed
transaction.gasPriceBump = 40


dump {
    # for testing purposes all the state will be dumped in JSON form to [dump.dir] if [dump.full] = true
    # possible values [true/false]
    full = false

    dir = dmp

    # This defines the vmtrace dump to the console and the style
    # -1 for no block trace
    block = -1

    # styles: [pretty/standard+] (default: standard+)
    style = pretty

    # clean the dump dir each start
    clean.on.restart = true
}

# structured trace is the trace being collected in the form of objects and exposed to the user in json or any other convenient form
vm {
    executionStackSize = 4M
    structured {
        trace = false
        traceOptions = 0
        dir = vmtrace
        compressed = true
        initStorageLimit = 10000
    }
}

# invoke vm program on message received, if the vm is not invoked the balance transfer occurs anyway  [true/false]
play.vm = true

# Key value data source values: [leveldb]
keyvalue.datasource = leveldb

sync {
    # block chain synchronization can be: [true/false]
    enabled = true

    # maximum blocks hashes to ask sending GET_BLOCK_HASHES msg we specify number of block we want to get, recomended value [1..1000]
    # Default: unlimited
    max.hashes.ask = 10000

    # minimal peers count used in sync process sync may use more peers than this value but always trying to get at least this number from discovery
    peer.count = 10

    # The expected number of peers we would want to start finding a connection point.
    expectedPeers = 5

    # Timeout in minutes to start finding the connection point when we have at least one peer
    timeoutWaitingPeers = 1

    # Timeout in seconds to wait for syncing requests
    timeoutWaitingRequest = 30

    # Expiration time in minutes for peer status
    expirationTimePeerStatus = 10

    # Maximum amount of chunks included in a skeleton message
    maxSkeletonChunks = 20

    # Maximum amount of bodies to request at the same time when synchronizing backwards
    maxRequestedBodies = 20

    # Maximum allowed blocks of distance to the tip of the blockchain to prioritize forward synchronization
    longSyncLimit = 24

    # Amount of blocks contained in a chunk,
    # MUST BE 192 or a divisor of 192
    chunkSize = 192
}

rpc {
    providers {
        web {
            cors = "localhost"
            http {
                enabled = true
                bind_address = localhost
                hosts = []
                port = 4444
                # A value greater than zero sets the socket value in milliseconds. Node attempts to gently close all
                # TCP/IP connections with proper half close semantics, so a linger timeout should not be required and
                # thus the default is -1.
                linger_time = -1
            }
            ws {
                enabled = false
                bind_address = localhost
                port = 4445
            }
        }
    }

    # Enabled RPC Modules. If the module is NOT in the list, and mark as "enabled", the rpc calls will be discard.
    # It is possible to enable/disable a particular method in a module
    # {
    #  name: "evm",
    #  version: "1.0",
    #  enabled: "true",
    #  methods: {
    #      enabled: [ "evm_snapshot", "evm_revert" ],
    #       disabled: [ "evm_reset", "evm_increaseTime" ]
    #  }
    # }
    modules = [
        {
            name: "eth",
            version: "1.0",
            enabled: "true",
        },
        {
            name: "net",
            version: "1.0",
            enabled: "true",
        },
        {
            name: "rpc",
            version: "1.0",
            enabled: "true",
        },
        {
            name: "web3",
            version: "1.0",
            enabled: "true",
        },
        {
            name: "evm",
            version: "1.0",
            enabled: "true"
        },
        {
            name: "sco",
            version: "1.0",
            enabled: "true",
        },
        {
            name: "txpool",
            version: "1.0",
            enabled: "true",
        },
        {
            name: "personal",
            version: "1.0",
            enabled: "true"
        },
        {
            name: "debug",
            version: "1.0",
            enabled: "true"
        },
        {
            name: "trace",
            version: "1.0",
            enabled: "true"
        },
         {
             name: "rsk",
             version: "1.0",
             enabled: "true"
         }
    ]
}

wire {
    protocol: "rsk"
}

# solc compiler path
solc.path = /bin/false

# not good reputation expiration time in seconds
scoring {
    # punishment by node id
    nodes {
        # number of nodes to keep scoring
        number: 100

        # initial punishment duration (in minutes, default = 10 minutes)
        duration: 12

        # punishment duration increment (in percentage, default = 10)
        increment: 10

        # maximum punishment duration (in minutes, default = 0 minutes, no maximum)
        maximum: 0
    }
    # punishment by address
    addresses {
        # initial punishment duration (in minutes, default = 10 minutes)
        duration: 12

        # punishment duration increment (in percentage, default = 10)
        increment: 10

        # maximum punishment duration (in minutes, default = 1 week)
        maximum: 6000
    }
}

cache {
  states {
    # During the processing of a Raul's fully filled blockchain, the cache
    # is generating the following hits per block (average)
    # uncommitedCacheHits = 1340
    # commitedCacheHits = 248
    # Processing 134 blocks grows the commitedCache to 100K entries, or approximately
    # or 25 Mbytes. A cache of about 100 Mbytes seems rasonable. Anyway, for
    # precaution we'll set the limit to 100K entries.
    max-elements: 100000
  }
}<|MERGE_RESOLUTION|>--- conflicted
+++ resolved
@@ -26,12 +26,9 @@
             rskip126 = wasabi100,
             rskip132 = wasabi100,
             rskip136 = bahamas,
-<<<<<<< HEAD
             rskip140 = wasabiPlusOne,
             rskip152 = wasabiPlusOne
-=======
             rskip150 = twoToThree
->>>>>>> ba81943e
         }
     }
     gc = {
