--- conflicted
+++ resolved
@@ -31,20 +31,12 @@
     private final Map<RskAddress, TransactionSublist> sublistBySender;
     private final ArrayList<TransactionSublist> sublists;
 
-<<<<<<< HEAD
-    public ParallelizeTransactionHandler(short sublists, long sublistGasLimit) {
-=======
     public ParallelizeTransactionHandler(short numberOfSublists, long sublistGasLimit) {
->>>>>>> f16196e3
         this.sublistBySender = new HashMap<>();
         this.sublistByWrittenKey = new HashMap<>();
         this.sublistsByReadKey = new HashMap<>();
         this.sublists = new ArrayList<>();
-<<<<<<< HEAD
-        for (short i = 0; i < sublists; i++){
-=======
         for (short i = 0; i < numberOfSublists; i++){
->>>>>>> f16196e3
             this.sublists.add(new TransactionSublist(sublistGasLimit, false));
         }
         this.sublists.add(new TransactionSublist(sublistGasLimit, true));
@@ -104,11 +96,7 @@
             if (sublist.getTransactions().isEmpty() || sublist.isSequential()) {
                 continue;
             }
-<<<<<<< HEAD
-            sublistEdges += sublist.getTransactions().size();
-=======
             sublistEdges += (short) sublist.getTransactions().size();
->>>>>>> f16196e3
             sublistSizes.add(sublistEdges);
         }
 
