/*
 * This file is part of RskJ
 * Copyright (C) 2017 RSK Labs Ltd.
 *
 * This program is free software: you can redistribute it and/or modify
 * it under the terms of the GNU Lesser General Public License as published by
 * the Free Software Foundation, either version 3 of the License, or
 * (at your option) any later version.
 *
 * This program is distributed in the hope that it will be useful,
 * but WITHOUT ANY WARRANTY; without even the implied warranty of
 * MERCHANTABILITY or FITNESS FOR A PARTICULAR PURPOSE. See the
 * GNU Lesser General Public License for more details.
 *
 * You should have received a copy of the GNU Lesser General Public License
 * along with this program. If not, see <http://www.gnu.org/licenses/>.
 */

package co.rsk.core.bc;

import co.rsk.core.Coin;
import co.rsk.core.RskAddress;
import co.rsk.core.TransactionExecutorFactory;
import co.rsk.core.TransactionListExecutor;
import co.rsk.crypto.Keccak256;
import co.rsk.db.RepositoryLocator;
import co.rsk.metrics.profilers.Metric;
import co.rsk.metrics.profilers.Profiler;
import co.rsk.metrics.profilers.ProfilerFactory;
import com.google.common.annotations.VisibleForTesting;
import org.ethereum.config.blockchain.upgrades.ActivationConfig;
import org.ethereum.config.blockchain.upgrades.ConsensusRule;
import org.ethereum.core.*;
import org.ethereum.vm.DataWord;
import org.ethereum.vm.GasCost;
import org.ethereum.vm.PrecompiledContracts;
import org.ethereum.vm.program.ProgramResult;
import org.ethereum.vm.trace.ProgramTraceProcessor;
import org.slf4j.Logger;
import org.slf4j.LoggerFactory;

import javax.annotation.Nullable;
import java.util.*;
import java.util.concurrent.*;
import java.util.concurrent.atomic.LongAccumulator;

import static org.ethereum.config.blockchain.upgrades.ConsensusRule.RSKIP126;
import static org.ethereum.config.blockchain.upgrades.ConsensusRule.RSKIP85;

/**
 * This is a stateless class with methods to execute blocks with its transactions.
 * There are two main use cases:
 * - execute and validate the block final state
 * - execute and complete the block final state
 * <p>
 * Note that this class IS NOT guaranteed to be thread safe because its dependencies might hold state.
 */
public class BlockExecutor {
    private static final int THREAD_COUNT = 4;

    private static final Logger logger = LoggerFactory.getLogger("blockexecutor");
    private static final Profiler profiler = ProfilerFactory.getInstance();

    private final RepositoryLocator repositoryLocator;
    private final TransactionExecutorFactory transactionExecutorFactory;
    private final ActivationConfig activationConfig;

    private final Map<Keccak256, ProgramResult> transactionResults = new ConcurrentHashMap<>();
    private boolean registerProgramResults;

    public BlockExecutor(
            ActivationConfig activationConfig,
            RepositoryLocator repositoryLocator,
            TransactionExecutorFactory transactionExecutorFactory) {
        this.repositoryLocator = repositoryLocator;
        this.transactionExecutorFactory = transactionExecutorFactory;
        this.activationConfig = activationConfig;
    }

    /**
     * Precompiled contracts storage is setup like any other contract for consistency. Here, we apply this logic on the
     * exact activation block.
     * This method is called automatically for every block except for the Genesis (which makes an explicit call).
     */
    public static void maintainPrecompiledContractStorageRoots(Repository track, ActivationConfig.ForBlock activations) {
        if (activations.isActivating(RSKIP126)) {
            for (RskAddress addr : PrecompiledContracts.GENESIS_ADDRESSES) {
                if (!track.isExist(addr)) {
                    track.createAccount(addr);
                }
                track.setupContract(addr);
            }
        }

        for (Map.Entry<RskAddress, ConsensusRule> e : PrecompiledContracts.CONSENSUS_ENABLED_ADDRESSES.entrySet()) {
            ConsensusRule contractActivationRule = e.getValue();
            if (activations.isActivating(contractActivationRule)) {
                RskAddress addr = e.getKey();
                track.createAccount(addr);
                track.setupContract(addr);
            }
        }
    }

    @VisibleForTesting
    public static byte[] calculateLogsBloom(List<TransactionReceipt> receipts) {
        Bloom logBloom = new Bloom();

        for (TransactionReceipt receipt : receipts) {
            logBloom.or(receipt.getBloomFilter());
        }

        return logBloom.getData();
    }

    /**
     * Execute and complete a block.
     *
     * @param block  A block to execute and complete
     * @param parent The parent of the block.
     */
    public BlockResult executeAndFill(Block block, BlockHeader parent) {
        BlockResult result = execute(block, parent, true, false);
        fill(block, result);
        return result;
    }

    @VisibleForTesting
    public void executeAndFillAll(Block block, BlockHeader parent) {
        BlockResult result = execute(block, parent, false, true);
        fill(block, result);
    }

    @VisibleForTesting
    public void executeAndFillReal(Block block, BlockHeader parent) {
        BlockResult result = execute(block, parent, false, false);
        if (result != BlockResult.INTERRUPTED_EXECUTION_BLOCK_RESULT) {
            fill(block, result);
        }
    }

    private void fill(Block block, BlockResult result) {
        Metric metric = profiler.start(Profiler.PROFILING_TYPE.FILLING_EXECUTED_BLOCK);
        BlockHeader header = block.getHeader();
        block.setTransactionsList(result.getExecutedTransactions());
        boolean isRskip126Enabled = activationConfig.isActive(RSKIP126, block.getNumber());
        header.setTransactionsRoot(BlockHashesHelper.getTxTrieRoot(block.getTransactionsList(), isRskip126Enabled));
        header.setReceiptsRoot(BlockHashesHelper.calculateReceiptsTrieRoot(result.getTransactionReceipts(), isRskip126Enabled));
        header.setStateRoot(result.getFinalState().getHash().getBytes());
        header.setGasUsed(result.getGasUsed());
        header.setPaidFees(result.getPaidFees());
        header.setLogsBloom(calculateLogsBloom(result.getTransactionReceipts()));
        header.setTxExecutionListsEdges(result.getTxEdges());

        block.flushRLP();
        profiler.stop(metric);
    }

    /**
     * Execute and validate the final state of a block.
     *
     * @param block  A block to execute and complete
     * @param parent The parent of the block.
     * @return true if the block final state is equalBytes to the calculated final state.
     */
    @VisibleForTesting
    public boolean executeAndValidate(Block block, BlockHeader parent) {
        BlockResult result = execute(block, parent, false, false);

        return this.validate(block, result);
    }

    /**
     * Validate the final state of a block.
     *
     * @param block  A block to validate
     * @param result A block result (state root, receipts root, etc...)
     * @return true if the block final state is equalBytes to the calculated final state.
     */
    public boolean validate(Block block, BlockResult result) {
        Metric metric = profiler.start(Profiler.PROFILING_TYPE.BLOCK_FINAL_STATE_VALIDATION);
        if (result == BlockResult.INTERRUPTED_EXECUTION_BLOCK_RESULT) {
            logger.error("Block {} [{}] execution was interrupted because of an invalid transaction", block.getNumber(), block.getPrintableHash());
            profiler.stop(metric);
            return false;
        }

        boolean isValidStateRoot = validateStateRoot(block.getHeader(), result);
        if (!isValidStateRoot) {
            logger.error("Block {} [{}] given State Root is invalid", block.getNumber(), block.getPrintableHash());
            profiler.stop(metric);
            return false;
        }

        boolean isValidReceiptsRoot = validateReceiptsRoot(block.getHeader(), result);
        if (!isValidReceiptsRoot) {
            logger.error("Block {} [{}] given Receipt Root is invalid", block.getNumber(), block.getPrintableHash());
            profiler.stop(metric);
            return false;
        }

        boolean isValidLogsBloom = validateLogsBloom(block.getHeader(), result);
        if (!isValidLogsBloom) {
            logger.error("Block {} [{}] given Logs Bloom is invalid", block.getNumber(), block.getPrintableHash());
            profiler.stop(metric);
            return false;
        }

        if (result.getGasUsed() != block.getGasUsed()) {
            logger.error("Block {} [{}] given gasUsed doesn't match: {} != {}", block.getNumber(), block.getPrintableHash(), block.getGasUsed(), result.getGasUsed());
            profiler.stop(metric);
            return false;
        }

        Coin paidFees = result.getPaidFees();
        Coin feesPaidToMiner = block.getFeesPaidToMiner();

        if (!paidFees.equals(feesPaidToMiner)) {
            logger.error("Block {} [{}] given paidFees doesn't match: {} != {}", block.getNumber(), block.getPrintableHash(), feesPaidToMiner, paidFees);
            profiler.stop(metric);
            return false;
        }

        List<Transaction> executedTransactions = result.getExecutedTransactions();
        List<Transaction> transactionsList = block.getTransactionsList();

        if (!executedTransactions.equals(transactionsList)) {
            logger.error("Block {} [{}] given txs doesn't match: {} != {}", block.getNumber(), block.getPrintableHash(), transactionsList, executedTransactions);
            profiler.stop(metric);
            return false;
        }

        profiler.stop(metric);
        return true;
    }

    @VisibleForTesting
    boolean validateStateRoot(BlockHeader header, BlockResult result) {
        boolean isRskip85Enabled = activationConfig.isActive(RSKIP85, header.getNumber());
        if (!isRskip85Enabled) {
            return true;
        }

        boolean isRskip126Enabled = activationConfig.isActive(RSKIP126, header.getNumber());
        if (!isRskip126Enabled) {
            return true;
        }

        // we only validate state roots of blocks after RSKIP 126 activation
        return Arrays.equals(result.getFinalState().getHash().getBytes(), header.getStateRoot());
    }

    private boolean validateReceiptsRoot(BlockHeader header, BlockResult result) {
        boolean isRskip126Enabled = activationConfig.isActive(RSKIP126, header.getNumber());
        byte[] receiptsTrieRoot = BlockHashesHelper.calculateReceiptsTrieRoot(result.getTransactionReceipts(), isRskip126Enabled);
        return Arrays.equals(receiptsTrieRoot, header.getReceiptsRoot());
    }

    private boolean validateLogsBloom(BlockHeader header, BlockResult result) {
        return Arrays.equals(calculateLogsBloom(result.getTransactionReceipts()), header.getLogsBloom());
    }

    @VisibleForTesting
    public BlockResult execute(Block block, BlockHeader parent, boolean discardInvalidTxs) {
        return execute(block, parent, discardInvalidTxs, false);
    }

    public BlockResult execute(Block block, BlockHeader parent, boolean discardInvalidTxs, boolean ignoreReadyToExecute) {
        return executeInternal(null, 0, block, parent, discardInvalidTxs, ignoreReadyToExecute);
    }

    /**
     * Execute a block while saving the execution trace in the trace processor
     */
    public void traceBlock(
            ProgramTraceProcessor programTraceProcessor,
            int vmTraceOptions,
            Block block,
            BlockHeader parent,
            boolean discardInvalidTxs,
            boolean ignoreReadyToExecute) {
        executeInternal(
                Objects.requireNonNull(programTraceProcessor), vmTraceOptions, block, parent, discardInvalidTxs, ignoreReadyToExecute
        );
    }

    private BlockResult executeInternal(
            @Nullable ProgramTraceProcessor programTraceProcessor,
            int vmTraceOptions,
            Block block,
            BlockHeader parent,
            boolean discardInvalidTxs,
            boolean acceptInvalidTransactions) {

        if (block.getHeader().getTxExecutionListsEdges() != null) {
            return executeParallel(programTraceProcessor, vmTraceOptions, block, parent, discardInvalidTxs, acceptInvalidTransactions);
        } else {
            boolean rskip144Active = activationConfig.isActive(ConsensusRule.RSKIP144, block.getHeader().getNumber());
            if (rskip144Active) {
                return executeSequential(programTraceProcessor, vmTraceOptions, block, parent, discardInvalidTxs, acceptInvalidTransactions);
            }
            return executeOldSequential(programTraceProcessor, vmTraceOptions, block, parent, discardInvalidTxs, acceptInvalidTransactions);
        }
    }

    private BlockResult executeOldSequential(
            @Nullable ProgramTraceProcessor programTraceProcessor,
            int vmTraceOptions,
            Block block,
            BlockHeader parent,
            boolean discardInvalidTxs,
            boolean acceptInvalidTransactions) {
        boolean vmTrace = programTraceProcessor != null;
        logger.trace("Start executeInternal.");
        logger.trace("applyBlock: block: [{}] tx.list: [{}]", block.getNumber(), block.getTransactionsList().size());

        // Forks the repo, does not change "repository". It will have a completely different
        // image of the repo, where the middle caches are immediately ignored.
        // In fact, while cloning everything, it asserts that no cache elements remains.
        // (see assertNoCache())
        // Which means that you must commit changes and save them to be able to recover
        // in the next block processed.
        // Note that creating a snapshot is important when the block is executed twice
        // (e.g. once while building the block in tests/mining, and the other when trying
        // to conect the block). This is because the first execution will change the state
        // of the repository to the state post execution, so it's necessary to get it to
        // the state prior execution again.
        Metric metric = profiler.start(Profiler.PROFILING_TYPE.BLOCK_EXECUTE);

        Repository track = repositoryLocator.startTrackingAt(parent);

        maintainPrecompiledContractStorageRoots(track, activationConfig.forBlock(block.getNumber()));

        int i = 1;
        long totalGasUsed = 0;
        Coin totalPaidFees = Coin.ZERO;
        List<TransactionReceipt> receipts = new ArrayList<>();
        List<Transaction> executedTransactions = new ArrayList<>();
        Set<DataWord> deletedAccounts = new HashSet<>();
        LongAccumulator remascFees = new LongAccumulator(Long::sum, 0);

        int txindex = 0;

        for (Transaction tx : block.getTransactionsList()) {
            logger.trace("apply block: [{}] tx: [{}] ", block.getNumber(), i);

            TransactionExecutor txExecutor = transactionExecutorFactory.newInstance(
                    tx,
                    txindex++,
                    block.getCoinbase(),
                    track,
                    block,
                    totalGasUsed,
                    vmTrace,
                    vmTraceOptions,
                    deletedAccounts,
                    remascFees);
            boolean transactionExecuted = txExecutor.executeTransaction();

            if (!acceptInvalidTransactions && !transactionExecuted) {
                if (discardInvalidTxs) {
                    logger.warn("block: [{}] discarded tx: [{}]", block.getNumber(), tx.getHash());
                    continue;
                } else {
                    logger.warn("block: [{}] execution interrupted because of invalid tx: [{}]",
                            block.getNumber(), tx.getHash());
                    profiler.stop(metric);
                    return BlockResult.INTERRUPTED_EXECUTION_BLOCK_RESULT;
                }
            }

            executedTransactions.add(tx);

            if (this.registerProgramResults) {
                this.transactionResults.put(tx.getHash(), txExecutor.getResult());
            }

            if (vmTrace) {
                txExecutor.extractTrace(programTraceProcessor);
            }

            logger.trace("tx executed");

            // No need to commit the changes here. track.commit();

            logger.trace("track commit");

            long gasUsed = txExecutor.getGasUsed();
            totalGasUsed += gasUsed;
            Coin paidFees = txExecutor.getPaidFees();
            if (paidFees != null) {
                totalPaidFees = totalPaidFees.add(paidFees);
            }

            deletedAccounts.addAll(txExecutor.getResult().getDeleteAccounts());

            TransactionReceipt receipt = new TransactionReceipt();
            receipt.setGasUsed(gasUsed);
            receipt.setCumulativeGas(totalGasUsed);

            receipt.setTxStatus(txExecutor.getReceipt().isSuccessful());
            receipt.setTransaction(tx);
            receipt.setLogInfoList(txExecutor.getVMLogs());
            receipt.setStatus(txExecutor.getReceipt().getStatus());

            logger.trace("block: [{}] executed tx: [{}]", block.getNumber(), tx.getHash());

            logger.trace("tx[{}].receipt", i);

            i++;

            receipts.add(receipt);

            logger.trace("tx done");
        }

        logger.trace("End txs executions.");
        if (!vmTrace) {
            logger.trace("Saving track.");
            track.save();
            logger.trace("End saving track.");
        }

        logger.trace("Building execution results.");
        BlockResult result = new BlockResult(
                block,
                executedTransactions,
                receipts,
                null,
                totalGasUsed,
                totalPaidFees,
                vmTrace ? null : track.getTrie()

        );
        profiler.stop(metric);
        logger.trace("End executeInternal.");
        return result;
    }

    private BlockResult executeParallel(
            @Nullable ProgramTraceProcessor programTraceProcessor,
            int vmTraceOptions,
            Block block,
            BlockHeader parent,
            boolean discardInvalidTxs,
            boolean acceptInvalidTransactions) {
        boolean vmTrace = programTraceProcessor != null;
        logger.trace("Start executeInternal.");
        logger.trace("applyBlock: block: [{}] tx.list: [{}]", block.getNumber(), block.getTransactionsList().size());

        // Forks the repo, does not change "repository". It will have a completely different
        // image of the repo, where the middle caches are immediately ignored.
        // In fact, while cloning everything, it asserts that no cache elements remains.
        // (see assertNoCache())
        // Which means that you must commit changes and save them to be able to recover
        // in the next block processed.
        // Note that creating a snapshot is important when the block is executed twice
        // (e.g. once while building the block in tests/mining, and the other when trying
        // to conect the block). This is because the first execution will change the state
        // of the repository to the state post execution, so it's necessary to get it to
        // the state prior execution again.
        Metric metric = profiler.start(Profiler.PROFILING_TYPE.BLOCK_EXECUTE);
        IReadWrittenKeysTracker readWrittenKeysTracker = new ReadWrittenKeysTracker();
        Repository track = repositoryLocator.startTrackingAt(parent, readWrittenKeysTracker);

        maintainPrecompiledContractStorageRoots(track, activationConfig.forBlock(block.getNumber()));

        LongAccumulator totalGasUsed = new LongAccumulator(Long::sum, 0);
        LongAccumulator totalPaidFees = new LongAccumulator(Long::sum, 0);
        Map<Integer, TransactionReceipt> receipts = new ConcurrentSkipListMap<>();
        Map<Integer, Transaction> executedTransactions = new ConcurrentSkipListMap<>();
        Set<DataWord> deletedAccounts = ConcurrentHashMap.newKeySet();
        LongAccumulator remascFees = new LongAccumulator(Long::sum, 0);

        ExecutorService executorService = Executors.newFixedThreadPool(THREAD_COUNT);
        CompletionService completionService = new ExecutorCompletionService(executorService);
        int nTasks = 0;

        // execute parallel subsets of transactions
        short start = 0;
        for (short end : block.getHeader().getTxExecutionListsEdges()) {
            List<Transaction> sublist = block.getTransactionsList().subList(start, end);
            TransactionListExecutor txListExecutor = new TransactionListExecutor(
                    sublist,
                    readWrittenKeysTracker,
                    block,
                    transactionExecutorFactory,
                    track,
                    vmTrace,
                    vmTraceOptions,
                    deletedAccounts,
                    discardInvalidTxs,
                    acceptInvalidTransactions,
                    receipts,
                    executedTransactions,
                    transactionResults,
                    registerProgramResults,
                    programTraceProcessor,
                    remascFees,
                    totalPaidFees,
                    totalGasUsed,
                    start
            );
            completionService.submit(txListExecutor);
            nTasks++;
            start = end;
        }
        executorService.shutdown();

        for (int i = 0; i < nTasks; i++) {
            try {
                Future<Boolean> success = completionService.take();
                if (!success.get()) {
                    executorService.shutdownNow();
                    profiler.stop(metric);
                    return BlockResult.INTERRUPTED_EXECUTION_BLOCK_RESULT;
                }
            } catch (InterruptedException e) {
                logger.warn("block: [{}] execution was interrupted", block.getNumber());
                logger.trace("", e);
                profiler.stop(metric);
                return BlockResult.INTERRUPTED_EXECUTION_BLOCK_RESULT;
            } catch (ExecutionException e) {
                logger.warn("block: [{}] execution failed", block.getNumber());
                logger.trace("", e);
                profiler.stop(metric);
                return BlockResult.INTERRUPTED_EXECUTION_BLOCK_RESULT;
            }
        }

        // execute remaining transactions after the parallel subsets
        List<Transaction> sublist = block.getTransactionsList().subList(start, block.getTransactionsList().size());
        TransactionListExecutor txListExecutor = new TransactionListExecutor(
                sublist,
                readWrittenKeysTracker,
                block,
                transactionExecutorFactory,
                track,
                vmTrace,
                vmTraceOptions,
                deletedAccounts,
                discardInvalidTxs,
                acceptInvalidTransactions,
                receipts,
                executedTransactions,
                transactionResults,
                registerProgramResults,
                programTraceProcessor,
                remascFees,
                totalPaidFees,
                totalGasUsed,
                start
        );
        Boolean success = txListExecutor.call();
        if (!success) {
            return BlockResult.INTERRUPTED_EXECUTION_BLOCK_RESULT;
        }

        addFeesToRemasc(remascFees, track);

        logger.trace("End txs executions.");
        if (!vmTrace) {
            logger.trace("Saving track.");
            track.save();
            logger.trace("End saving track.");
        }

        logger.trace("Building execution results.");
        BlockResult result = new BlockResult(
                block,
                new LinkedList<>(executedTransactions.values()),
                new LinkedList<>(receipts.values()),
                new short[0],
                totalGasUsed.longValue(),
                Coin.valueOf(totalPaidFees.longValue()),
                vmTrace ? null : track.getTrie()
        );
        profiler.stop(metric);
        logger.trace("End executeInternal.");
        return result;
    }

    private void addFeesToRemasc(LongAccumulator remascFees, Repository track) {
        long fee = remascFees.get();
        if (fee > 0) {
            track.addBalance(PrecompiledContracts.REMASC_ADDR, Coin.valueOf(fee));
        }
    }

    private BlockResult executeSequential(
            @Nullable ProgramTraceProcessor programTraceProcessor,
            int vmTraceOptions,
            Block block,
            BlockHeader parent,
            boolean discardInvalidTxs,
            boolean acceptInvalidTransactions) {
        boolean vmTrace = programTraceProcessor != null;
        logger.trace("Start executeInternal.");
        List<Transaction> transactionsList = block.getTransactionsList();
        logger.trace("applyBlock: block: [{}] tx.list: [{}]", block.getNumber(), transactionsList.size());

        // Forks the repo, does not change "repository". It will have a completely different
        // image of the repo, where the middle caches are immediately ignored.
        // In fact, while cloning everything, it asserts that no cache elements remains.
        // (see assertNoCache())
        // Which means that you must commit changes and save them to be able to recover
        // in the next block processed.
        // Note that creating a snapshot is important when the block is executed twice
        // (e.g. once while building the block in tests/mining, and the other when trying
        // to conect the block). This is because the first execution will change the state
        // of the repository to the state post execution, so it's necessary to get it to
        // the state prior execution again.
        Metric metric = profiler.start(Profiler.PROFILING_TYPE.BLOCK_EXECUTE);

        ReadWrittenKeysTracker readWrittenKeysTracker = new ReadWrittenKeysTracker();
        Repository track = repositoryLocator.startTrackingAt(parent, readWrittenKeysTracker);

        maintainPrecompiledContractStorageRoots(track, activationConfig.forBlock(block.getNumber()));

        int i = 1;
        long gasUsedInBlock = 0;
        Coin totalPaidFees = Coin.ZERO;
        Map<Transaction, TransactionReceipt> receiptsByTx = new HashMap<>();
        Set<DataWord> deletedAccounts = new HashSet<>();
        LongAccumulator remascFees = new LongAccumulator(Long::sum, 0);
        short buckets = 2;

        //TODO(Juli): Is there a better way to calculate the bucket gas limit?
        ParallelizeTransactionHandler parallelizeTransactionHandler = new ParallelizeTransactionHandler(buckets, GasCost.toGas(block.getGasLimit())/buckets);

        int txindex = 0;

        for (Transaction tx : transactionsList) {
            logger.trace("apply block: [{}] tx: [{}] ", block.getNumber(), i);

            TransactionExecutor txExecutor = transactionExecutorFactory.newInstance(
                    tx,
                    txindex++,
                    block.getCoinbase(),
                    track,
                    block,
                    parallelizeTransactionHandler.getGasUsedInSequential(),
                    vmTrace,
                    vmTraceOptions,
                    deletedAccounts,
                    remascFees); //TODO(Juli): Check how to differ this behavior between RSKIPs
            boolean transactionExecuted = txExecutor.executeTransaction();

            if (!acceptInvalidTransactions && !transactionExecuted) {
                if (discardInvalidTxs) {
                    logger.warn("block: [{}] discarded tx: [{}]", block.getNumber(), tx.getHash());
                    continue;
                } else {
                    logger.warn("block: [{}] execution interrupted because of invalid tx: [{}]",
                                block.getNumber(), tx.getHash());
                    profiler.stop(metric);
                    return BlockResult.INTERRUPTED_EXECUTION_BLOCK_RESULT;
                }
            }

            Optional<Long> bucketGasAccumulated;
            if (tx.isRemascTransaction(txindex, transactionsList.size())) {
                bucketGasAccumulated = parallelizeTransactionHandler.addRemascTransaction(tx, txExecutor.getGasUsed());
            } else {
                bucketGasAccumulated = parallelizeTransactionHandler.addTransaction(tx, readWrittenKeysTracker.getTemporalReadKeys(), readWrittenKeysTracker.getTemporalWrittenKeys(), txExecutor.getGasUsed());
            }

            if (!acceptInvalidTransactions && !bucketGasAccumulated.isPresent()) {
                if (discardInvalidTxs) {
                    logger.warn("block: [{}] discarded tx: [{}]", block.getNumber(), tx.getHash());
                    continue;
                } else {
                    logger.warn("block: [{}] execution interrupted because of invalid tx: [{}]",
                            block.getNumber(), tx.getHash());
                    profiler.stop(metric);
                    return BlockResult.INTERRUPTED_EXECUTION_BLOCK_RESULT;
                }
            }

            readWrittenKeysTracker.clear();

            if (this.registerProgramResults) {
                this.transactionResults.put(tx.getHash(), txExecutor.getResult());
            }

            if (vmTrace) {
                txExecutor.extractTrace(programTraceProcessor);
            }

            logger.trace("tx executed");

            // No need to commit the changes here. track.commit();

            logger.trace("track commit");

            long gasUsed = txExecutor.getGasUsed();
<<<<<<< HEAD
            totalGasUsed = parallelizeTransactionHandler.getGasUsedInSequential();
=======
            gasUsedInBlock += gasUsed;
>>>>>>> 3609fcbb

            Coin paidFees = txExecutor.getPaidFees();
            if (paidFees != null) {
                totalPaidFees = totalPaidFees.add(paidFees);
            }

            deletedAccounts.addAll(txExecutor.getResult().getDeleteAccounts());

            TransactionReceipt receipt = new TransactionReceipt();
            receipt.setGasUsed(gasUsed);

            if (bucketGasAccumulated.isPresent()) {
                receipt.setCumulativeGas(bucketGasAccumulated.get());
            } else {
                //This line is used for testing only when acceptInvalidTransactions is set.
                receipt.setCumulativeGas(parallelizeTransactionHandler.getGasUsedIn(buckets));
            }

            receipt.setTxStatus(txExecutor.getReceipt().isSuccessful());
            receipt.setTransaction(tx);
            receipt.setLogInfoList(txExecutor.getVMLogs());
            receipt.setStatus(txExecutor.getReceipt().getStatus());

            logger.trace("block: [{}] executed tx: [{}]", block.getNumber(), tx.getHash());

            logger.trace("tx[{}].receipt", i);

            i++;

            receiptsByTx.put(tx, receipt);

            logger.trace("tx done");
        }

        addFeesToRemasc(remascFees, track);

        logger.trace("End txs executions.");
        if (!vmTrace) {
            logger.trace("Saving track.");
            track.save();
            logger.trace("End saving track.");
        }

        logger.trace("Building execution results.");

        List<Transaction> executedTransactions = parallelizeTransactionHandler.getTransactionsInOrder();
        short[] bucketOrder = parallelizeTransactionHandler.getTransactionsPerBucketInOrder();
        List<TransactionReceipt> receipts = new ArrayList<>();

        for (Transaction tx : executedTransactions) {
            receipts.add(receiptsByTx.get(tx));
        }

        BlockResult result = new BlockResult(
                block,
                executedTransactions,
                receipts,
                bucketOrder,
<<<<<<< HEAD
                totalGasUsed, // totalBlock = parallel1 + parallel2 + sequential?
=======
                gasUsedInBlock,
>>>>>>> 3609fcbb
                totalPaidFees,
                vmTrace ? null : track.getTrie()
        );
        profiler.stop(metric);
        logger.trace("End executeInternal.");
        return result;
    }

    public ProgramResult getProgramResult(Keccak256 txhash) {
        return this.transactionResults.get(txhash);
    }

    public void setRegisterProgramResults(boolean value) {
        this.registerProgramResults = value;
        this.transactionResults.clear();
    }
}<|MERGE_RESOLUTION|>--- conflicted
+++ resolved
@@ -694,11 +694,7 @@
             logger.trace("track commit");
 
             long gasUsed = txExecutor.getGasUsed();
-<<<<<<< HEAD
-            totalGasUsed = parallelizeTransactionHandler.getGasUsedInSequential();
-=======
             gasUsedInBlock += gasUsed;
->>>>>>> 3609fcbb
 
             Coin paidFees = txExecutor.getPaidFees();
             if (paidFees != null) {
@@ -757,11 +753,7 @@
                 executedTransactions,
                 receipts,
                 bucketOrder,
-<<<<<<< HEAD
-                totalGasUsed, // totalBlock = parallel1 + parallel2 + sequential?
-=======
                 gasUsedInBlock,
->>>>>>> 3609fcbb
                 totalPaidFees,
                 vmTrace ? null : track.getTrie()
         );
