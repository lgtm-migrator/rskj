--- conflicted
+++ resolved
@@ -27,10 +27,9 @@
 
 import org.ethereum.core.BlockHeader;
 import org.ethereum.core.BlockIdentifier;
-<<<<<<< HEAD
-=======
+
 import org.ethereum.crypto.HashUtil;
->>>>>>> 694c41b9
+
 import org.ethereum.util.ByteUtil;
 import org.ethereum.validator.DependentBlockHeaderRule;
 
@@ -40,7 +39,6 @@
 import co.rsk.crypto.Keccak256;
 import co.rsk.net.Peer;
 import co.rsk.scoring.EventType;
-import co.rsk.util.HexUtils;
 import co.rsk.validators.BlockHeaderValidationRule;
 
 public class DownloadingHeadersSyncState extends BaseSelectedPeerSyncState {
@@ -82,15 +80,6 @@
             return;
         }
         ChunkDescriptor currentChunk = currentChunkOpt.get();
-<<<<<<< HEAD
-        if (chunk.size() != currentChunk.getCount()
-                || !ByteUtil.fastEquals(chunk.get(0).getHash().getBytes(), currentChunk.getHash())) {
-            syncEventsHandler.onErrorSyncing(
-                    selectedPeer.getPeerNodeID(),
-                    "Invalid chunk received from node {} {}", EventType.INVALID_MESSAGE,
-                    selectedPeer.getPeerNodeID(),
-                    HexUtils.toUnformattedJsonHex(currentChunk.getHash()));
-=======
 
         boolean unexpectedChunkSize = chunk.size() != currentChunk.getCount();
         if (unexpectedChunkSize) {
@@ -105,7 +94,7 @@
             syncEventsHandler.onErrorSyncing(selectedPeer, EventType.INVALID_MESSAGE,
                     "Unexpected chunk header hash received on {}: hash: {}",
                     this.getClass(), HashUtil.toPrintableHash(currentChunk.getHash()));
->>>>>>> 694c41b9
+
             return;
         }
 
