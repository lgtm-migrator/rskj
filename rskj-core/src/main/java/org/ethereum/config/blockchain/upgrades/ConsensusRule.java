/*
 * This file is part of RskJ
 * Copyright (C) 2019 RSK Labs Ltd.
 *
 * This program is free software: you can redistribute it and/or modify
 * it under the terms of the GNU Lesser General Public License as published by
 * the Free Software Foundation, either version 3 of the License, or
 * (at your option) any later version.
 *
 * This program is distributed in the hope that it will be useful,
 * but WITHOUT ANY WARRANTY; without even the implied warranty of
 * MERCHANTABILITY or FITNESS FOR A PARTICULAR PURPOSE. See the
 * GNU Lesser General Public License for more details.
 *
 * You should have received a copy of the GNU Lesser General Public License
 * along with this program. If not, see <http://www.gnu.org/licenses/>.
 */

package org.ethereum.config.blockchain.upgrades;

public enum ConsensusRule {
    ARE_BRIDGE_TXS_PAID("areBridgeTxsPaid"),
    RSKIP85("rskip85"),
    RSKIP87("rskip87"),
    RSKIP88("rskip88"),
    RSKIP89("rskip89"),
    RSKIP90("rskip90"),
    RSKIP91("rskip91"),
    RSKIP92("rskip92"),
    RSKIP97("rskip97"),
    RSKIP98("rskip98"),
    RSKIP103("rskip103"),
    RSKIP106("rskip106"),
    RSKIP110("rskip110"),
    RSKIP119("rskip119"),
    RSKIP120("rskip120"),
    RSKIP122("rskip122"),
    RSKIP123("rskip123"),
    RSKIP124("rskip124"),
    RSKIP125("rskip125"),
    RSKIP126("rskip126"),
    RSKIP132("rskip132"),
    RSKIP134("rskip134"),
    RSKIP136("rskip136"),
    RSKIP137("rskip137"),
    RSKIP140("rskip140"),
    RSKIP143("rskip143"),
    RSKIP146("rskip146"),
    RSKIP150("rskip150"),
    RSKIP151("rskip151"),
    RSKIP152("rskip152"),
    RSKIP153("rskip153"), // BLAKE2 Compression Function Precompiled
    RSKIP156("rskip156"),
    RSKIP169("rskip169"),
    RSKIP170("rskip170"),
    RSKIP171("rskip171"),
    RSKIP174("rskip174"),
    RSKIP176("rskip176"),
    RSKIP179("rskip179"), // BTC-RSK timestamp linking
    RSKIP180("rskip180"), // Limit RSK merged mining merkle proof
    RSKIP181("rskip181"), // Peg-in rejection events
    RSKIP186("rskip186"), // Active Federation creation block height registration
    RSKIPUMM("rskipUMM"),
    RSKIP185("rskip185"), // Peg-out refund and events
    RSKIP191("rskip191"),
    RSKIP197("rskip197"), // Handle error in Precompile Contracts execution.
    RSKIP199("rskip199"),
    RSKIP200("rskip200"),
    RSKIP201("rskip201"),
    RSKIP218("rskip218"), // New rewards fee adddress
    RSKIP219("rskip219"),
    RSKIP220("rskip220"),
    RSKIP271("rskip271"), // Peg Out Batching
    RSKIP284("rskip284"),
    RSKIP290("rskip290"), // Testnet difficulty should drop to a higher difficulty
<<<<<<< HEAD
=======
    RSKIP293("rskip293"), // Flyover improvements
>>>>>>> 08d8acd3
    RSKIP294("rskip294"),
    RSKIP297("rskip297"); // Increase max timestamp difference between btc and rsk blocks for Testnet

    private String configKey;

    ConsensusRule(String configKey) {
        this.configKey = configKey;
    }

    public String getConfigKey() {
        return configKey;
    }

    public static ConsensusRule fromConfigKey(String configKey) {
        for (ConsensusRule consensusRule : ConsensusRule.values()) {
            if (consensusRule.configKey.equals(configKey)) {
                return consensusRule;
            }
        }

        throw new IllegalArgumentException(String.format("Unknown consensus rule %s", configKey));
    }
}<|MERGE_RESOLUTION|>--- conflicted
+++ resolved
@@ -73,10 +73,7 @@
     RSKIP271("rskip271"), // Peg Out Batching
     RSKIP284("rskip284"),
     RSKIP290("rskip290"), // Testnet difficulty should drop to a higher difficulty
-<<<<<<< HEAD
-=======
     RSKIP293("rskip293"), // Flyover improvements
->>>>>>> 08d8acd3
     RSKIP294("rskip294"),
     RSKIP297("rskip297"); // Increase max timestamp difference between btc and rsk blocks for Testnet
 
