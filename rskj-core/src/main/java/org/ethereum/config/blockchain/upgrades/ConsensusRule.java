/*
 * This file is part of RskJ
 * Copyright (C) 2019 RSK Labs Ltd.
 *
 * This program is free software: you can redistribute it and/or modify
 * it under the terms of the GNU Lesser General Public License as published by
 * the Free Software Foundation, either version 3 of the License, or
 * (at your option) any later version.
 *
 * This program is distributed in the hope that it will be useful,
 * but WITHOUT ANY WARRANTY; without even the implied warranty of
 * MERCHANTABILITY or FITNESS FOR A PARTICULAR PURPOSE. See the
 * GNU Lesser General Public License for more details.
 *
 * You should have received a copy of the GNU Lesser General Public License
 * along with this program. If not, see <http://www.gnu.org/licenses/>.
 */

package org.ethereum.config.blockchain.upgrades;

public enum ConsensusRule {
    ARE_BRIDGE_TXS_PAID("areBridgeTxsPaid"),
    RSKIP85("rskip85"),
    RSKIP87("rskip87"),
    RSKIP88("rskip88"),
    RSKIP89("rskip89"),
    RSKIP90("rskip90"),
    RSKIP91("rskip91"),
    RSKIP92("rskip92"),
    RSKIP97("rskip97"),
    RSKIP98("rskip98"),
    RSKIP103("rskip103"),
    RSKIP106("rskip106"),
    RSKIP110("rskip110"),
    RSKIP119("rskip119"),
    RSKIP120("rskip120"),
    RSKIP122("rskip122"),
    RSKIP123("rskip123"),
    RSKIP124("rskip124"),
    RSKIP125("rskip125"),
    RSKIP126("rskip126"),
    RSKIP132("rskip132"),
    RSKIP134("rskip134"),
    RSKIP136("rskip136"),
    RSKIP137("rskip137"),
    RSKIP140("rskip140"),
    RSKIP143("rskip143"),
    RSKIP146("rskip146"),
    RSKIP150("rskip150"),
    RSKIP151("rskip151"),
    RSKIP152("rskip152"),
    RSKIP153("rskip153"), // BLAKE2 Compression Function Precompiled
    RSKIP156("rskip156"),
    RSKIP169("rskip169"),
    RSKIP170("rskip170"),
    RSKIP171("rskip171"),
    RSKIP174("rskip174"),
    RSKIP176("rskip176"),
    RSKIP179("rskip179"), // BTC-RSK timestamp linking
    RSKIP180("rskip180"), // Limit RSK merged mining merkle proof
    RSKIP181("rskip181"), // Peg-in rejection events
    RSKIP186("rskip186"), // Active Federation creation block height registration
    RSKIPUMM("rskipUMM"),
    RSKIP185("rskip185"), // Peg-out refund and events
    RSKIP191("rskip191"),
    RSKIP197("rskip197"), // Handle error in Precompile Contracts execution.
    RSKIP199("rskip199"),
    RSKIP200("rskip200"),
    RSKIP201("rskip201"),
    RSKIP218("rskip218"), // New rewards fee adddress
    RSKIP219("rskip219"),
    RSKIP220("rskip220"),
    RSKIP252("rskip252"), // Transaction Gas Price Cap
    RSKIP271("rskip271"), // Peg Out Batching
    RSKIP284("rskip284"),
    RSKIP290("rskip290"), // Testnet difficulty should drop to a higher difficulty
    RSKIP293("rskip293"), // Flyover improvements
    RSKIP294("rskip294"),
    RSKIP297("rskip297"), // Increase max timestamp difference between btc and rsk blocks for Testnet
<<<<<<< HEAD
    RSKIP351("rskip351"); // block header extension v1
=======
    RSKIP144("rskip144"); // Parallel tx execution
>>>>>>> 5a63b2e6

    private String configKey;

    ConsensusRule(String configKey) {
        this.configKey = configKey;
    }

    public String getConfigKey() {
        return configKey;
    }

    public static ConsensusRule fromConfigKey(String configKey) {
        for (ConsensusRule consensusRule : ConsensusRule.values()) {
            if (consensusRule.configKey.equals(configKey)) {
                return consensusRule;
            }
        }

        throw new IllegalArgumentException(String.format("Unknown consensus rule %s", configKey));
    }
}<|MERGE_RESOLUTION|>--- conflicted
+++ resolved
@@ -77,11 +77,8 @@
     RSKIP293("rskip293"), // Flyover improvements
     RSKIP294("rskip294"),
     RSKIP297("rskip297"), // Increase max timestamp difference between btc and rsk blocks for Testnet
-<<<<<<< HEAD
-    RSKIP351("rskip351"); // block header extension v1
-=======
+    RSKIP351("rskip351"), // block header extension v1
     RSKIP144("rskip144"); // Parallel tx execution
->>>>>>> 5a63b2e6
 
     private String configKey;
 
