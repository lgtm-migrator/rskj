/*
 * This file is part of RskJ
 * Copyright (C) 2017 RSK Labs Ltd.
 * (derived from ethereumJ library, Copyright (c) 2016 <ether.camp>)
 *
 * This program is free software: you can redistribute it and/or modify
 * it under the terms of the GNU Lesser General Public License as published by
 * the Free Software Foundation, either version 3 of the License, or
 * (at your option) any later version.
 *
 * This program is distributed in the hope that it will be useful,
 * but WITHOUT ANY WARRANTY; without even the implied warranty of
 * MERCHANTABILITY or FITNESS FOR A PARTICULAR PURPOSE. See the
 * GNU Lesser General Public License for more details.
 *
 * You should have received a copy of the GNU Lesser General Public License
 * along with this program. If not, see <http://www.gnu.org/licenses/>.
 */

package org.ethereum.vm.program;

import co.rsk.config.VmConfig;
import co.rsk.core.Coin;
import co.rsk.core.RskAddress;
import co.rsk.crypto.Keccak256;
import co.rsk.pcc.NativeContract;
import co.rsk.peg.Bridge;
import co.rsk.remasc.RemascContract;
import co.rsk.rpc.modules.trace.CallType;
import co.rsk.rpc.modules.trace.CreationData;
import co.rsk.rpc.modules.trace.ProgramSubtrace;
import co.rsk.vm.BitSet;
import co.rsk.core.types.ints.Uint24;

import com.google.common.annotations.VisibleForTesting;
import org.bouncycastle.util.encoders.Hex;
import org.ethereum.db.ByteArrayWrapper;
import org.ethereum.config.Constants;
import org.ethereum.config.blockchain.upgrades.ActivationConfig;
import org.ethereum.config.blockchain.upgrades.ConsensusRule;
import org.ethereum.core.Block;
import org.ethereum.core.BlockFactory;
import org.ethereum.core.Repository;
import org.ethereum.core.Transaction;
import org.ethereum.crypto.HashUtil;
import org.ethereum.util.ByteUtil;
import org.ethereum.util.FastByteComparisons;
import org.ethereum.vm.*;
import org.ethereum.vm.MessageCall.MsgType;
import org.ethereum.vm.PrecompiledContracts.PrecompiledContract;
import org.ethereum.vm.program.invoke.*;
import org.ethereum.vm.program.listener.CompositeProgramListener;
import org.ethereum.vm.program.listener.ProgramListenerAware;
import org.ethereum.vm.trace.*;
import org.slf4j.Logger;
import org.slf4j.LoggerFactory;

import javax.annotation.Nonnull;
import java.math.BigInteger;
import java.util.*;

import static co.rsk.util.ListArrayUtil.*;
import static java.lang.String.format;
import static org.ethereum.util.BIUtil.*;
import static org.ethereum.util.ByteUtil.EMPTY_BYTE_ARRAY;

/**
 * @author Roman Mandeleil
 * @since 01.06.2014
 */
public class Program {
    // These logs should never be in Info mode in production
    private static final Logger logger = LoggerFactory.getLogger("VM");
    private static final Logger gasLogger = LoggerFactory.getLogger("gas");
    //#mish remove rentgas logger, use just one
    //private static final Logger rentGasLogger = LoggerFactory.getLogger("rentGas");

    public static final long MAX_MEMORY = (1<<30);

    //Max size for stack checks  //#mish: is this still needed?
    private static final int MAX_STACKSIZE = 1024;

    private final ActivationConfig.ForBlock activations;
    private final Transaction transaction;

    private final ProgramInvoke invoke;
    private final ProgramInvokeFactory programInvokeFactory = new ProgramInvokeFactoryImpl();

    private ProgramOutListener listener;
    private final ProgramTraceListener traceListener;
    private final CompositeProgramListener programListener = new CompositeProgramListener();

    private final Stack stack;
    private final Memory memory;
    private final Storage storage;
    private byte[] returnDataBuffer;

    private final ProgramResult result = new ProgramResult();
    private final ProgramTrace trace;

    private final byte[] ops; // #mish: the ops can be from contract code or Tx.data()
    private int pc;
    private byte lastOp;
    private boolean stopped;
    private byte exeVersion;    // currently limited to 0..127
    private byte scriptVersion; // currently limited to 0..127
    private int startAddr;

    private BitSet jumpdestSet;
    private BitSet beginsubSet;

    private final VmConfig config;
    private final PrecompiledContracts precompiledContracts;
    private final BlockFactory blockFactory;

    private boolean isLogEnabled;
    private boolean isGasLogEnabled;
    private boolean isRentGasLogEnabled;

    private RskAddress rskOwnerAddress;

    private final Set<DataWord> deletedAccountsInBlock;

    public Program(
            VmConfig config,
            PrecompiledContracts precompiledContracts,
            BlockFactory blockFactory,
            ActivationConfig.ForBlock activations,
            byte[] ops,
            ProgramInvoke programInvoke,
            Transaction transaction,
            Set<DataWord> deletedAccounts) {
        this.config = config;
        this.precompiledContracts = precompiledContracts;
        this.blockFactory = blockFactory;
        this.activations = activations;
        this.transaction = transaction;
        isLogEnabled = logger.isInfoEnabled();
        isGasLogEnabled = gasLogger.isInfoEnabled();

        if (isLogEnabled ) {
            logger.warn("WARNING! VM logging is enabled. This will make the VM 200 times slower. Do not use in production.");
        }

        // #mish the impact of adding rent gas to logging is unknown. The 200 times figure predates storage rent implementation
        if (isGasLogEnabled) {
            gasLogger.warn("WARNING! Gas logging is enabled. This will the make VM 200 times slower. Do not use in production.");
        }

        this.invoke = programInvoke;

        this.ops = nullToEmpty(ops);

        this.trace = createProgramTrace(config, programInvoke);
        this.memory = setupProgramListener(new Memory());
        this.stack = setupProgramListener(new Stack());
        this.stack.ensureCapacity(1024); // faster?
        this.storage = setupProgramListener(new Storage(programInvoke));
        this.deletedAccountsInBlock = new HashSet<>(deletedAccounts);

        precompile();
        traceListener = new ProgramTraceListener(config);
    }

    private static ProgramTrace createProgramTrace(VmConfig config, ProgramInvoke programInvoke) {
        if (!config.vmTrace()) {
            return new EmptyProgramTrace();
        }

        if ((config.vmTraceOptions() & VmConfig.LIGHT_TRACE) != 0) {
            return new SummarizedProgramTrace(programInvoke);
        }

        return new DetailedProgramTrace(config, programInvoke);
    }

    /**
     * Defines the depth of the call stack inside the EVM.
     * Changed to a value more similar to Ethereum's with EIP150
     * since RSKIP150.
     */
    public int getMaxDepth() {
        if (activations.isActive(ConsensusRule.RSKIP150)) {
            return 400;
        }
        return 1024;
    }

    public int getCallDeep() {
        return invoke.getCallDeep();
    }

    // #mish: the gaslimit here need not be actual execution gas limit. 
    // For create (getProgramResult) and both calls (callToAddr or calltoPCC) BLOCKGASLIMIT is used
    private InternalTransaction addInternalTx(byte[] nonce, DataWord gasLimit, RskAddress senderAddress, RskAddress receiveAddress,
                                              Coin value, byte[] data, String note) {
        if (transaction == null) {
            return null;
        }

        byte[] senderNonce = isEmpty(nonce) ? getStorage().getNonce(senderAddress).toByteArray() : nonce;

        return getResult().addInternalTransaction(
                transaction.getHash().getBytes(),
                getCallDeep(),
                senderNonce,
                getGasPrice(),
                gasLimit,       // #mish passed explicitly, and in this class either null or BLOCKGASLIMIT
                senderAddress.getBytes(),
                receiveAddress.getBytes(),
                value.getBytes(),
                data,
                note);
    }


    private <T extends ProgramListenerAware> T setupProgramListener(T traceListenerAware) {
        if (programListener.isEmpty()) {
            programListener.addListener(traceListener);
        }

        traceListenerAware.setTraceListener(traceListener);
        return traceListenerAware;
    }

    public byte getOp(int pc) {
        return (getLength(ops) <= pc) ? 0 : ops[pc];
    }

    public byte getCurrentOp() {
        return isEmpty(ops) ? 0 : ops[pc];
    }

    /**
     * Last Op can only be set publicly (no getLastOp method), is used for logging.
     */
    public void setLastOp(byte op) {
        this.lastOp = op;
    }

    private void stackPushZero() {
        stackPush(DataWord.ZERO);
    }

    private void stackPushOne() {
        stackPush(DataWord.ONE);
    }

    private void stackClear(){
        stack.clear();
    }

    public void stackPush(DataWord stackWord) {
        verifyStackOverflow(0, 1); //Sanity Check
        stack.push(stackWord);
    }

    public Stack getStack() {
        return this.stack;
    }

    public int getPC() {
        return pc;
    }

    public void setPC(DataWord pc) {
        this.setPC(pc.intValue());
    }

    public void setPC(int pc) {
        this.pc = pc;

        if (this.pc >= ops.length) {
            stop();
        }
    }

    public boolean isStopped() {
        return stopped;
    }

    public void stop() {
        stopped = true;
    }

    public void setHReturn(byte[] buff) {
        getResult().setHReturn(buff);
    }

    public void step() {
        setPC(pc + 1);
    }


    public DataWord sweepGetDataWord(int n) {
        if (pc + n > ops.length) {
            stop();
            // In this case partial data is copied. At least Ethereumj does this
            // Asummes LSBs are zero. assignDataRange undestands this semantics.
        }

        DataWord dw = DataWord.valueOf(ops, pc, n);
        pc += n;
        if (pc >= ops.length) {
            stop();
        }

        return dw;
    }

    public DataWord stackPop() {
        return stack.pop();
    }

    /**
     * Verifies that the stack is at least <code>stackSize</code>
     *
     * @param stackSize int
     * @throws StackTooSmallException If the stack is
     *                                smaller than <code>stackSize</code>
     */
    public void verifyStackSize(int stackSize) {
        if (stackSize < 0 || stack.size() < stackSize) {
            throw ExceptionHelper.tooSmallStack(this, stackSize, stack.size());
        }
    }

    public void verifyStackOverflow(int argsReqs, int returnReqs) {
        if ((stack.size() - argsReqs + returnReqs) > MAX_STACKSIZE) {
            throw new StackTooLargeException("Expected: overflow " + MAX_STACKSIZE + " elements stack limit");
        }
    }

    public int getMemSize() {
        return memory.size();
    }

    public void memorySave(DataWord addrB, DataWord value) {
        //
        memory.write(addrB.intValue(), value.getData(), value.getData().length, false);
    }

    private void memorySaveLimited(int addr, byte[] data, int dataSize) {
        memory.write(addr, data, dataSize, true);
    }

    public void memorySave(int addr, byte[] value) {
        memory.write(addr, value, value.length, false);
    }

    public void memoryExpand(DataWord outDataOffs, DataWord outDataSize) {
        if (!outDataSize.isZero()) {
            memory.extend(outDataOffs.intValue(), outDataSize.intValue());
        }
    }

    /**
     * Allocates a piece of memory and stores value at given offset address
     *
     * @param addr      is the offset address
     * @param allocSize size of memory needed to write
     * @param value     the data to write to memory
     */
    public void memorySave(int addr, int allocSize, byte[] value) {
        memory.extendAndWrite(addr, allocSize, value);
    }


    public DataWord memoryLoad(DataWord addr) {
        return memory.readWord(addr.intValue());
    }

    public byte[] memoryChunk(int offset, int size) {
        return memory.read(offset, size);
    }

    /**
     * Allocates extra memory in the program for
     * a specified size, calculated from a given offset
     *
     * @param offset the memory address offset
     * @param size   the number of bytes to allocate
     */
    public void allocateMemory(int offset, int size) {
        memory.extend(offset, size);
    }

    public void suicide(DataWord obtainerAddress) {

        RskAddress owner = getOwnerRskAddress();
        Coin balance = getStorage().getBalance(owner);
        RskAddress obtainer = new RskAddress(obtainerAddress);

        // #mish storage rent checks for owner and obtainer
        accessedNodeAdder(owner, getStorage());
        accessedNodeAdder(obtainer, getStorage());

        if (!balance.equals(Coin.ZERO)) {
            logger.info("Transfer to: [{}] heritage: [{}]", obtainer, balance);
            // #mish (nonce, gaslimit, sender, rcvr, value, data, note)
            // #mish recall in Java, return value need not be assigned/used (for a method with a return value)
            addInternalTx(null, null, owner, obtainer, balance, null, "suicide");

            if (FastByteComparisons.compareTo(owner.getBytes(), 0, 20, obtainer.getBytes(), 0, 20) == 0) {
                // if owner == obtainer just zeroing account according to Yellow Paper
                getStorage().addBalance(owner, balance.negate());
            } else {
                getStorage().transfer(owner, obtainer, balance);
            }
        }
        // In any case, remove the account
        // #mish: this simply marks for deletion
        // actual deletion happens at end of TxExecutor (finalization stage) 
        getResult().addDeleteAccount(this.getOwnerAddress());

        SuicideInvoke invoke = new SuicideInvoke(DataWord.valueOf(owner.getBytes()), obtainerAddress, DataWord.valueOf(balance.getBytes()));
        ProgramSubtrace subtrace = ProgramSubtrace.newSuicideSubtrace(invoke);

        getTrace().addSubTrace(subtrace);
    }

    public void send(DataWord destAddress, Coin amount) {

        RskAddress owner = getOwnerRskAddress();
        RskAddress dest = new RskAddress(destAddress);
        Coin balance = getStorage().getBalance(owner);

        if (isNotCovers(balance, amount)) {
            return; // does not do anything.
        }
        
        if (isLogEnabled) {
            logger.info("Transfer to: [{}] amount: [{}]",
                    dest,
                    amount);
        }

        // #mish add rent checks
        accessedNodeAdder(owner, getStorage());
        accessedNodeAdder(dest, getStorage());

        addInternalTx(null, null, owner, dest, amount, null, "send");

        getStorage().transfer(owner, dest, amount);
    }

    public Repository getStorage() {
        return this.storage;
    }

    @SuppressWarnings("ThrowableResultOfMethodCallIgnored")
    public void createContract(DataWord value, DataWord memStart, DataWord memSize) {
        RskAddress senderAddress = new RskAddress(getOwnerAddress());

        byte[] nonce = getStorage().getNonce(senderAddress).toByteArray();
        byte[] newAddressBytes = HashUtil.calcNewAddr(getOwnerAddress().getLast20Bytes(), nonce);
        RskAddress newAddress = new RskAddress(newAddressBytes);

        createContract(senderAddress, nonce, value, memStart, memSize, newAddress, false);
    }

    @SuppressWarnings("ThrowableResultOfMethodCallIgnored")
    public void createContract2(DataWord value, DataWord memStart, DataWord memSize, DataWord salt) {
        RskAddress senderAddress = new RskAddress(getOwnerAddress());
        byte[] programCode = memoryChunk(memStart.intValue(), memSize.intValue());

        byte[] newAddressBytes = HashUtil.calcSaltAddr(senderAddress, programCode, salt.getData());
        byte[] nonce = getStorage().getNonce(senderAddress).toByteArray();
        RskAddress newAddress = new RskAddress(newAddressBytes);

        createContract(senderAddress, nonce, value, memStart, memSize, newAddress, true);
    }

<<<<<<< HEAD
    private void createContract( RskAddress senderAddress, byte[] nonce, DataWord value, DataWord memStart, DataWord memSize, RskAddress contractAddress) {
        // #mish rent check for sender done at the start, for new contract (new nodes) at the very end         
        accessedNodeAdder(senderAddress, getStorage());
        
=======
    private void createContract( RskAddress senderAddress, byte[] nonce, DataWord value, DataWord memStart, DataWord memSize, RskAddress contractAddress, boolean isCreate2) {
>>>>>>> 187b302f
        if (getCallDeep() == getMaxDepth()) {
            // #mish this should not happen in normal execution. No refunds unlike with CALLs
            // todo should er refund rentGas?
            logger.debug("max depth reached creating a new contract inside contract run: [{}]", senderAddress);
            stackPushZero();
            return;
        }

        Coin endowment = new Coin(value.getData());
        if (isNotCovers(getStorage().getBalance(senderAddress), endowment)) {
            stackPushZero();
            return;
        }

        // [1] FETCH THE CODE FROM THE MEMORY
        byte[] programCode = memoryChunk(memStart.intValue(), memSize.intValue());

        if (isLogEnabled) {
            logger.info("creating a new contract inside contract run: [{}]", senderAddress);
        }

        //  actual gas subtract
        long gasLimit = getRemainingGas();
        spendGas(gasLimit, "internal call");

        // #mish  rentgaslimit get Remaining for internal call
        long rentGasLimit = getRemainingRentGas();
        spendRentGas(rentGasLimit, "internal call");


        if (byTestingSuite()) {
            // This keeps track of the contracts created for a test
            getResult().addCallCreate(programCode, EMPTY_BYTE_ARRAY,
                    gasLimit, rentGasLimit,
                    value.getNoLeadZeroesData());
        }

        // [3] UPDATE THE NONCE
        // (THIS STAGE IS NOT REVERTED BY ANY EXCEPTION)
        if (!byTestingSuite()) {
            getStorage().increaseNonce(senderAddress);
        }
        // Start tracking repository changes for the constructor of the contract
        Repository track = getStorage().startTracking();

        ProgramResult programResult = ProgramResult.empty(); //#mish new progresult with EMPTY_BYTE_ARRAY in hReturn

        if (getActivations().isActive(ConsensusRule.RSKIP125) &&
                deletedAccountsInBlock.contains(DataWord.valueOf(contractAddress.getBytes()))) {
            // Check if the address was previously deleted in the same block

            programResult.setException(ExceptionHelper.addressCollisionException(this, contractAddress));
            if (isLogEnabled) {
                logger.debug("contract run halted by Exception: contract: [{}], exception: ",
                        contractAddress,
                        programResult.getException());
            }

            track.rollback();
            stackPushZero();

            return;
        }

        //In case of hashing collisions, check for any balance before createAccount()
        if (track.isExist(contractAddress)) {
            // Hashing collisions in CREATE are rare, but in CREATE2 are possible
            // We check for the nonce to non zero and that the code to be not empty
            // if any of this conditions is true, the contract creation fails

            byte[] code = track.getCode(contractAddress);
            boolean hasNonEmptyCode = (code != null && code.length != 0);
            boolean nonZeroNonce = track.getNonce(contractAddress).longValue() != 0;

            if (getActivations().isActive(ConsensusRule.RSKIP125) && (hasNonEmptyCode || nonZeroNonce)) {
                // Contract collision we fail with exactly the same behavior as would arise if
                // the first byte in the init code were an invalid opcode
                programResult.setException(ExceptionHelper.addressCollisionException(this, contractAddress));
                if (isLogEnabled) {
                    logger.debug("contract run halted by Exception: contract: [{}], exception: ",
                            contractAddress,
                            programResult.getException());
                }

                // The programResult is empty and internalTx was not created so we skip this part
                /*if (internalTx == null) {
                    throw new NullPointerException();
                }

                internalTx.reject();
                programResult.rejectInternalTransactions();
                programResult.rejectLogInfos();*/

                track.rollback();
                stackPushZero();

                return;
            }
            /** #mish if there is an address collision but
             * there is no code or non-0 nonce associated with it, 
             * then it's okay to continue, just preserve any prior balance 
            */ 
            Coin oldBalance = track.getBalance(contractAddress);
            track.createAccount(contractAddress);
            track.addBalance(contractAddress, oldBalance);
        } else {
            track.createAccount(contractAddress);
        }

        track.setupContract(contractAddress);

        if (getActivations().isActive(ConsensusRule.RSKIP125)) {
            track.increaseNonce(contractAddress);
        }

        // [4] TRANSFER THE BALANCE
        track.addBalance(senderAddress, endowment.negate());
        Coin newBalance = Coin.ZERO;
        if (!byTestingSuite()) {
            newBalance = track.addBalance(contractAddress, endowment);
        }


        // [5] COOK THE INVOKE AND EXECUTE
<<<<<<< HEAD
        // #mish todo fix me check rentGasLimit value.. 
        programResult = getProgramResult(senderAddress, nonce, value, contractAddress, endowment, programCode, gasLimit, rentGasLimit, track, newBalance, programResult);
=======
        programResult = getProgramResult(senderAddress, nonce, value, contractAddress, endowment, programCode, gasLimit, track, newBalance, programResult, isCreate2);
>>>>>>> 187b302f
        if (programResult == null) {
            return;
        }

        // REFUND THE REMAIN GAS
        refundRemainingGas(gasLimit, programResult);
        refundRemainingRentGas(rentGasLimit, programResult);

        //collect rent for the created contract
        createdNodeAdder(contractAddress, getStorage());
    }

    private void refundRemainingGas(long gasLimit, ProgramResult programResult) {
        if (programResult.getGasUsed() >= gasLimit) {
            return;
        }
        long refundGas = GasCost.subtract(gasLimit, programResult.getGasUsed());
        refundGas(refundGas, "remaining gas from the internal call");
        if (isGasLogEnabled) {
            gasLogger.info("The remaining gas is refunded, account: [{}], gas: [{}] ",
                    ByteUtil.toHexString(getOwnerAddress().getLast20Bytes()),
                    refundGas
            );
        }
    }

    private void refundRemainingRentGas(long rentGasLimit, ProgramResult programResult) {
        if (programResult.getRentGasUsed() >= rentGasLimit) {
            return;
        }
        long refundRentGas = GasCost.subtract(rentGasLimit, programResult.getRentGasUsed());
        refundRentGas(refundRentGas, "remaining rent gas from the internal call");
        if (isGasLogEnabled) {
            gasLogger.info("The remaining rent gas is refunded, account: [{}], gas: [{}] ",
                    Hex.toHexString(getOwnerAddress().getLast20Bytes()),
                    refundRentGas
            );
        }
    }

    // #mish this is used in createContract and is obviously different from getResult()
    private ProgramResult getProgramResult(RskAddress senderAddress, byte[] nonce, DataWord value,
                                           RskAddress contractAddress, Coin endowment, byte[] programCode,
<<<<<<< HEAD
                                           long gasLimit, long rentGasLimit, Repository track, Coin newBalance, ProgramResult programResult) {
=======
                                           long gasLimit, Repository track, Coin newBalance, ProgramResult programResult, boolean isCreate2) {
>>>>>>> 187b302f


        InternalTransaction internalTx = addInternalTx(nonce, getGasLimit(), senderAddress, RskAddress.nullAddress(), endowment, programCode, "create");
        ProgramInvoke programInvoke = programInvokeFactory.createProgramInvoke(
                this, DataWord.valueOf(contractAddress.getBytes()), getOwnerAddress(), value, gasLimit, rentGasLimit,
                newBalance, null, track, this.invoke.getBlockStore(), false, byTestingSuite());

        returnDataBuffer = null; // reset return buffer right before the call

        if (!isEmpty(programCode)) {
            VM vm = new VM(config, precompiledContracts);
            Program program = new Program(config, precompiledContracts, blockFactory, activations, programCode, programInvoke, internalTx, deletedAccountsInBlock);
            vm.play(program);
            programResult = program.getResult();

            if (programResult.getException() == null && !programResult.isRevert()) {
                getTrace().addSubTrace(ProgramSubtrace.newCreateSubtrace(new CreationData(programCode, programResult.getHReturn(), contractAddress), program.getProgramInvoke(), program.getResult(), program.getTrace().getSubtraces(), isCreate2));
            }
        }

        if (programResult.getException() != null || programResult.isRevert()) {
            if (isLogEnabled) {
                logger.debug("contract run halted by Exception: contract: [{}], exception: ",
                        contractAddress,
                        programResult.getException());
            }

            if (internalTx == null) {
                throw new NullPointerException();
            }

            internalTx.reject();
            programResult.rejectInternalTransactions();
            programResult.rejectLogInfos();

            track.rollback();
            stackPushZero();
            if (programResult.getException() != null) {
                return null;
            } else {
                returnDataBuffer = result.getHReturn();
            }
        } else {
            // CREATE THE CONTRACT OUT OF RETURN
            byte[] code = programResult.getHReturn();
            int codeLength = getLength(code);

            long storageCost = GasCost.multiply(GasCost.CREATE_DATA, codeLength);
            long afterSpend = programInvoke.getGas() - storageCost - programResult.getGasUsed();

            if (afterSpend < 0) {
                programResult.setException(
                        ExceptionHelper.notEnoughSpendingGas(
                                this,
                                "No gas to return just created contract",
                                storageCost));
            } else if (codeLength > Constants.getMaxContractSize()) {
                programResult.setException(
                        ExceptionHelper.tooLargeContractSize(
                                this,
                                Constants.getMaxContractSize(),
                                codeLength));
            } else {
                programResult.spendGas(storageCost);
                track.saveCode(contractAddress, code);
            }

            track.commit();

            getResult().addDeleteAccounts(programResult.getDeleteAccounts());
            getResult().addLogInfos(programResult.getLogInfoList());

            // IN SUCCESS PUSH THE ADDRESS INTO THE STACK
            stackPush(DataWord.valueOf(contractAddress.getBytes()));
        }

        return programResult;
    }

    // #mish arg is generic, not just for gas. 
    // e.g. In VM.java this method is called for gas and also stack size
    public static long limitToMaxLong(DataWord gas) {
        return gas.longValueSafe();

    }

    public static long limitToMaxLong(BigInteger gas) {
        try {
            long r = gas.longValueExact();
            if (r<0)  // check if this can happen
            {
                return Long.MAX_VALUE;
            }
            return r;
        } catch (ArithmeticException e) {
            return Long.MAX_VALUE;
        }
    }

    public static long multiplyLimitToMaxLong(long a,long b) {
        long d;

        try {
            d = Math.multiplyExact(a, b);
        } catch (ArithmeticException e) {
            d = Long.MAX_VALUE;
        }
        return d;
    }

    /**
     * This method is for internal code invocations
     * <p/>
     * - Normal calls invoke a specified contract which updates itself
     * - Stateless calls invoke code from another contract, within the context of the caller
     *
<<<<<<< HEAD
     * @param msg is the message call object of type org.ethereuem.vm.MessageCall
     * #mish and in VM.java, the msg is constructed with 
=======
     * @param msg is the message call object
     * @param activations activations for hardfork
>>>>>>> 187b302f
     */
    public void callToAddress(MessageCall msg, ActivationConfig.ForBlock activations) {

        if (getCallDeep() == getMaxDepth()) {
            stackPushZero();
            refundGas(msg.getGas().longValue(), " call deep limit reach");
            refundRentGas(msg.getRentGas().longValue(), " call deep limit reach, refund rent gas");
            return;
        }

        byte[] data = memoryChunk(msg.getInDataOffs().intValue(), msg.getInDataSize().intValue());

        // FETCH THE SAVED STORAGE
        RskAddress codeAddress = new RskAddress(msg.getCodeAddress());
        RskAddress senderAddress = getOwnerRskAddress();
        RskAddress contextAddress = msg.getType().isStateless() ? senderAddress : codeAddress;

        if (isLogEnabled) {
            logger.info("{} for existing contract: address: [{}], outDataOffs: [{}], outDataSize: [{}]  ", msg.getType().name(),
                    contextAddress, msg.getOutDataOffs().longValue(), msg.getOutDataSize().longValue());
        }

        Repository track = getStorage().startTracking();

        // 2.1 PERFORM THE VALUE (endowment) PART
        Coin endowment = new Coin(msg.getEndowment().getData());
        Coin senderBalance = track.getBalance(senderAddress);
        if (isNotCovers(senderBalance, endowment)) {
            stackPushZero();
            refundGas(msg.getGas().longValue(), "refund gas from message call");
<<<<<<< HEAD
            refundRentGas(msg.getRentGas().longValue(), "refund rent gas from message call to addr");
=======
            this.cleanReturnDataBuffer(activations);

>>>>>>> 187b302f
            return;
        }

        // FETCH THE CODE
        byte[] programCode = getStorage().isExist(codeAddress) ? getStorage().getCode(codeAddress) : EMPTY_BYTE_ARRAY;
        // programCode  can be null

        // Always first remove funds from sender
        track.addBalance(senderAddress, endowment.negate());

        Coin contextBalance;

        if (byTestingSuite()) {
            // This keeps track of the calls created for a test
            getResult().addCallCreate(data, contextAddress.getBytes(),
                    msg.getGas().longValueSafe(),
                    msg.getRentGas().longValueSafe(),
                    msg.getEndowment().getNoLeadZeroesData());

            return;
        }

        contextBalance = track.addBalance(contextAddress, endowment);

        // CREATE CALL INTERNAL TRANSACTION
        // #mish BLOCKGASLIMIT passed as gasLimit (as in other call, and create)
        InternalTransaction internalTx = addInternalTx(null, getGasLimit(), senderAddress, contextAddress, endowment, programCode, "call");

        boolean callResult;

        if (!isEmpty(programCode)) {
            //#mish gas refunds (including rent gas) are handled internally within executeCode()

            callResult = executeCode(msg, contextAddress, contextBalance, internalTx, track, programCode, senderAddress, data);
        } else {
            track.commit();
            callResult = true;
            //#mish code has inconsistent signature, here gas is converted using toGas(). Compare with endowment or call stack exceptions
            refundGas(GasCost.toGas(msg.getGas().longValue()), "remaining gas from the internal call");
            refundRentGas(GasCost.toGas(msg.getRentGas().longValue()), "refund rent gas from the internal call to addr");

            DataWord callerAddress = DataWord.valueOf(senderAddress.getBytes());
            DataWord ownerAddress = DataWord.valueOf(contextAddress.getBytes());
            DataWord transferValue = DataWord.valueOf(endowment.getBytes());

            TransferInvoke invoke = new TransferInvoke(callerAddress, ownerAddress, msg.getGas().longValue(), msg.getRentGas().longValue(), transferValue);
            ProgramResult result = new ProgramResult();

            ProgramSubtrace subtrace = ProgramSubtrace.newCallSubtrace(CallType.fromMsgType(msg.getType()), invoke, result, null, Collections.emptyList());

            getTrace().addSubTrace(subtrace);

            this.cleanReturnDataBuffer(activations);
        }

        // 4. THE FLAG OF SUCCESS IS ONE PUSHED INTO THE STACK
        if (callResult) {
            // #mish perform the storage rent computations at the end, since all avail rentgas is passed
            // to messageCalls. If rent OOG at this point (has not been refunded), then it doesn't matter?
            accessedNodeAdder(senderAddress, getStorage());
            accessedNodeAdder(codeAddress, getStorage());
            stackPushOne();
        }
        else {
            stackPushZero();
        }
    }

    private void cleanReturnDataBuffer(ActivationConfig.ForBlock activations) {
        if(activations.isActive(ConsensusRule.RSKIP171)) {
            // reset return data buffer when call did not create a new call frame
            returnDataBuffer = null;
        }
    }

    private ProgramInvoke getProgramInvoke() {
        return this.invoke;
    }

    private boolean executeCode(
            MessageCall msg,
            RskAddress contextAddress,
            Coin contextBalance,
            InternalTransaction internalTx,
            Repository track,
            byte[] programCode,
            RskAddress senderAddress,
            byte[] data) {

        returnDataBuffer = null; // reset return buffer right before the call
        ProgramResult childResult;

        ProgramInvoke programInvoke = programInvokeFactory.createProgramInvoke(
                this, DataWord.valueOf(contextAddress.getBytes()),
                msg.getType() == MsgType.DELEGATECALL ? getCallerAddress() : getOwnerAddress(),
                msg.getType() == MsgType.DELEGATECALL ? getCallValue() : msg.getEndowment(),
                limitToMaxLong(msg.getGas()), limitToMaxLong(msg.getRentGas()), 
                contextBalance, data, track, this.invoke.getBlockStore(),
                msg.getType() == MsgType.STATICCALL || isStaticCall(), byTestingSuite());

        VM vm = new VM(config, precompiledContracts);
        Program program = new Program(config, precompiledContracts, blockFactory, activations, programCode, programInvoke, internalTx, deletedAccountsInBlock);

        vm.play(program);
        childResult  = program.getResult();

        getTrace().addSubTrace(ProgramSubtrace.newCallSubtrace(CallType.fromMsgType(msg.getType()), program.getProgramInvoke(), program.getResult(), msg.getCodeAddress(), program.getTrace().getSubtraces()));

        getTrace().merge(program.getTrace());
        getResult().merge(childResult); //safe even if child fails

        boolean childCallSuccessful = true;

        if (childResult.getException() != null || childResult.isRevert()) {
            if (isGasLogEnabled) {
                gasLogger.debug("contract run halted by Exception: contract: [{}], exception: ",
                        contextAddress,
                        childResult.getException());
            }
            internalTx.reject();
            childResult.rejectInternalTransactions();
            childResult.rejectLogInfos();

            track.rollback();
            // when there's an exception we skip applying results and refunding gas,
            // and we only do that when the call is successful or there's a REVERT operation.
            
            // #mish todo: if there is an exception some rentgas should be refunded?
            // For now, refund 75% of rentgas passed to child for OOG or REVERT
            // #mish fix: what if it is a rentgas exception? Still the same?
            long penalty = limitToMaxLong(msg.getRentGas())/4L;
            childResult.clearUsedRentGas(); //reset it and then tack on 25% penalty for IO costs
            program.spendRentGas(penalty, "Rent gas penalty 25%"); //using program.spendRentGas so it can trigger exception 
            /*
            System.out.println("\n\nIn Program::executecode() child failed" +
                            "\nmsg (child) exec gas limit = " + limitToMaxLong(msg.getGas())+
                            "\nmsg (child) rent gas limit = " + limitToMaxLong(msg.getRentGas())+
                            "\n25% penalty charged = " +(limitToMaxLong(msg.getRentGas()))/4 +
                            "\nchild rent charged = " + childResult.getRentGasUsed() +
                            "\nparent rent charged = " + getResult().getRentGasUsed() 
                            );
            */ 
            if (childResult.getException() != null) { 
                // refund rent gas on OOG
                BigInteger refundRentGas = msg.getRentGas().value().subtract(toBI(childResult.getRentGasUsed()));
                if (isPositive(refundRentGas)) {
                    // Since the original gas transferred was < Long.MAX_VALUE then the refund
                    // also fits in a long.
                    refundRentGas(refundRentGas.longValue(), "remaining rent gas from the internal call");
                        if (isGasLogEnabled) {
                            gasLogger.info("The remaining gas refunded, account: [{}], gas: [{}] ", senderAddress, refundRentGas);
                        }
                }
                return false;
            }
            // else on revert
            childCallSuccessful = false;
        } else {
            // 4. THE FLAG OF SUCCESS IS ONE PUSHED INTO THE STACK
            track.commit();
        }



        // 3. APPLY RESULTS: childResult.getHReturn() into out_memory allocated
        byte[] buffer = childResult.getHReturn();
        int offset = msg.getOutDataOffs().intValue();
        int size = msg.getOutDataSize().intValue();

        memorySaveLimited(offset, buffer, size);

        returnDataBuffer = buffer;

        // 5.1 REFUND THE REMAIN GAS
        BigInteger refundGas = msg.getGas().value().subtract(toBI(childResult.getGasUsed()));
        if (isPositive(refundGas)) {
            // Since the original gas transferred was < Long.MAX_VALUE then the refund
            // also fits in a long.
            // SUICIDE refunds 24.000 and SSTORE clear refunds 15.000 gas.
            // The accumulated refund can not exceed half the gas used
            // for the current context (i.e. the initial call)
            // Therefore, the regundGas also fits in a long.
            refundGas(refundGas.longValue(), "remaining gas from the internal call");
            if (isGasLogEnabled) {
                gasLogger.info("The remaining gas refunded, account: [{}], gas: [{}] ", senderAddress, refundGas);
            }
        }

        // 5.2 REFUND REMAINING STORAGE RENT GAS
        BigInteger refundRentGas = msg.getRentGas().value().subtract(toBI(childResult.getRentGasUsed()));
        if (isPositive(refundRentGas)) {
            // Since the original gas transferred was < Long.MAX_VALUE then the refund
            // also fits in a long.
            refundRentGas(refundRentGas.longValue(), "remaining rent gas from the internal call");
            if (isGasLogEnabled) {
                gasLogger.info("The remaining gas refunded, account: [{}], gas: [{}] ", senderAddress, refundRentGas);
            }
        }

        return childCallSuccessful;
    }

    public void spendGas(long gasValue, String cause) {
        if (isGasLogEnabled) {
            gasLogger.info("[{}] Spent for cause: [{}], gas: [{}]", invoke.hashCode(), cause, gasValue);
        }

        if (getRemainingGas()  < gasValue) {
            throw ExceptionHelper.notEnoughSpendingGas(this, cause, gasValue);
        }

        getResult().spendGas(gasValue);
    }

    public void spendRentGas(long rentGasValue, String cause) {
        if (isGasLogEnabled) {
            gasLogger.info("[{}] Spent for cause: [{}], rentgas: [{}]", invoke.hashCode(), cause, rentGasValue);
        }

        if (getRemainingRentGas()  < rentGasValue) {
            throw ExceptionHelper.notEnoughRentGas(cause, rentGasValue, this);
        }

        getResult().spendRentGas(rentGasValue);
    }

    public void restart() {
        setPC(startAddr);
        stackClear();
        clearUsedGas();
        clearUsedRentGas();
        stopped=false;
    }

    private void clearUsedGas() {
        getResult().clearUsedGas();
    }

    private void clearUsedRentGas() {
        getResult().clearUsedRentGas();
    }

    public void spendAllGas() {
        spendGas(getRemainingGas(), "Spending all remaining");
    }

    // needed?
    /*public void spendAllRentGas() {
        spendRentGas(getRemainingRentGas(), "Spending all remaining rentgas");
    }*/

    private void refundGas(long gasValue, String cause) {
        if (isGasLogEnabled) {
            gasLogger.info("[{}] Refund for cause: [{}], gas: [{}]", invoke.hashCode(), cause, gasValue);
        }
        getResult().refundGas(gasValue);
    }

    private void refundRentGas(long rentGasValue, String cause) {
        if (isGasLogEnabled) {
            gasLogger.info("[{}] Refund for cause: [{}], rent gas: [{}]", invoke.hashCode(), cause, rentGasValue);
        }
        getResult().refundRentGas(rentGasValue);
    }

    public void futureRefundGas(long gasValue) {
        if (isLogEnabled) { // #mish: should this be isGasLogEnabled?
            logger.info("Future refund added: [{}]", gasValue); // and gaslogger.info instead ?
        }
        getResult().addFutureRefund(gasValue);
    }


    public void resetFutureRefund() {
        getResult().resetFutureRefund();
    }

    public void storageSave(DataWord word1, DataWord word2) {
        storageSave(word1.getData(), word2.getData());
    }

    private void storageSave(byte[] key, byte[] val) {
        // DataWord constructor some times reference the passed byte[] instead
        // of making a copy.
        DataWord keyWord = DataWord.valueOf(key);
        DataWord valWord = DataWord.valueOf(val);

        
        //#mish for storage rent, only the previous value matters
        if(getStorage().getStorageValue(getOwnerRskAddress(), keyWord)==null){
            //System.out.println("\n\n\nIn program SSTORE SET\n");
            createdStorageNodeAdder(getOwnerRskAddress(), keyWord);
        } else {
            //System.out.println("\n\n\nIn program SSTORE RESET\n");
            accessedStorageNodeAdder(getOwnerRskAddress(), keyWord);
        }
        // and now the actual SSTORE op
        getStorage().addStorageRow(getOwnerRskAddress(), keyWord, valWord);
    }

    private RskAddress getOwnerRskAddress() {
        if (rskOwnerAddress == null) {
            rskOwnerAddress = new RskAddress(getOwnerAddress());
        }

        return rskOwnerAddress;
    }

    public byte[] getCode() {
        return Arrays.copyOf(ops, ops.length);
    }

<<<<<<< HEAD
    // #mish: why do these getCodeAt methods use invoke.getRepository() and not getStorage()?
    // is this for "write" protection?
    // What about pre-compiled contracts? Those addr are created in repository only when PCCs are called
    public Keccak256 getCodeHashAt(RskAddress addr) {
        accessedNodeAdder(addr, getStorage()); // should this be in the invoke's repository?
        return invoke.getRepository().getCodeHash(addr); 
=======
    public Keccak256 getCodeHashAt(RskAddress addr, boolean standard) {
        if(standard) {
            return invoke.getRepository().getCodeHashStandard(addr);
        }
        else {
            return invoke.getRepository().getCodeHashNonStandard(addr);
        }
>>>>>>> 187b302f
    }

    public Keccak256 getCodeHashAt(DataWord address, boolean standard) { return getCodeHashAt(new RskAddress(address), standard); }

    public int getCodeLengthAt(RskAddress addr) {
        accessedNodeAdder(addr, getStorage()); //invoke repository?
        return invoke.getRepository().getCodeLength(addr);
    }

    public int getCodeLengthAt(DataWord address) {
        return getCodeLengthAt(new RskAddress(address));
    }

    public byte[] getCodeAt(DataWord address) {
        return getCodeAt(new RskAddress(address));
    }

    private byte[] getCodeAt(RskAddress addr) {
        accessedNodeAdder(addr, getStorage()); // invoke repository?
        byte[] code = invoke.getRepository().getCode(addr);
        return nullToEmpty(code);
    }

    public DataWord getOwnerAddress() {
        return invoke.getOwnerAddress();
    }

    public DataWord getBlockHash(DataWord dw) {
        long blockIndex = dw.longValueSafe();
        // always returns positive, returns Integer.MAX_VALUE on overflows
        // block number would normally overflow int32 after ~1000 years (at 1 block every 10 seconds)
        // So int32 arithmetic is ok, but we use int64 anyway.
        return getBlockHash(blockIndex);
    }

    public DataWord getBlockHash(long index) {
        long bn = this.getNumber().longValue();
        if ((index <  bn) && (index >= Math.max(0, bn - 256))) {
            return DataWord.valueOf(this.invoke.getBlockStore().getBlockHashByNumber(index, getPrevHash().getData()));
        } else {
            return DataWord.ZERO;
        }
    }

    public DataWord getBalance(DataWord address) {
        accessedNodeAdder(new RskAddress(address), getStorage());
        Coin balance = getStorage().getBalance(new RskAddress(address));
        return DataWord.valueOf(balance.getBytes());
    }

    // #mish this is no longer "origin", but same as caller or sender (see progInvokeFactoryImpl)
    // was supposed to be the original sender of a TX (never a contract). Deprecated?
    public DataWord getOriginAddress() {
        return invoke.getOriginAddress();
    }

    public DataWord getCallerAddress() {
        return invoke.getCallerAddress();
    }

    public DataWord getGasPrice() {
        return invoke.getMinGasPrice();
    }

    public long getRemainingGas() {
        return invoke.getGas()- getResult().getGasUsed();
    }

    public long getRemainingRentGas() {
        return invoke.getRentGas() - getResult().getRentGasUsed();
    }

    public DataWord getCallValue() {
        return invoke.getCallValue();
    }

    public DataWord getDataSize() {
        return invoke.getDataSize();
    }

    public DataWord getDataValue(DataWord index) {
        return invoke.getDataValue(index);
    }

    public byte[] getDataCopy(DataWord offset, DataWord length) {
        return invoke.getDataCopy(offset, length);
    }

    public DataWord storageLoad(DataWord key) {
        //#mish add this node to storage rent tracker map
        accessedStorageNodeAdder(getOwnerRskAddress(), key);
        return getStorage().getStorageValue(getOwnerRskAddress(), key);
    }

    public DataWord getPrevHash() {
        return invoke.getPrevHash();
    }

    public DataWord getCoinbase() {
        return invoke.getCoinbase();
    }

    public DataWord getTimestamp() {
        return invoke.getTimestamp();
    }

    public DataWord getNumber() {
        return invoke.getNumber();
    }

    public DataWord getTransactionIndex() {
        return invoke.getTransactionIndex();
    }

    public DataWord getDifficulty() {
        return invoke.getDifficulty();
    }

    public DataWord getGasLimit() {
        return invoke.getGaslimit();
    }

    // static calls cannot modify state
    public boolean isStaticCall() {
        return invoke.isStaticCall();
    }

    public ProgramResult getResult() {
        return result;
    }

    public void setRuntimeFailure(RuntimeException e) {
        getResult().setException(e);
    }

    public String memoryToString() {
        if (memory.size()>100000) {
            return "<Memory too long to show>";
        } else {
            return memory.toString();
        }
    }

    /** #mish: Called externally, not used here */
    public void fullTrace() {

        if (logger.isTraceEnabled() || listener != null) {

            StringBuilder stackData = new StringBuilder();
            for (int i = 0; i < stack.size(); ++i) {
                stackData.append(" ").append(stack.get(i));
                if (i < stack.size() - 1) {
                    stackData.append("\n");
                }
            }

            if (stackData.length() > 0) {
                stackData.insert(0, "\n");
            }

            RskAddress ownerAddress = new RskAddress(getOwnerAddress());
            StringBuilder storageData = new StringBuilder();
            if (getStorage().isContract(ownerAddress)) {
                Iterator<DataWord> it = getStorage().getStorageKeys(ownerAddress);
                while (it.hasNext()) {
                    DataWord key = it.next();
                    storageData.append(" ").append(key).append(" -> ").
                            append(getStorage().getStorageValue(ownerAddress, key)).append('\n');
                }
                if (storageData.length() > 0) {
                    storageData.insert(0, "\n");
                }
            }

            StringBuilder memoryData = new StringBuilder();
            StringBuilder oneLine = new StringBuilder();
            if (memory.size() > 320) {
                memoryData.append("... Memory Folded.... ")
                        .append("(")
                        .append(memory.size())
                        .append(") bytes");
            }
            else {
                for (int i = 0; i < memory.size(); ++i) {

                    byte value = memory.readByte(i);
                    oneLine.append(ByteUtil.oneByteToHexString(value)).append(" ");

                    if ((i + 1) % 16 == 0) {
                        String tmp = format("[%4s]-[%4s]", Integer.toString(i - 15, 16),
                                Integer.toString(i, 16)).replace(" ", "0");
                        memoryData.append("").append(tmp).append(" ");
                        memoryData.append(oneLine);
                        if (i < memory.size()) {
                            memoryData.append("\n");
                        }
                        oneLine.setLength(0);
                    }
                }
            }
            if (memoryData.length() > 0) {
                memoryData.insert(0, "\n");
            }

            StringBuilder opsString = new StringBuilder();
            for (int i = 0; i < ops.length; ++i) {

                String tmpString = Integer.toString(ops[i] & 0xFF, 16);
                tmpString = tmpString.length() == 1 ? "0" + tmpString : tmpString;

                if (i != pc) {
                    opsString.append(tmpString);
                } else {
                    opsString.append(" >>").append(tmpString).append("");
                }

            }
            if (pc >= ops.length) {
                opsString.append(" >>");
            }
            if (opsString.length() > 0) {
                opsString.insert(0, "\n ");
            }

            logger.trace(" -- OPS --     {}", opsString);
            logger.trace(" -- STACK --   {}", stackData);
            logger.trace(" -- MEMORY --  {}", memoryData);
            logger.trace(" -- STORAGE -- {}\n", storageData);
            logger.trace("\n  Spent Gas: [{}]/[{}]\n  Left Gas:  [{}]\n",
                    getResult().getGasUsed(),
                    invoke.getGas(),
                    getRemainingGas());
            logger.trace("\n  Spent Rent Gas: [{}]/[{}]\n  Left Rent Gas:  [{}]\n",
                    getResult().getRentGasUsed(),
                    invoke.getRentGas(),
                    getRemainingRentGas());

            StringBuilder globalOutput = new StringBuilder("\n");
            if (stackData.length() > 0) {
                stackData.append("\n");
            }

            if (pc != 0) {
                globalOutput.append("[Op: ").append(OpCode.code(lastOp).name()).append("]\n");
            }

            globalOutput.append(" -- OPS --     ").append(opsString).append("\n");
            globalOutput.append(" -- STACK --   ").append(stackData).append("\n");
            globalOutput.append(" -- MEMORY --  ").append(memoryData).append("\n");
            globalOutput.append(" -- STORAGE -- ").append(storageData).append("\n");

            if (getResult().getHReturn() != null) {
                globalOutput.append("\n  HReturn: ").append(
                        ByteUtil.toHexString(getResult().getHReturn()));
            }

            // sophisticated assumption that msg.data != codedata
            // means we are calling the contract not creating it
            byte[] txData = invoke.getDataCopy(DataWord.ZERO, getDataSize());
            if (!Arrays.equals(txData, ops)) {
                globalOutput.append("\n  msg.data: ").append(ByteUtil.toHexString(txData));
            }
            globalOutput.append("\n\n  Spent Gas: ").append(getResult().getGasUsed());
            globalOutput.append("\n\n  Spent Rent Gas: ").append(getResult().getRentGasUsed());

            if (listener != null) {
                listener.output(globalOutput.toString());
            }
        }
    }

    public void saveOpTrace() {
        if (this.pc < ops.length) {
            trace.addOp(ops[pc], pc, getCallDeep(), getRemainingGas(), this.memory, this.stack, this.storage);
        }
    }

    public void saveOpGasCost(long gasCost) {
        trace.saveGasCost(gasCost);
    }

    public ProgramTrace getTrace() {
        return trace;
    }

    private int processAndSkipCodeHeader(int offset) {
        int ret = offset;
        if (ops.length >= 4) {
            OpCode op = OpCode.code(ops[0]);
            if ((op != null) && op == OpCode.HEADER) {
                // next byte is executable format version
                // header length in bytes
                int exe = ops[1] & 0xff;
                // limit to positive to prevent version 0xff < 0x00
                exeVersion = (byte) Math.min(exe, 127);

                // limit to positive to prevent version 0xff < 0x00
                int script = ops[2] & 0xff;
                scriptVersion = (byte) Math.min(script, 127);
                int extHeaderLen = ops[3] & 0xff;
                ret = offset + 4 + extHeaderLen;
                startAddr = ret;
                pc = ret;
            }
        }
        return ret;
    }

    private void precompile() {
        int i = 0;
        exeVersion = 0;
        scriptVersion = 0;
        startAddr = 0;
        pc = 0;
        i = processAndSkipCodeHeader(i);
        computeJumpDestsAndBeginSubs(i);
    }

    private void computeJumpDestsAndBeginSubs(int start) {
        if (jumpdestSet == null) {
            jumpdestSet = new BitSet(ops.length);
        }

        if (beginsubSet == null) {
            beginsubSet = new BitSet(ops.length);
        }

        for (int i = start; i < ops.length; ++i) {
            OpCode op = OpCode.code(ops[i]);

            if (op == null) {
                continue;
            }

            if (op == OpCode.JUMPDEST) {
                jumpdestSet.set(i);
            }
            else if (op == OpCode.BEGINSUB) {
                beginsubSet.set(i);
            }

            if (op.asInt() >= OpCode.PUSH1.asInt() && op.asInt() <= OpCode.PUSH32.asInt()) {
                i += op.asInt() - OpCode.PUSH1.asInt() + 1;
            }
        }
    }

    public DataWord getReturnDataBufferSize() {
        return DataWord.valueOf(getReturnDataBufferSizeI());
    }

    private int getReturnDataBufferSizeI() {
        return returnDataBuffer == null ? 0 : returnDataBuffer.length;
    }

    public Optional<byte[]> getReturnDataBufferData(DataWord off, DataWord size) {
        long endPosition = (long) off.intValueSafe() + size.intValueSafe();
        if (endPosition > getReturnDataBufferSizeI()) {
            return Optional.empty();
        }

        if (returnDataBuffer == null) {
            return Optional.of(new byte[0]);
        }

        byte[] copiedData = Arrays.copyOfRange(returnDataBuffer, off.intValueSafe(), Math.toIntExact(endPosition));
        return Optional.of(copiedData);
    }

    public ActivationConfig.ForBlock getActivations() {
        return activations;
    }

    public void addListener(ProgramOutListener listener) {
        this.listener = listener;
    }

    public int verifyJumpDest(DataWord nextPC) {
        // This is painstankly slow
        if (nextPC.occupyMoreThan(4)) {
            throw ExceptionHelper.badJumpDestination(this, -1);
        }
        int ret = nextPC.intValue(); // could be negative
        if (ret < 0 || ret >= jumpdestSet.size() || !jumpdestSet.get(ret)) {
            throw ExceptionHelper.badJumpDestination(this, ret);
        }
        return ret;
    }
<<<<<<< HEAD
    
    // #mish: for pre-compiled there are no direct storage rent implications. 
    // However, as per RSKIP113, if there is insufficient execution gas,
    // then we keep 25% rent gas (see below, exec gas is not refunded at all)
    public void callToPrecompiledAddress(MessageCall msg, PrecompiledContract contract) {
=======

    public int verifyBeginSub(DataWord nextPC) {
        if (nextPC.occupyMoreThan(4)) {
            throw ExceptionHelper.badJumpSubDestination(this, -1);
        }

        int ret = nextPC.intValue(); // could be negative

        if (ret < 0 || ret >= beginsubSet.size() || !beginsubSet.get(ret)) {
            throw ExceptionHelper.badJumpSubDestination(this, ret);
        }

        return ret;
    }

    public void callToPrecompiledAddress(MessageCall msg, PrecompiledContract contract, ActivationConfig.ForBlock activations) {
>>>>>>> 187b302f

        if (getCallDeep() == getMaxDepth()) {
            stackPushZero();
            this.refundGas(msg.getGas().longValue(), " call deep limit reach");
<<<<<<< HEAD
            this.refundRentGas(msg.getRentGas().longValue(), " call deep limit reach, refund rent gas");
=======

>>>>>>> 187b302f
            return;
        }

        Repository track = getStorage().startTracking();

        RskAddress senderAddress = getOwnerRskAddress();
        RskAddress codeAddress = new RskAddress(msg.getCodeAddress());
        RskAddress contextAddress = msg.getType().isStateless() ? senderAddress : codeAddress;

        Coin endowment = new Coin(msg.getEndowment().getData());
        Coin senderBalance = track.getBalance(senderAddress);
        if (senderBalance.compareTo(endowment) < 0) {
            stackPushZero();
            this.refundGas(msg.getGas().longValue(), "refund gas from message call");
<<<<<<< HEAD
            this.refundRentGas(msg.getRentGas().longValue(), "refund rent gas from message call to PCC");
=======
            this.cleanReturnDataBuffer(activations);

>>>>>>> 187b302f
            return;
        }

        byte[] data = this.memoryChunk(msg.getInDataOffs().intValue(),
                msg.getInDataSize().intValue());

        // Charge for endowment - is not reversible by rollback
        track.transfer(senderAddress, contextAddress, new Coin(msg.getEndowment().getData()));

        // we are assuming that transfer is already creating destination account even if the amount is zero
        if (!track.isContract(codeAddress)) {
            track.setupContract(codeAddress);
        }

        if (byTestingSuite()) {
            // This keeps track of the calls created for a test
            this.getResult().addCallCreate(data,
                    codeAddress.getBytes(),
                    msg.getGas().longValueSafe(), msg.getRentGas().longValueSafe(),
                    msg.getEndowment().getNoLeadZeroesData());

            stackPushOne();
            return;
        }

        // Special initialization for Bridge, Remasc and NativeContract contracts
        if (contract instanceof Bridge || contract instanceof RemascContract || contract instanceof NativeContract) {
            // CREATE CALL INTERNAL TRANSACTION
            // #mish note the gaslimit passed getGasLImit() is for BLOCKGASLIMIT
            InternalTransaction internalTx = addInternalTx(null, getGasLimit(), senderAddress, contextAddress, endowment, EMPTY_BYTE_ARRAY, "call");

            // Propagate the "local call" nature of the originating transaction down to the callee
            internalTx.setLocalCallTransaction(this.transaction.isLocalCallTransaction());

            Block executionBlock = blockFactory.newBlock(
                    blockFactory.getBlockHeaderBuilder()
                        .setParentHash(getPrevHash().getData())
                        .setCoinbase(new RskAddress(getCoinbase().getLast20Bytes()))
                        .setDifficultyFromBytes(getDifficulty().getData())
                        .setNumber(getNumber().longValue())
                        .setGasLimit(getGasLimit().getData())
                        .setTimestamp(getTimestamp().longValue())
                        .build(),
                    Collections.emptyList(),
                    Collections.emptyList()
            );

            contract.init(internalTx, executionBlock, track, this.invoke.getBlockStore(), null, null);
        } // #mish end of init for bridge/remasc/native

        long requiredGas = contract.getGasForData(data);
        if (requiredGas > msg.getGas().longValue()) {
            this.refundGas(0, "call pre-compiled"); //matches cpp logic
            // per RSKIP113, if exec gas OOG, then charge 25% of rent gas 
            this.refundRentGas((3*msg.getRentGas().longValue())/4, "75 percent refund of rent gas, call pre-compiled");
            this.stackPushZero();
            track.rollback();
            this.cleanReturnDataBuffer(activations);
        } else {

            this.refundGas(msg.getGas().longValue() - requiredGas, "call pre-compiled");
            // refund all rent gas
            this.refundRentGas(msg.getRentGas().longValue(), "refund rent gas, call pre-compiled");

            byte[] out = contract.execute(data);
            if (getActivations().isActive(ConsensusRule.RSKIP90)) {
                this.returnDataBuffer = out;
            }

            // Avoid saving null returns to memory and limit the memory it can use.
            // If we're behind RSK150 activation, don't care about the null return, just save.
            if (getActivations().isActive(ConsensusRule.RSKIP150) && out != null) {
                this.memorySaveLimited(msg.getOutDataOffs().intValue(), out, msg.getOutDataSize().intValue());
            } else if (!getActivations().isActive(ConsensusRule.RSKIP150)) {
                this.memorySave(msg.getOutDataOffs().intValue(), out);
            }
            this.stackPushOne();
            track.commit();
        }
    }

    private boolean byTestingSuite() {
        return invoke.byTestingSuite();
    }
 
    public interface ProgramOutListener {
        void output(String out);
    }

    @SuppressWarnings("serial")
    public static class OutOfGasException extends RuntimeException {

        public OutOfGasException(String message, Object... args) {
            super(format(message, args));
        }
    }
    
    // #mish to be explicit about exceptions rising from rent gas
    @SuppressWarnings("serial")
    public static class OutOfRentGasException extends RuntimeException {

        public OutOfRentGasException(String message, Object... args) {
            super(format(message, args));
        }
    }

    @SuppressWarnings("serial")
    public static class IllegalOperationException extends RuntimeException {

        public IllegalOperationException(String message, Object... args) {
            super(format(message, args));
        }
    }

    @SuppressWarnings("serial")
    public static class BadJumpDestinationException extends RuntimeException {

        public BadJumpDestinationException(String message, Object... args) {
            super(format(message, args));
        }
    }

    @SuppressWarnings("serial")
    public static class InvalidReturnSubException extends RuntimeException {

        public InvalidReturnSubException(String message, Object... args) {
            super(format(message, args));
        }
    }

    @SuppressWarnings("serial")
    public static class InvalidBeginSubException extends RuntimeException {

        public InvalidBeginSubException(String message, Object... args) {
            super(format(message, args));
        }
    }

    @SuppressWarnings("serial")
    public static class StackTooSmallException extends RuntimeException {

        public StackTooSmallException(String message, Object... args) {
            super(format(message, args));
        }
    }
<<<<<<< HEAD
=======

    @SuppressWarnings("serial")
    public static class ReturnStackOverflowException extends RuntimeException {

        public ReturnStackOverflowException(String message, Object... args) {
            super(format(message, args));
        }
    }

    @SuppressWarnings("serial")
>>>>>>> 187b302f
    public static class StaticCallModificationException extends RuntimeException {
        public StaticCallModificationException(String message, Object... args) {
            super(format(message, args));
        }
    }

    public static class AddressCollisionException extends RuntimeException {
        public AddressCollisionException(String message) {
            super(message);
        }
    }

    public static class ExceptionHelper {

        private ExceptionHelper() { }

        public static StaticCallModificationException modificationException(@Nonnull Program program) {
            return new StaticCallModificationException("Attempt to call a state modifying opcode inside STATICCALL: tx[%s]", extractTxHash(program));
        }

        public static OutOfGasException notEnoughOpGas(@Nonnull Program program, OpCode op, long opGas, long programGas) {
            return new OutOfGasException("Not enough gas for '%s' operation executing: opGas[%d], programGas[%d], tx[%s]", op, opGas, programGas, extractTxHash(program));
        }

        public static OutOfGasException notEnoughOpGas(Program program, OpCode op, DataWord opGas, DataWord programGas) {
            return notEnoughOpGas(program, op, opGas.longValue(), programGas.longValue());
        }

        public static OutOfGasException notEnoughOpGas(Program program, OpCode op, BigInteger opGas, BigInteger programGas) {
            return notEnoughOpGas(program, op, opGas.longValue(), programGas.longValue());
        }

        public static OutOfGasException notEnoughSpendingGas(@Nonnull Program program, String cause, long gasValue) {
            return new OutOfGasException("Not enough gas for '%s' cause spending: invokeGas[%d], gas[%d], usedGas[%d], tx[%s]",
                    cause, program.invoke.getGas(), gasValue, program.getResult().getGasUsed(), extractTxHash(program));
        }

        public static OutOfGasException gasOverflow(@Nonnull Program program, BigInteger actualGas, BigInteger gasLimit) {
            return new OutOfGasException("Gas value overflow: actualGas[%d], gasLimit[%d], tx[%s]", actualGas.longValue(), gasLimit.longValue(), extractTxHash(program));
        }
        public static OutOfGasException gasOverflow(@Nonnull Program program, long actualGas, BigInteger gasLimit) {
            return new OutOfGasException("Gas value overflow: actualGas[%d], gasLimit[%d], tx[%s]", actualGas, gasLimit.longValue(), extractTxHash(program));
        }
        public static IllegalOperationException invalidOpCode(@Nonnull Program program) {
            return new IllegalOperationException("Invalid operation code: opcode[%s], tx[%s]", ByteUtil.toHexString(new byte[] {program.getCurrentOp()}, 0, 1), extractTxHash(program));
        }
        
        public static OutOfRentGasException notEnoughRentGas(String cause, long rentGasValue, Program program) {
            return new OutOfRentGasException("Not enough rent gas for '%s' cause spending: invokeGas[%d], rentGas[%d], usedRentGas[%d];",
                    cause, program.invoke.getRentGas(), rentGasValue, program.getResult().getRentGasUsed());
        }
        
        //#mish: looks like this was deprecated in Papy210 logging updates
        /*public static IllegalOperationException invalidOpCode(byte... opCode) {
            return new IllegalOperationException("Invalid operation code: opcode[%s];", Hex.toHexString(opCode, 0, 1));
        */

        public static BadJumpDestinationException badJumpDestination(@Nonnull Program program, int pc) {
            return new BadJumpDestinationException("Operation with pc isn't 'JUMPDEST': PC[%d], tx[%s]", pc, extractTxHash(program));
        }

        public static BadJumpDestinationException badJumpSubDestination(@Nonnull Program program, int pc) {
            return new BadJumpDestinationException("Operation with pc isn't 'BEGINSUB': PC[%d], tx[%s]", pc, extractTxHash(program));
        }

        public static InvalidReturnSubException invalidReturnSub(@Nonnull Program program, int pc) {
            return new InvalidReturnSubException("Invalid 'RETURNSUB': PC[%d], tx[%s]", pc, extractTxHash(program));
        }

        public static InvalidBeginSubException invalidBeginSub(@Nonnull Program program, int pc) {
            return new InvalidBeginSubException("Invalid 'BEGINSUB': PC[%d], tx[%s]", pc, extractTxHash(program));
        }

        public static StackTooSmallException tooSmallStack(@Nonnull Program program, int expectedSize, int actualSize) {
            return new StackTooSmallException("Expected stack size %d but actual %d, tx: %s", expectedSize, actualSize, extractTxHash(program));
        }

        public static ReturnStackOverflowException returnStackOverflow(@Nonnull Program program, int pc) {
            return new ReturnStackOverflowException("Return stack overflow: PC[%d], tx[%s]", pc, extractTxHash(program));
        }

        public static RuntimeException tooLargeContractSize(@Nonnull Program program, int maxSize, int actualSize) {
            return new RuntimeException(format("Maximum contract size allowed %d but actual %d, tx: %s", maxSize, actualSize, extractTxHash(program)));
        }

        public static AddressCollisionException addressCollisionException(@Nonnull Program program, RskAddress address) {
            return new AddressCollisionException("Trying to create a contract with existing contract address: 0x" + address + ", tx: " + extractTxHash(program));
        }

        @Nonnull
        private static String extractTxHash(@Nonnull Program program) {
            return program.transaction == null ? "<null>" : "0x" + program.transaction.getHash().toHexString();
        }
    }

    @SuppressWarnings("serial")
    public class StackTooLargeException extends RuntimeException {
        public StackTooLargeException(String message) {
            super(message);
        }
    }

    /**
     * used mostly for testing reasons
     */
    public byte[] getMemory() {
        return memory.read(0, memory.size());
    }

    /**
     * used mostly for testing reasons
     */
    public void initMem(byte[] data) {
        this.memory.write(0, data, data.length, false);
    }

    public byte getExeVersion() {
        return exeVersion;
    }
    public byte getScriptVersion() {
        return scriptVersion;
    }
    public int getStartAddr(){
        return startAddr;
    }

    @VisibleForTesting
    public BitSet getJumpdestSet() { return this.jumpdestSet; }

<<<<<<< HEAD
    /** #mish Methods for storage rent tracking */

    /* #mish Add nodes accessed by or created in a transaction to the maps
    * "accessedNodes" or "createdNodes" in programResult. 
     * Methods compute outstanding rent due for existing trie nodes and 6 months advance for new nodes.
     * For each RSK addr provided, node info is obtained via methods defined in mutableRepository
     * 
     * The method retrieves nodes containing account state. For contracts it also collects info on code and storage root. 
     * This should be called the first time any RSK addr is referenced in a TX or a child process
     * Note: Storage nodes accessed via SLOAD or SSTORE are tracked using a different method (`accessedStorageNodeAdder`)
    */
    public void accessedNodeAdder(RskAddress addr, Repository repository){
        long rd = 0; // initalize rent due to 0
        // account should already exist for this method (for new nodes use createdNodeAdder) 
        // If not charge a penalty (same as 6 months rent, computed for 0 value length, which still has overhead of 128 bytes)
        // for IO costs of looking up non-existent node and exit (ToDo: should this be cached, the non-existent addr?)
        // This penalty increases cost of IO attacks, without affecting block level gas usage (which is execution gas only)
        if (!repository.isExist(addr)){
            rd = GasCost.calculateStorageRent(new Uint24(0), GasCost.SIX_MONTHS);
            spendRentGas(rd, "IO penalty for non-existent account lookup");
            return; // do not add to list of nodes to update in trie
        }
        
        ProgramResult progRes = getResult();
        
        ByteArrayWrapper accKey = repository.getAccountNodeKey(addr);
        // if the node is not in the map, add the rent owed to current estimate
        if (!progRes.getAccessedNodes().containsKey(accKey)){
            Uint24 vLen = repository.getAccountNodeValueLength(addr);
            long accLrpt = repository.getAccountNodeLRPTime(addr);
            RentData accNode = new RentData(vLen, accLrpt);
            // compute the rent due. Treat these nodes as 'modified' (since account state will be updated)
            accNode.setRentDue(getTimestamp().longValue(), true); // account node value length may not change much
            rd = accNode.getRentDue();
            if (rd >0) {
                spendRentGas(rd, " rent gas for pre-existing");   //"collect" rent due
                //System.out.println("in program accNodeAddr" + rd);
                accNode.setLRPTime(getTimestamp().longValue()); //update rent paid timestamp
                // add to hashmap (internally this is a putIfAbsent) 
                progRes.addAccessedNode(accKey, accNode);
            }
        }
        // if this is a contract then add info for storage root and code
        if (repository.isContract(addr)) {
            // code node
            ByteArrayWrapper cKey = repository.getCodeNodeKey(addr);
            if (!progRes.getAccessedNodes().containsKey(cKey)){
                Uint24 cLen = new Uint24(repository.getCodeLength(addr));
                long cLrpt = repository.getCodeNodeLRPTime(addr);
                RentData codeNode = new RentData(cLen, cLrpt);
                // compute rent and update estRent as needed
                codeNode.setRentDue(getTimestamp().longValue(), false); // code is unlikely to be modified
                rd = codeNode.getRentDue();
                if (rd>0) {
                    spendRentGas(rd, " rent gas for  pre-existing");
                    codeNode.setLRPTime(getTimestamp().longValue());
                    progRes.addAccessedNode(cKey, codeNode);
                }            
            }       
            // storage root node
            ByteArrayWrapper srKey = repository.getStorageRootKey(addr);
            if (!progRes.getAccessedNodes().containsKey(srKey)){
                Uint24 srLen = repository.getStorageRootValueLength(addr);
                long srLrpt = repository.getStorageRootLRPTime(addr);
                RentData srNode = new RentData(srLen, srLrpt);
                // compute rent and update estRent as needed
                srNode.setRentDue(getTimestamp().longValue(), false);  // storage root value is never modified
                rd = srNode.getRentDue();
                if (rd>0){
                    spendRentGas(rd, " rent gas for pre-existing");
                    srNode.setLRPTime(getTimestamp().longValue());
                    progRes.addAccessedNode(srKey, srNode);
                }
            }
        }
    }

    // Similar to accessednodes adder. Different HashMap, 6 months timestamp, rent computation, no check for prepaid rent
    // also, it's more likely that created nodes will be in a cached repository, e.g. cachetrack in Tx execution 
    public void createdNodeAdder(RskAddress addr, Repository repository){
        ProgramResult progRes = getResult();
        long advTS = getTimestamp().longValue() + GasCost.SIX_MONTHS; //advanced time stamp time.now + 6 months
        long rd = 0; // rent due init 0
        ByteArrayWrapper accKey = repository.getAccountNodeKey(addr);
        // if the node is not in the map, add the rent owed to current estimate
        if (!progRes.getCreatedNodes().containsKey(accKey)){
            Uint24 vLen = repository.getAccountNodeValueLength(addr);
            RentData accNode = new RentData(vLen, advTS);
            // compute the rent due
            accNode.setSixMonthsRent();
            rd = accNode.getRentDue();
            spendRentGas(rd, " rent gas for create");
            //System.out.println("in program created NodeAddr" + rd);
            // add to hashmap (internally this is a putIfAbsent)
            progRes.addCreatedNode(accKey, accNode);
        }
        // if this is a contract then add info for storage root and code
        if (repository.isContract(addr)) {
            // code node
            ByteArrayWrapper cKey = repository.getCodeNodeKey(addr);
            if (!progRes.getCreatedNodes().containsKey(cKey)){
                //System.out.println("\n\nin program created NodeAddr");
                Uint24 cLen = new Uint24(repository.getCodeLength(addr));
                RentData codeNode = new RentData(cLen, advTS);
                // compute rent and update estRent as needed
                codeNode.setSixMonthsRent();
                rd = codeNode.getRentDue();
                spendRentGas(rd, " rent gas for create");
                progRes.addCreatedNode(cKey, codeNode);
            }       
            // storage root node
            ByteArrayWrapper srKey = repository.getStorageRootKey(addr);
            if (!progRes.getCreatedNodes().containsKey(srKey)){
                Uint24 srLen = repository.getStorageRootValueLength(addr);
                RentData srNode = new RentData(srLen, advTS);
                // compute rent and update estRent as needed
                srNode.setSixMonthsRent();
                rd = srNode.getRentDue();                
                spendRentGas(rd, " rent gas for create");
                progRes.addCreatedNode(srKey, srNode);
            }
        }
    }

    // For SLOAD, SSTORE (pre-existing, not newly created)
    public void accessedStorageNodeAdder(RskAddress addr, DataWord key){
        ProgramResult progRes = getResult();
        Repository repository = getStorage();
        long rd = 0; // initalize rent due to 0
        //make sure the cell exists
        if (repository.getStorageValue(addr, key)==null){
            rd = GasCost.calculateStorageRent(new Uint24(0), GasCost.SIX_MONTHS);
            spendRentGas(rd, "IO penalty for non-existent storage cell lookup");
            return; // do not add to list of nodes to update in trie
        }

        ByteArrayWrapper storageKey = repository.getStorageNodeKey(addr, key);
        // if the node is not in the map, add the rent owed to current estimate
        if (!progRes.getAccessedNodes().containsKey(storageKey)){
            Uint24 vLen = repository.getStorageValueLength(addr, key);
            long storageLrpt = repository.getStorageLRPTime(addr, key);
            RentData storageNode = new RentData(vLen, storageLrpt);
            // compute the rent due. Treat these nodes as 'modified' (todo: not efficient for SLOAD, okay for SSTORE)
            storageNode.setRentDue(getTimestamp().longValue(), true);
            rd = storageNode.getRentDue();
            if (rd >0) {
                spendRentGas(rd, " rent gas  for pre-existing storage node");   //"collect" rent due
                //System.out.println("in program storageNodeAddr" + rd);
                storageNode.setLRPTime(getTimestamp().longValue()); //update rent paid timestamp
                // add to hashmap (internally this is a putIfAbsent) 
                progRes.addAccessedNode(storageKey, storageNode);
            }
        }
    }
    
    //For new SSTORE, not modifications or deletions 
    public void createdStorageNodeAdder(RskAddress addr, DataWord key){
        ProgramResult progRes = getResult();
        Repository repository = getStorage();
        long advTS = getTimestamp().longValue() + GasCost.SIX_MONTHS; //advanced time stamp time.now + 6 months
        long rd = 0; // initalize rent due to 0
        ByteArrayWrapper storageKey = repository.getStorageNodeKey(addr, key);
    
        // if the node is not in the map, add the rent owed to current estimate
        if (!progRes.getCreatedNodes().containsKey(storageKey)){
            Uint24 vLen = repository.getStorageValueLength(addr, key);
            RentData storageNode = new RentData(vLen, advTS);
            // compute the rent due. Treat these nodes as 'modified' (todo: not efficient for SLOAD, okay for SSTORE)
            storageNode.setSixMonthsRent();
            rd = storageNode.getRentDue();
            spendRentGas(rd, " rent gas  for new storage node");   //"collect" rent due
            //System.out.println("in program created storageNodeAddr" + rd);
            storageNode.setLRPTime(getTimestamp().longValue()); //update rent paid timestamp
            progRes.addCreatedNode(storageKey, storageNode);
        }
    }


=======
    @VisibleForTesting
    public BitSet getBeginsubSet() { return this.beginsubSet; }
>>>>>>> 187b302f
}<|MERGE_RESOLUTION|>--- conflicted
+++ resolved
@@ -471,14 +471,10 @@
         createContract(senderAddress, nonce, value, memStart, memSize, newAddress, true);
     }
 
-<<<<<<< HEAD
-    private void createContract( RskAddress senderAddress, byte[] nonce, DataWord value, DataWord memStart, DataWord memSize, RskAddress contractAddress) {
+    private void createContract( RskAddress senderAddress, byte[] nonce, DataWord value, DataWord memStart, DataWord memSize, RskAddress contractAddress, boolean isCreate2) {
         // #mish rent check for sender done at the start, for new contract (new nodes) at the very end         
         accessedNodeAdder(senderAddress, getStorage());
-        
-=======
-    private void createContract( RskAddress senderAddress, byte[] nonce, DataWord value, DataWord memStart, DataWord memSize, RskAddress contractAddress, boolean isCreate2) {
->>>>>>> 187b302f
+
         if (getCallDeep() == getMaxDepth()) {
             // #mish this should not happen in normal execution. No refunds unlike with CALLs
             // todo should er refund rentGas?
@@ -603,12 +599,7 @@
 
 
         // [5] COOK THE INVOKE AND EXECUTE
-<<<<<<< HEAD
-        // #mish todo fix me check rentGasLimit value.. 
-        programResult = getProgramResult(senderAddress, nonce, value, contractAddress, endowment, programCode, gasLimit, rentGasLimit, track, newBalance, programResult);
-=======
-        programResult = getProgramResult(senderAddress, nonce, value, contractAddress, endowment, programCode, gasLimit, track, newBalance, programResult, isCreate2);
->>>>>>> 187b302f
+        programResult = getProgramResult(senderAddress, nonce, value, contractAddress, endowment, programCode, gasLimit, rentGasLimit, track, newBalance, programResult, isCreate2);
         if (programResult == null) {
             return;
         }
@@ -652,11 +643,7 @@
     // #mish this is used in createContract and is obviously different from getResult()
     private ProgramResult getProgramResult(RskAddress senderAddress, byte[] nonce, DataWord value,
                                            RskAddress contractAddress, Coin endowment, byte[] programCode,
-<<<<<<< HEAD
-                                           long gasLimit, long rentGasLimit, Repository track, Coin newBalance, ProgramResult programResult) {
-=======
-                                           long gasLimit, Repository track, Coin newBalance, ProgramResult programResult, boolean isCreate2) {
->>>>>>> 187b302f
+                                           long gasLimit, long rentGasLimit, Repository track, Coin newBalance, ProgramResult programResult, boolean isCreate2) {
 
 
         InternalTransaction internalTx = addInternalTx(nonce, getGasLimit(), senderAddress, RskAddress.nullAddress(), endowment, programCode, "create");
@@ -773,13 +760,8 @@
      * - Normal calls invoke a specified contract which updates itself
      * - Stateless calls invoke code from another contract, within the context of the caller
      *
-<<<<<<< HEAD
-     * @param msg is the message call object of type org.ethereuem.vm.MessageCall
-     * #mish and in VM.java, the msg is constructed with 
-=======
      * @param msg is the message call object
      * @param activations activations for hardfork
->>>>>>> 187b302f
      */
     public void callToAddress(MessageCall msg, ActivationConfig.ForBlock activations) {
 
@@ -810,12 +792,9 @@
         if (isNotCovers(senderBalance, endowment)) {
             stackPushZero();
             refundGas(msg.getGas().longValue(), "refund gas from message call");
-<<<<<<< HEAD
             refundRentGas(msg.getRentGas().longValue(), "refund rent gas from message call to addr");
-=======
             this.cleanReturnDataBuffer(activations);
 
->>>>>>> 187b302f
             return;
         }
 
@@ -1128,22 +1107,15 @@
         return Arrays.copyOf(ops, ops.length);
     }
 
-<<<<<<< HEAD
-    // #mish: why do these getCodeAt methods use invoke.getRepository() and not getStorage()?
-    // is this for "write" protection?
-    // What about pre-compiled contracts? Those addr are created in repository only when PCCs are called
-    public Keccak256 getCodeHashAt(RskAddress addr) {
-        accessedNodeAdder(addr, getStorage()); // should this be in the invoke's repository?
-        return invoke.getRepository().getCodeHash(addr); 
-=======
     public Keccak256 getCodeHashAt(RskAddress addr, boolean standard) {
+
+        accessedNodeAdder(addr, getStorage()); //#mish should this be in the invoke's repository?
         if(standard) {
             return invoke.getRepository().getCodeHashStandard(addr);
         }
         else {
             return invoke.getRepository().getCodeHashNonStandard(addr);
         }
->>>>>>> 187b302f
     }
 
     public Keccak256 getCodeHashAt(DataWord address, boolean standard) { return getCodeHashAt(new RskAddress(address), standard); }
@@ -1532,39 +1504,31 @@
         }
         return ret;
     }
-<<<<<<< HEAD
+
+    public int verifyBeginSub(DataWord nextPC) {
+        if (nextPC.occupyMoreThan(4)) {
+            throw ExceptionHelper.badJumpSubDestination(this, -1);
+        }
+
+        int ret = nextPC.intValue(); // could be negative
+
+        if (ret < 0 || ret >= beginsubSet.size() || !beginsubSet.get(ret)) {
+            throw ExceptionHelper.badJumpSubDestination(this, ret);
+        }
+
+        return ret;
+    }
     
     // #mish: for pre-compiled there are no direct storage rent implications. 
     // However, as per RSKIP113, if there is insufficient execution gas,
-    // then we keep 25% rent gas (see below, exec gas is not refunded at all)
-    public void callToPrecompiledAddress(MessageCall msg, PrecompiledContract contract) {
-=======
-
-    public int verifyBeginSub(DataWord nextPC) {
-        if (nextPC.occupyMoreThan(4)) {
-            throw ExceptionHelper.badJumpSubDestination(this, -1);
-        }
-
-        int ret = nextPC.intValue(); // could be negative
-
-        if (ret < 0 || ret >= beginsubSet.size() || !beginsubSet.get(ret)) {
-            throw ExceptionHelper.badJumpSubDestination(this, ret);
-        }
-
-        return ret;
-    }
-
+    // then we keep 25% rent gas (see below, exec gas is not refunded at all
     public void callToPrecompiledAddress(MessageCall msg, PrecompiledContract contract, ActivationConfig.ForBlock activations) {
->>>>>>> 187b302f
 
         if (getCallDeep() == getMaxDepth()) {
             stackPushZero();
             this.refundGas(msg.getGas().longValue(), " call deep limit reach");
-<<<<<<< HEAD
             this.refundRentGas(msg.getRentGas().longValue(), " call deep limit reach, refund rent gas");
-=======
-
->>>>>>> 187b302f
+
             return;
         }
 
@@ -1579,12 +1543,9 @@
         if (senderBalance.compareTo(endowment) < 0) {
             stackPushZero();
             this.refundGas(msg.getGas().longValue(), "refund gas from message call");
-<<<<<<< HEAD
             this.refundRentGas(msg.getRentGas().longValue(), "refund rent gas from message call to PCC");
-=======
             this.cleanReturnDataBuffer(activations);
 
->>>>>>> 187b302f
             return;
         }
 
@@ -1730,8 +1691,6 @@
             super(format(message, args));
         }
     }
-<<<<<<< HEAD
-=======
 
     @SuppressWarnings("serial")
     public static class ReturnStackOverflowException extends RuntimeException {
@@ -1742,7 +1701,6 @@
     }
 
     @SuppressWarnings("serial")
->>>>>>> 187b302f
     public static class StaticCallModificationException extends RuntimeException {
         public StaticCallModificationException(String message, Object... args) {
             super(format(message, args));
@@ -1872,7 +1830,9 @@
     @VisibleForTesting
     public BitSet getJumpdestSet() { return this.jumpdestSet; }
 
-<<<<<<< HEAD
+    @VisibleForTesting
+    public BitSet getBeginsubSet() { return this.beginsubSet; }
+
     /** #mish Methods for storage rent tracking */
 
     /* #mish Add nodes accessed by or created in a transaction to the maps
@@ -2051,8 +2011,4 @@
     }
 
 
-=======
-    @VisibleForTesting
-    public BitSet getBeginsubSet() { return this.beginsubSet; }
->>>>>>> 187b302f
 }