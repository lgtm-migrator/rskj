--- conflicted
+++ resolved
@@ -52,16 +52,13 @@
 import org.bouncycastle.util.encoders.Hex;
 import org.ethereum.config.Constants;
 import org.ethereum.crypto.signature.Secp256k1;
-<<<<<<< HEAD
-import org.ethereum.crypto.signature.ECDSASignature;
-=======
->>>>>>> 1f10d1bf
 import org.slf4j.Logger;
 import org.slf4j.LoggerFactory;
 
 import javax.annotation.Nullable;
 import java.math.BigInteger;
 import java.security.SecureRandom;
+import java.security.SignatureException;
 import java.util.Arrays;
 
 import static org.ethereum.util.BIUtil.isLessThan;
@@ -561,7 +558,6 @@
         return sig;
     }
 
-<<<<<<< HEAD
 
     /**
      * Given a piece of text and a message signature encoded in base64, returns an ECKey
@@ -598,8 +594,6 @@
         return key;
     }
 
-=======
->>>>>>> 1f10d1bf
     /**
      * Decrypt cipher by AES in SIC(also know as CTR) mode
      *
