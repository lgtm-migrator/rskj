/*
 * This file is part of RskJ
 * Copyright (C) 2017 RSK Labs Ltd.
 *
 * This program is free software: you can redistribute it and/or modify
 * it under the terms of the GNU Lesser General Public License as published by
 * the Free Software Foundation, either version 3 of the License, or
 * (at your option) any later version.
 *
 * This program is distributed in the hope that it will be useful,
 * but WITHOUT ANY WARRANTY; without even the implied warranty of
 * MERCHANTABILITY or FITNESS FOR A PARTICULAR PURPOSE. See the
 * GNU Lesser General Public License for more details.
 *
 * You should have received a copy of the GNU Lesser General Public License
 * along with this program. If not, see <http://www.gnu.org/licenses/>.
 */

package org.ethereum.rpc;

import co.rsk.config.RskSystemProperties;
import co.rsk.core.Rsk;
import co.rsk.core.SnapshotManager;
import co.rsk.mine.MinerClient;
import co.rsk.mine.MinerManager;
import co.rsk.mine.MinerServer;
import co.rsk.net.BlockProcessor;
import co.rsk.rpc.ModuleDescription;
import co.rsk.rpc.modules.eth.EthModule;
import co.rsk.rpc.modules.personal.PersonalModule;
import co.rsk.scoring.InvalidInetAddressException;
import co.rsk.scoring.PeerScoringInformation;
import co.rsk.scoring.PeerScoringManager;
import org.ethereum.core.*;
import org.ethereum.crypto.HashUtil;
import org.ethereum.db.BlockInformation;
import org.ethereum.db.TransactionInfo;
import org.ethereum.facade.Ethereum;
import org.ethereum.listener.CompositeEthereumListener;
import org.ethereum.listener.EthereumListener;
import org.ethereum.listener.EthereumListenerAdapter;
import org.ethereum.manager.WorldManager;
import org.ethereum.net.client.Capability;
import org.ethereum.net.server.Channel;
import org.ethereum.net.server.ChannelManager;
import org.ethereum.rpc.dto.CompilationResultDTO;
import org.ethereum.rpc.dto.TransactionReceiptDTO;
import org.ethereum.rpc.dto.TransactionResultDTO;
import org.ethereum.rpc.exception.JsonRpcInvalidParamException;
import org.ethereum.rpc.exception.JsonRpcUnimplementedMethodException;
import org.ethereum.util.BuildInfo;
import org.ethereum.vm.DataWord;
import org.ethereum.vm.LogInfo;
import org.ethereum.vm.program.ProgramResult;
import org.slf4j.Logger;
import org.slf4j.LoggerFactory;
import org.spongycastle.util.encoders.Hex;

import java.math.BigDecimal;
import java.math.BigInteger;
import java.math.RoundingMode;
import java.nio.charset.StandardCharsets;
import java.time.Duration;
import java.util.*;
import java.util.concurrent.TimeUnit;
import java.util.concurrent.atomic.AtomicInteger;

import static java.lang.Math.max;
import static org.ethereum.rpc.TypeConverter.*;

public class Web3Impl implements Web3 {
    private static final Logger logger = LoggerFactory.getLogger("web3");

    private SnapshotManager snapshotManager = new SnapshotManager();
    private MinerManager minerManager = new MinerManager();

    public WorldManager worldManager;

    public org.ethereum.facade.Repository repository;

    public Ethereum eth;

    private String baseClientVersion = "RskJ";

    CompositeEthereumListener compositeEthereumListener;

    long initialBlockNumber;

    private final Object filterLock = new Object();

    private MinerClient minerClient;
    private MinerServer minerServer;
    private ChannelManager channelManager;

    private PeerScoringManager peerScoringManager;

<<<<<<< HEAD
    public Web3Impl(SolidityCompiler compiler, Wallet wallet, ChannelManager channelManager) {
        this.solidityCompiler = compiler;
        this.wallet = wallet;
        this.channelManager = channelManager;
    }

    public Web3Impl(Ethereum eth,
                    RskSystemProperties properties,
                    Wallet wallet,
                    MinerClient minerClient,
                    MinerServer minerServer,
                    ChannelManager channelManager) {
=======
    private PersonalModule personalModule;
    private EthModule ethModule;

    protected Web3Impl(Ethereum eth,
                       RskSystemProperties properties,
                       MinerClient minerClient,
                       MinerServer minerServer,
                       PersonalModule personalModule,
                       EthModule ethModule) {
>>>>>>> 6310e5b2
        this.eth = eth;
        this.worldManager = eth.getWorldManager();
        this.repository = eth.getRepository();
        this.minerClient = minerClient;
        this.minerServer = minerServer;
<<<<<<< HEAD
        this.channelManager = channelManager;
=======
        this.personalModule = personalModule;
        this.ethModule = ethModule;
>>>>>>> 6310e5b2

        if (eth instanceof Rsk)
            this.peerScoringManager = ((Rsk) eth).getPeerScoringManager();

        initialBlockNumber = this.worldManager.getBlockchain().getBestBlock().getNumber();

        compositeEthereumListener = new CompositeEthereumListener();

        compositeEthereumListener.addListener(this.setupListener());

        this.eth.addListener(compositeEthereumListener);
        personalModule.init(properties);
    }

    public EthereumListener setupListener() {
        return new EthereumListenerAdapter() {
            @Override
            public void onBlock(Block block, List<TransactionReceipt> receipts) {
                logger.trace("Start onBlock");

                synchronized (filterLock) {
                    for (Filter filter : installedFilters.values()) {
                        filter.newBlockReceived(block);
                    }
                }

                logger.trace("End onBlock");
            }

            @Override
            public void onPendingTransactionsReceived(List<Transaction> transactions) {
                synchronized (filterLock) {
                    for (Filter filter : installedFilters.values()) {
                        for (Transaction tx : transactions) {
                            filter.newPendingTx(tx);
                        }
                    }
                }
            }
        };
    }

    public long JSonHexToLong(String x) throws Exception {
        if (!x.startsWith("0x"))
            throw new Exception("Incorrect hex syntax");
        x = x.substring(2);
        return Long.parseLong(x, 16);
    }

    public int JSonHexToInt(String x) throws Exception {
        if (!x.startsWith("0x"))
            throw new Exception("Incorrect hex syntax");
        x = x.substring(2);
        return Integer.parseInt(x, 16);
    }

    public String JSonHexToHex(String x) throws Exception {
        if (!x.startsWith("0x"))
            throw new Exception("Incorrect hex syntax");
        x = x.substring(2);
        return x;
    }

<<<<<<< HEAD
    public String[] toJsonHexArray(Collection<String> c) {
        String[] arr = new String[c.size()];
        int i = 0;
        for (String item : c) {
            arr[i++] = toJsonHex(item);
        }
        return arr;
    }

=======
    @Override
>>>>>>> 6310e5b2
    public String web3_clientVersion() {

        String clientVersion = baseClientVersion + "/" + RskSystemProperties.CONFIG.projectVersion() + "/" +
                System.getProperty("os.name") + "/Java1.8/" +
                RskSystemProperties.CONFIG.projectVersionModifier() + "-" + BuildInfo.getBuildHash();

        if (logger.isDebugEnabled()) {
            logger.debug("web3_clientVersion(): " + clientVersion);
        }

        return clientVersion;

    }

    @Override
    public String web3_sha3(String data) throws Exception {
        String s = null;
        try {
            byte[] result = HashUtil.sha3(data.getBytes(StandardCharsets.UTF_8));
            return s = TypeConverter.toJsonHex(result);
        } finally {
            if (logger.isDebugEnabled())
                logger.debug("web3_sha3({}): {}", data, s);
        }
    }


    @Override
    public String net_version() {
        String s = null;
        try {
            byte netVersion = RskSystemProperties.CONFIG.getBlockchainConfig().getCommonConstants().getChainId();
            return s = Byte.toString(netVersion);
        }
        finally {
            if (logger.isDebugEnabled()) {
                logger.debug("net_version(): " + s);
            }
        }
    }


    @Override
    public String net_peerCount() {
        String s = null;
        try {
            int n = channelManager.getActivePeers().size();
            return s = TypeConverter.toJsonHex(n);
        } finally {
            if (logger.isDebugEnabled()) {
                logger.debug("net_peerCount(): " + s);
            }
        }
    }


    @Override
    public boolean net_listening() {
        Boolean s = null;
        try {
            return s = eth.getPeerServer().isListening();
        } finally {
            if (logger.isDebugEnabled()) {
                logger.debug("net_listening(): " + s);
            }
        }
    }

    @Override
    public String rsk_protocolVersion() {
        String s = null;
        try {
            int version = 0;
            for (Capability capability : worldManager.getConfigCapabilities().getConfigCapabilities()) {
                if (capability.isRSK()) {
                    version = max(version, capability.getVersion());
                }
            }
            return s = Integer.toString(version);
        } finally {
            if (logger.isDebugEnabled()) {
                logger.debug("rsk_protocolVersion(): " + s);
            }
        }
    }

    @Override
    public String eth_protocolVersion() {
        return rsk_protocolVersion();
    }

    @Override
    public Object eth_syncing() {
        BlockProcessor processor = worldManager.getNodeBlockProcessor();
        // TODO(raltman): processor should never be null. Change Web3Impl to request BlockProcessor from Roostock.
        //if (processor == null || !processor.hasBetterBlockToSync()) {
        if (processor == null){
            return false;
        }

        long currentBlock = worldManager.getBlockchain().getBestBlock().getNumber();
        long highestBlock = processor.getLastKnownBlockNumber();

        if (highestBlock <= currentBlock){
            return false;
        }

        SyncingResult s = new SyncingResult();
        try {
            s.startingBlock = TypeConverter.toJsonHex(initialBlockNumber);
            s.currentBlock = TypeConverter.toJsonHex(currentBlock);
            s.highestBlock = toJsonHex(highestBlock);

            return s;
        } finally {
            logger.debug("eth_syncing(): starting {}, current {}, highest {} ", s.startingBlock, s.currentBlock, s.highestBlock);
        }
    }

    @Override
    public String eth_coinbase() {
        String s = null;
        try {
            return s = toJsonHex(minerServer.getCoinbaseAddress());
        } finally {
            if (logger.isDebugEnabled()) {
                logger.debug("eth_coinbase(): " + s);
            }
        }
    }


    @Override
    public boolean eth_mining() {
        Boolean s = null;
        try {
            return s = minerClient.isMining();
        } finally {
            if (logger.isDebugEnabled()) {
                logger.debug("eth_mining(): " + s);
            }
        }
    }

    @Override
    public String eth_hashrate() {
        BigInteger hashesPerHour = this.worldManager.getHashRateCalculator().calculateNodeHashRate(Duration.ofHours(1));
        BigDecimal hashesPerSecond = new BigDecimal(hashesPerHour)
                .divide(new BigDecimal(TimeUnit.HOURS.toSeconds(1)), 3, RoundingMode.HALF_UP);

        String result = hashesPerSecond.toString();

        if (logger.isDebugEnabled()) {
            logger.debug("eth_hashrate(): " + result);
        }

        return result;
    }

    @Override
    public String eth_netHashrate() {
        BigInteger hashesPerHour = this.worldManager.getHashRateCalculator().calculateNetHashRate(Duration.ofHours(1));
        BigDecimal hashesPerSecond = new BigDecimal(hashesPerHour)
                .divide(new BigDecimal(TimeUnit.HOURS.toSeconds(1)), 3, RoundingMode.HALF_UP);

        String result = hashesPerSecond.toString();

        if (logger.isDebugEnabled()) {
            logger.debug("eth_netHashrate(): " + result);
        }

        return result;
    }

    @Override
    public String[] net_peerList() {
        Collection<Channel> peers = channelManager.getActivePeers();
        List<String> response = new ArrayList<>();
        peers.forEach(channel -> response.add(channel.toString()));
        return response.stream().toArray(String[]::new);
    }

    @Override
    public String eth_gasPrice() {
        String gasPrice = null;
        try {
            return gasPrice = TypeConverter.toJsonHex(eth.getGasPrice());
        } finally {
            if (logger.isDebugEnabled()) {
                logger.debug("eth_gasPrice(): " + gasPrice);
            }
        }
    }

    @Override
    public String[] eth_accounts() {
        return ethModule.accounts();
    }

    @Override
    public String eth_blockNumber() {
        Blockchain blockchain = worldManager.getBlockchain();
        Block bestBlock;

        synchronized (blockchain) {
            bestBlock = blockchain.getBestBlock();
        }

        long b = 0;
        if (bestBlock != null) {
            b = bestBlock.getNumber();
        }

        logger.debug("eth_blockNumber(): {}", b);

        return toJsonHex(b);
    }

    @Override
    public String eth_getBalance(String address, String block) throws Exception {
        /* HEX String  - an integer block number
        *  String "earliest"  for the earliest/genesis block
        *  String "latest"  - for the latest mined block
        *  String "pending"  - for the pending state/transactions
        */
        Repository repository = getRepoByJsonBlockId(block);

        if (repository == null)
            throw new NullPointerException();

        byte[] addressAsByteArray = stringHexToByteArray(address);
        BigInteger balance = repository.getBalance(addressAsByteArray);

        return toJsonHex(balance);
    }

    @Override
    public String eth_getBalance(String address) throws Exception {
        byte[] addressAsByteArray = stringHexToByteArray(address);
        BigInteger balance = this.repository.getBalance(addressAsByteArray);

        return toJsonHex(balance);
    }

    @Override
    public String eth_getStorageAt(String address, String storageIdx, String blockId) throws Exception {
        String s = null;
        try {
            byte[] addressAsByteArray = stringHexToByteArray(address);
            Repository repository = getRepoByJsonBlockId(blockId);
            if(repository == null)
                return null;
            DataWord storageValue = repository.
                    getStorageValue(addressAsByteArray, new DataWord(stringHexToByteArray(storageIdx)));
            if (storageValue != null) {
                return s = TypeConverter.toJsonHex(storageValue.getData());
            } else {
                return null;
            }
        } finally {
            if (logger.isDebugEnabled())
                logger.debug("eth_getStorageAt(" + address + ", " + storageIdx + ", " + blockId + "): " + s);
        }
    }

    @Override
    public String eth_getTransactionCount(String address, String blockId) throws Exception {
        String s = null;
        try {
            byte[] addressAsByteArray = TypeConverter.stringHexToByteArray(address);

            Repository repository = getRepoByJsonBlockId(blockId);
            if (repository != null) {
                BigInteger nonce = repository.getNonce(addressAsByteArray);
                return s = TypeConverter.toJsonHex(nonce);
            } else {
                return null;
            }
        } finally {
            if (logger.isDebugEnabled())
                logger.debug("eth_getTransactionCount(" + address + ", " + blockId + "): " + s);
        }
    }

    public Block getBlockByJSonHash(String blockHash) throws Exception {
        byte[] bhash = stringHexToByteArray(blockHash);
        return worldManager.getBlockchain().getBlockByHash(bhash);
    }

    @Override
    public String eth_getBlockTransactionCountByHash(String blockHash) throws Exception {
        String s = null;
        try {
            Block b = getBlockByJSonHash(blockHash);
            if (b == null) {
                return null;
            }
            long n = b.getTransactionsList().size();
            return s = TypeConverter.toJsonHex(n);
        } finally {
            if (logger.isDebugEnabled()) {
                logger.debug("eth_getBlockTransactionCountByHash(" + blockHash + "): " + s);
            }
        }
    }

    public Block getBlockByNumberOrStr(String bnOrId) throws Exception {
        synchronized (worldManager.getBlockchain()) {
            Block b;
            if (bnOrId.equals("latest"))
                b = worldManager.getBlockchain().getBestBlock();
            else if (bnOrId.equals("earliest"))
                b = worldManager.getBlockchain().getBlockByNumber(0);
            else if (bnOrId.equals("pending"))
                throw new JsonRpcUnimplementedMethodException("The method don't support 'pending' as a parameter yet");
            else {
                long bn = JSonHexToLong(bnOrId);
                b = worldManager.getBlockchain().getBlockByNumber(bn);
            }
            return b;
        }
    }

    @Override
    public String eth_getBlockTransactionCountByNumber(String bnOrId) throws Exception {
        String s = null;
        try {
            List<Transaction> list = getTransactionsByJsonBlockId(bnOrId);
            if (list == null) {
                return null;
            }
            long n = list.size();
            return s = TypeConverter.toJsonHex(n);
        } finally {
            if (logger.isDebugEnabled()) {
                logger.debug("eth_getBlockTransactionCountByNumber(" + bnOrId + "): " + s);
            }
        }
    }

    @Override
    public String eth_getUncleCountByBlockHash(String blockHash) throws Exception {
        Block b = getBlockByJSonHash(blockHash);
        long n = b.getUncleList().size();
        return toJsonHex(n);
    }

    @Override
    public String eth_getUncleCountByBlockNumber(String bnOrId) throws Exception {
        Block b = getBlockByNumberOrStr(bnOrId);
        long n = b.getUncleList().size();
        return toJsonHex(n);
    }

    @Override
    public String eth_getCode(String address, String blockId) throws Exception {
        if (blockId == null)
            throw new NullPointerException();

        String s = null;
        try {
            Block block = getByJsonBlockId(blockId);
            if(block == null) {
                return null;
            }
            byte[] addressAsByteArray = TypeConverter.stringHexToByteArray(address);
            Repository repository = getRepoByJsonBlockId(blockId);
            if(repository != null) {
                byte[] code = repository.getCode(addressAsByteArray);
                s = TypeConverter.toJsonHex(code);
            }
            return s;
        } finally {
            if (logger.isDebugEnabled()) {
                logger.debug("eth_getCode(" + address + ", " + blockId + "): " + s);
            }
        }
    }

    @Override
    public String eth_sign(String addr, String data) throws Exception {
        return ethModule.sign(addr, data);
    }

    @Override
    public String eth_sendTransaction(CallArguments args) throws Exception {
        return this.ethModule.sendTransaction(args);
    }

    @Override
    public String eth_sendRawTransaction(String rawData) throws Exception {
        String s = null;
        try {
            Transaction tx = new ImmutableTransaction(stringHexToByteArray(rawData));

            if (null == tx.getGasLimit()
                    || null == tx.getGasPrice()
                    || null == tx.getValue()) {
                throw new JsonRpcInvalidParamException("Missing parameter, gasPrice, gas or value");
            }

            eth.submitTransaction(tx);

            return s = TypeConverter.toJsonHex(tx.getHash());
        } finally {
            if (logger.isDebugEnabled()) {
                logger.debug("eth_sendRawTransaction(" + rawData + "): " + s);
            }
        }
    }

    @Override
    public String eth_call(CallArguments args, String bnOrId) throws Exception {
        return ethModule.call(args, bnOrId);
    }

    @Override
    public String eth_estimateGas(CallArguments args) throws Exception {
        return ethModule.estimateGas(args);
    }

    public BlockInformationResult getBlockInformationResult(BlockInformation blockInformation) {
        BlockInformationResult bir = new BlockInformationResult();
        bir.hash = TypeConverter.toJsonHex(blockInformation.getHash());
        bir.totalDifficulty = TypeConverter.toJsonHex(blockInformation.getTotalDifficulty());
        bir.inMainChain = blockInformation.isInMainChain();

        return bir;
    }

    public BlockResult getBlockResult(Block b, boolean fullTx) {
        if (b==null)
            return null;

        byte[] mergeHeader = b.getBitcoinMergedMiningHeader();

        boolean isPending = (mergeHeader == null || mergeHeader.length == 0) && !b.isGenesis();

        BlockResult br = new BlockResult();
        br.number = isPending ? null : TypeConverter.toJsonHex(b.getNumber());
        br.hash = isPending ? null : TypeConverter.toJsonHex(b.getHash());
        br.parentHash = TypeConverter.toJsonHex(b.getParentHash());
        br.sha3Uncles= TypeConverter.toJsonHex(b.getUnclesHash());
        br.logsBloom = isPending ? null : TypeConverter.toJsonHex(b.getLogBloom());
        br.transactionsRoot = TypeConverter.toJsonHex(b.getTxTrieRoot());
        br.stateRoot = TypeConverter.toJsonHex(b.getStateRoot());
        br.receiptsRoot = TypeConverter.toJsonHex(b.getReceiptsRoot());
        br.miner = isPending ? null : TypeConverter.toJsonHex(b.getCoinbase());
        br.difficulty = TypeConverter.toJsonHex(b.getDifficulty());
        br.totalDifficulty = TypeConverter.toJsonHex(worldManager.getBlockchain().getBlockStore().getTotalDifficultyForHash(b.getHash()));
        br.extraData = TypeConverter.toJsonHex(b.getExtraData());
        br.size = TypeConverter.toJsonHex(b.getEncoded().length);
        br.gasLimit = TypeConverter.toJsonHex(b.getGasLimit());
        BigInteger mgp = b.getMinGasPriceAsInteger();
        br.minimumGasPrice = mgp != null ? mgp.toString() : "";
        br.gasUsed = TypeConverter.toJsonHex(b.getGasUsed());
        br.timestamp = TypeConverter.toJsonHex(b.getTimestamp());

        List<Object> txes = new ArrayList<>();
        if (fullTx) {
            for (int i = 0; i < b.getTransactionsList().size(); i++) {
                txes.add(new TransactionResultDTO(b, i, b.getTransactionsList().get(i)));
            }
        } else {
            for (Transaction tx : b.getTransactionsList()) {
                txes.add(toJsonHex(tx.getHash()));
            }
        }
        br.transactions = txes.toArray();

        List<String> ul = new ArrayList<>();
        for (BlockHeader header : b.getUncleList()) {
            ul.add(toJsonHex(header.getHash()));
        }
        br.uncles = ul.toArray(new String[ul.size()]);

        return br;
    }

    public BlockInformationResult[] eth_getBlocksByNumber(String number) {
        long blockNumber;

        try {
            blockNumber = TypeConverter.stringNumberAsBigInt(number).longValue();
        } catch (NumberFormatException | StringIndexOutOfBoundsException e) {
            throw new JsonRpcInvalidParamException("invalid blocknumber " + number);
        }

        List<BlockInformationResult> result = new ArrayList<>();
        Blockchain blockchain = this.worldManager.getBlockchain();

        List<BlockInformation> binfos = blockchain.getBlocksInformationByNumber(blockNumber);

        for (BlockInformation binfo : binfos)
            result.add(getBlockInformationResult(binfo));

        return result.toArray(new BlockInformationResult[result.size()]);
    }

    @Override
    public BlockResult eth_getBlockByHash(String blockHash, Boolean fullTransactionObjects) throws Exception {
        BlockResult s = null;
        try {
            Block b = getBlockByJSonHash(blockHash);
            return getBlockResult(b, fullTransactionObjects);
        } finally {
            if (logger.isDebugEnabled()) {
                logger.debug("eth_getBlockByHash(" +  blockHash + ", " + fullTransactionObjects + "): " + s);
            }
        }
    }

    @Override
    public BlockResult eth_getBlockByNumber(String bnOrId, Boolean fullTransactionObjects) throws Exception {
        BlockResult s = null;
        try {
            Block b = getByJsonBlockId(bnOrId);

            return s = (b == null ? null : getBlockResult(b, fullTransactionObjects));
        } finally {
            if (logger.isDebugEnabled()) {
                logger.debug("eth_getBlockByNumber(" +  bnOrId + ", " + fullTransactionObjects + "): " + s);
            }
        }
    }

    @Override
    public TransactionResultDTO eth_getTransactionByHash(String transactionHash) throws Exception {
        TransactionResultDTO s = null;
        try {
            Blockchain blockchain = worldManager.getBlockchain();

            byte[] txHash = stringHexToByteArray(transactionHash);
            Block block = null;

            TransactionInfo txInfo = blockchain.getTransactionInfo(txHash);

            if (txInfo == null) {
                if (transactionHash != null && transactionHash.startsWith("0x"))
                    transactionHash = transactionHash.substring(2);

                List<Transaction> txs = this.getTransactionsByJsonBlockId("pending");

                for (Transaction tx : txs) {
                    if (Hex.toHexString(tx.getHash()).equals(transactionHash))
                    {
                        return s = new TransactionResultDTO(null, null, tx);
                    }
                }
            } else {
                block = blockchain.getBlockByHash(txInfo.getBlockHash());
                // need to return txes only from main chain
                Block mainBlock = blockchain.getBlockByNumber(block.getNumber());
                if (!Arrays.equals(block.getHash(), mainBlock.getHash())) {
                    return null;
                }
                txInfo.setTransaction(block.getTransactionsList().get(txInfo.getIndex()));
            }

            if (txInfo == null) {
                return null;
            }
            return s = new TransactionResultDTO(block, txInfo.getIndex(), txInfo.getReceipt().getTransaction());
        } finally {
            if (logger.isDebugEnabled()) {
                logger.debug("eth_getTransactionByHash(" + transactionHash + "): " + s);
            }
        }
    }

    @Override
    public TransactionResultDTO eth_getTransactionByBlockHashAndIndex(String blockHash, String index) throws Exception {
        TransactionResultDTO s = null;
        try {
            Block b = getBlockByJSonHash(blockHash);
            if (b == null) {
                return null;
            }
            int idx = JSonHexToInt(index);
            if (idx >= b.getTransactionsList().size()) {
                return null;
            }
            Transaction tx = b.getTransactionsList().get(idx);
            return s = new TransactionResultDTO(b, idx, tx);
        } finally {
            if (logger.isDebugEnabled()) {
                logger.debug("eth_getTransactionByBlockHashAndIndex(" + blockHash + ", " + index + "): " + s);
            }
        }
    }

    @Override
    public TransactionResultDTO eth_getTransactionByBlockNumberAndIndex(String bnOrId, String index) throws Exception {
        TransactionResultDTO s = null;
        try {
            Block b = getByJsonBlockId(bnOrId);
            List<Transaction> txs = getTransactionsByJsonBlockId(bnOrId);
            if (txs == null) {
                return null;
            }
            int idx = JSonHexToInt(index);
            if (idx >= txs.size()) {
                return null;
            }
            Transaction tx = txs.get(idx);
            return s = new TransactionResultDTO(b, idx, tx);
        } finally {
            if (logger.isDebugEnabled()) {
                logger.debug("eth_getTransactionByBlockNumberAndIndex(" + bnOrId + ", " + index + "): " + s);
            }
        }
    }

    @Override
    public TransactionReceiptDTO eth_getTransactionReceipt(String transactionHash) throws Exception {
        logger.trace("eth_getTransactionReceipt(" + transactionHash + ")");

        Blockchain blockchain = worldManager.getBlockchain();
        byte[] hash = stringHexToByteArray(transactionHash);
        TransactionInfo txInfo = blockchain.getReceiptStore().getInMainChain(hash, worldManager.getBlockStore());

        if (txInfo == null) {
            logger.trace("No transaction info for " + transactionHash);
            return null;
        }

        Block block = worldManager.getBlockStore().getBlockByHash(txInfo.getBlockHash());
        Transaction tx = block.getTransactionsList().get(txInfo.getIndex());
        txInfo.setTransaction(tx);

        return new TransactionReceiptDTO(block, txInfo);
    }

    @Override
    public BlockResult eth_getUncleByBlockHashAndIndex(String blockHash, String uncleIdx) throws Exception {
        BlockResult s = null;
        try {
            Block block = this.worldManager.getBlockchain().getBlockByHash(stringHexToByteArray(blockHash));
            if (block == null) {
                return null;
            }
            int idx = JSonHexToInt(uncleIdx);
            if (idx >= block.getUncleList().size()) {
                return null;
            }
            BlockHeader uncleHeader = block.getUncleList().get(idx);
            Block uncle = this.worldManager.getBlockchain().getBlockByHash(uncleHeader.getHash());
            if (uncle == null) {
                uncle = new Block(uncleHeader, Collections.emptyList(), Collections.emptyList());
            }
            return s = getBlockResult(uncle, false);
        } finally {
            if (logger.isDebugEnabled()) {
                logger.debug("eth_getUncleByBlockHashAndIndex(" + blockHash + ", " + uncleIdx + "): " + s);
            }
        }
    }

    @Override
    public BlockResult eth_getUncleByBlockNumberAndIndex(String blockId, String uncleIdx) throws Exception {
        BlockResult s = null;
        try {
            Block block = getByJsonBlockId(blockId);
            return s = block == null ? null :
                    eth_getUncleByBlockHashAndIndex(Hex.toHexString(block.getHash()), uncleIdx);
        } finally {
            if (logger.isDebugEnabled()) {
                logger.debug("eth_getUncleByBlockNumberAndIndex(" + blockId + ", " + uncleIdx + "): " + s);
            }
        }
    }

    @Override
    public String[] eth_getCompilers() {
        String[] s = null;
        try {
            return s = new String[]{"solidity"};
        } finally {
            if (logger.isDebugEnabled()) {
                logger.debug("eth_getCompilers(): " + Arrays.toString(s));
            }
        }
    }

    @Override
    public Map<String, CompilationResultDTO> eth_compileLLL(String contract) {
        throw new UnsupportedOperationException("LLL compiler not supported");
    }

    @Override
    public Map<String, CompilationResultDTO> eth_compileSolidity(String contract) throws Exception {
        return ethModule.compileSolidity(contract);
    }

    @Override
    public Map<String, CompilationResultDTO> eth_compileSerpent(String contract) {
        throw new UnsupportedOperationException("Serpent compiler not supported");
    }

    static class Filter {
        abstract static class FilterEvent {
            public abstract Object getJsonEventObject();
        }

        List<FilterEvent> events = new ArrayList<>();

        public synchronized boolean hasNew() {
            return !events.isEmpty();
        }

        public synchronized Object[] poll() {
            Object[] ret = new Object[events.size()];
            for (int i = 0; i < ret.length; i++) {
                ret[i] = events.get(i).getJsonEventObject();
            }
            this.events.clear();
            return ret;
        }

        protected synchronized void add(FilterEvent evt) {
            events.add(evt);
        }

        public void newBlockReceived(Block b) {
        }

        public void newPendingTx(Transaction tx) {
            // add TransactionReceipt for PendingTx
        }
    }

    static class NewBlockFilter extends Filter {
        class NewBlockFilterEvent extends FilterEvent {
            public final Block b;

            NewBlockFilterEvent(Block b) {
                this.b = b;
            }

            @Override
            public String getJsonEventObject() {
                return toJsonHex(b.getHash());
            }
        }

        @Override
        public void newBlockReceived(Block b) {
            add(new NewBlockFilterEvent(b));
        }
    }

    static class PendingTransactionFilter extends Filter {
        class PendingTransactionFilterEvent extends FilterEvent {
            private final Transaction tx;

            PendingTransactionFilterEvent(Transaction tx) {
                this.tx = tx;
            }

            @Override
            public String getJsonEventObject() {
                return toJsonHex(tx.getHash());
            }
        }

        @Override
        public void newPendingTx(Transaction tx) {
            add(new PendingTransactionFilterEvent(tx));
        }
    }

    class JsonLogFilter extends Filter {
        class LogFilterEvent extends FilterEvent {
            private final LogFilterElement el;

            LogFilterEvent(LogFilterElement el) {
                this.el = el;
            }

            @Override
            public LogFilterElement getJsonEventObject() {
                return el;
            }
        }

        LogFilter logFilter;
        boolean onNewBlock;
        boolean onPendingTx;

        public JsonLogFilter(LogFilter logFilter) {
            this.logFilter = logFilter;
        }

        void onLogMatch(LogInfo logInfo, Block b, int txIndex, Transaction tx, int logIdx) {
            add(new LogFilterEvent(new LogFilterElement(logInfo, b, txIndex, tx, logIdx)));
        }

        void onTransactionReceipt(TransactionReceipt receipt, Block b, int txIndex) {
            if (logFilter.matchBloom(receipt.getBloomFilter())) {
                int logIdx = 0;
                for (LogInfo logInfo : receipt.getLogInfoList()) {
                    if (logFilter.matchBloom(logInfo.getBloom()) && logFilter.matchesExactly(logInfo)) {
                        onLogMatch(logInfo, b, txIndex, receipt.getTransaction(), logIdx);
                    }
                    logIdx++;
                }
            }
        }

        void onTransaction(Transaction tx, Block b, int txIndex) {
            TransactionInfo txInfo = worldManager.getBlockchain().getTransactionInfo(tx.getHash());
            TransactionReceipt receipt = txInfo.getReceipt();

            LogFilterElement[] logs = new LogFilterElement[receipt.getLogInfoList().size()];
            for (int i = 0; i < logs.length; i++) {
                LogInfo logInfo = receipt.getLogInfoList().get(i);
                if (logFilter.matchesContractAddress(logInfo.getAddress())) {
                    onTransactionReceipt(receipt, b, txIndex);
                }
            }
        }

        void onBlock(Block b) {
            if (logFilter.matchBloom(new Bloom(b.getLogBloom()))) {
                int txIdx = 0;
                for (Transaction tx : b.getTransactionsList()) {
                    onTransaction(tx, b, txIdx);
                    txIdx++;
                }
            }
        }

        @Override
        public void newBlockReceived(Block b) {
            if (onNewBlock) {
                onBlock(b);
            }
        }

        @Override
        public void newPendingTx(Transaction tx) {
            //empty method
        }
    }

    AtomicInteger filterCounter = new AtomicInteger(1);
    Map<Integer, Filter> installedFilters = new Hashtable<>();

    @Override
    public String eth_newFilter(FilterRequest fr) throws Exception {
        String str = null;
        try {
            LogFilter logFilter = new LogFilter();

            if (fr.address instanceof String) {
                logFilter.withContractAddress(stringHexToByteArray((String) fr.address));
            } else if (fr.address instanceof Collection<?>) {
                Collection<?> iterable = (Collection<?>)fr.address;

                byte[][] addresses = iterable.stream()
                        .filter(String.class::isInstance)
                        .map(String.class::cast)
                        .map(TypeConverter::stringHexToByteArray)
                        .toArray(byte[][]::new);

                logFilter.withContractAddress(addresses);
            }

            if (fr.topics != null) {
                for (Object topic : fr.topics) {
                    if (topic == null) {
                        logFilter.withTopic(null);
                    } else if (topic instanceof String) {
                        logFilter.withTopic(new DataWord(stringHexToByteArray((String) topic)).getData());
                    } else if (topic instanceof Collection<?>) {
                        Collection<?> iterable = (Collection<?>)topic;

                        byte[][] topics = iterable.stream()
                                .filter(String.class::isInstance)
                                .map(String.class::cast)
                                .map(TypeConverter::stringHexToByteArray)
                                .map(DataWord::new)
                                .map(DataWord::getData)
                                .toArray(byte[][]::new);

                        logFilter.withTopic(topics);
                    }
                }
            }

            JsonLogFilter filter = new JsonLogFilter(logFilter);

            int id;

            synchronized (filterLock) {
                id = filterCounter.getAndIncrement();
                installedFilters.put(id, filter);
            }

            Block blockFrom = fr.fromBlock == null ? null : getBlockByNumberOrStr(fr.fromBlock);
            Block blockTo = fr.toBlock == null ? null : getBlockByNumberOrStr(fr.toBlock);

            if (blockFrom != null) {
                // need to add historical data
                blockTo = blockTo == null ? worldManager.getBlockchain().getBestBlock() : blockTo;
                for (long blockNum = blockFrom.getNumber(); blockNum <= blockTo.getNumber(); blockNum++) {
                    filter.onBlock(worldManager.getBlockchain().getBlockByNumber(blockNum));
                }
            }

            // the following is not precisely documented
            if ("pending".equalsIgnoreCase(fr.fromBlock) || "pending".equalsIgnoreCase(fr.toBlock)) {
                filter.onPendingTx = true;
            } else if ("latest".equalsIgnoreCase(fr.fromBlock) || "latest".equalsIgnoreCase(fr.toBlock)) {
                filter.onNewBlock = true;
            }

            // RSK brute force
            filter.onNewBlock = true;

            return str = toJsonHex(id);
        } finally {
            if (logger.isDebugEnabled()) {
                logger.debug("eth_newFilter(" + fr + "): " + str);
            }
        }
    }

    @Override
    public String eth_newBlockFilter() {
        String s = null;
        try {
            int id;

            synchronized (filterLock) {
                id = filterCounter.getAndIncrement();
                installedFilters.put(id, new NewBlockFilter());
            }

            return s = toJsonHex(id);
        } finally {
            if (logger.isDebugEnabled()) {
                logger.debug("eth_newBlockFilter(): " + s);
            }
        }
    }

    @Override
    public String eth_newPendingTransactionFilter() {
        String s = null;
        try {
            int id;

            synchronized (filterLock) {
                id = filterCounter.getAndIncrement();
                installedFilters.put(id, new PendingTransactionFilter());
            }

            return s = toJsonHex(id);
        } finally {
            if (logger.isDebugEnabled()) {
                logger.debug("eth_newPendingTransactionFilter(): " + s);
            }
        }
    }

    @Override
    public boolean eth_uninstallFilter(String id) {
        Boolean s = null;
        try {
            if (id == null) {
                return false;
            }

            synchronized (filterLock) {
                return s = installedFilters.remove(stringHexToBigInteger(id).intValue()) != null;
            }
        } finally {
            if (logger.isDebugEnabled()) {
                logger.debug("eth_uninstallFilter(" + id + "): " + s);
            }
        }
    }

    @Override
    public Object[] eth_getFilterChanges(String id) {
        Object[] s = null;
        try {
            synchronized (filterLock) {
                Filter filter = installedFilters.get(stringHexToBigInteger(id).intValue());
                if (filter == null) {
                    return null;
                }
                return s = filter.poll();
            }
        } finally {
            if (logger.isDebugEnabled()) {
                logger.debug("eth_getFilterChanges(" + id + "): " + Arrays.toString(s));
            }
        }
    }

    @Override
    public Object[] eth_getFilterLogs(String id) {
        logger.debug("eth_getFilterLogs ...");
        return eth_getFilterChanges(id);
    }

    @Override
    public Object[] eth_getLogs(FilterRequest fr) throws Exception {
        logger.debug("eth_getLogs ...");
        String id = eth_newFilter(fr);
        Object[] ret = eth_getFilterChanges(id);
        eth_uninstallFilter(id);
        return ret;
    }

    @Override
    public Map<String, String> rpc_modules() {
        logger.debug("rpc_modules...");

        Map<String, String> map = new HashMap<>();

        for (ModuleDescription module : RskSystemProperties.CONFIG.getRpcModules())
            if (module.isEnabled())
                map.put(module.getName(), module.getVersion());

        return map;
    }

    @Override
    public void db_putString() {
    }

    @Override
    public void db_getString() {
    }

    @Override
    public boolean eth_submitWork(String nonce, String header, String mince) {
        throw new UnsupportedOperationException("Not implemeted yet");
    }

    @Override
    public boolean eth_submitHashrate(String hashrate, String id) {
        throw new UnsupportedOperationException("Not implemeted yet");
    }

    @Override
    public void db_putHex() {
    }

    @Override
    public void db_getHex() {
    }

    private List<Transaction> getTransactionsByJsonBlockId(String id) {
        if ("pending".equalsIgnoreCase(id)) {
            return worldManager.getPendingState().getAllPendingTransactions();
        } else {
            Block block = getByJsonBlockId(id);
            return block != null ? block.getTransactionsList() : null;
        }
    }

    private Block getByJsonBlockId(String id) {
        if ("earliest".equalsIgnoreCase(id)) {
            return worldManager.getBlockchain().getBlockByNumber(0);
        } else if ("latest".equalsIgnoreCase(id)) {
            return worldManager.getBlockchain().getBestBlock();
        } else if ("pending".equalsIgnoreCase(id)) {
            throw new JsonRpcUnimplementedMethodException("The method don't support 'pending' as a parameter yet");
        } else {
            try {
                long blockNumber = stringHexToBigInteger(id).longValue();
                return worldManager.getBlockchain().getBlockByNumber(blockNumber);
            } catch (NumberFormatException | StringIndexOutOfBoundsException e) {
                throw new JsonRpcInvalidParamException("invalid blocknumber " + id);
            }
        }
    }

    private Repository getRepoByJsonBlockId(String id) {
        if ("pending".equalsIgnoreCase(id)) {
            return worldManager.getPendingState().getRepository();
        } else {
            Block block = getByJsonBlockId(id);
            if (block != null) {
                return ((Repository) this.repository).getSnapshotTo(block.getStateRoot());
            } else {
                return null;
            }
        }
    }

    @Override
    public String personal_newAccountWithSeed(String seed) {
        return personalModule.newAccountWithSeed(seed);
    }

    @Override
    public String personal_newAccount(String passphrase) {
        return personalModule.newAccount(passphrase);
    }

    @Override
    public String personal_importRawKey(String key, String passphrase) {
        return personalModule.importRawKey(key, passphrase);
    }

    @Override
    public String personal_dumpRawKey(String address) throws Exception {
        return personalModule.dumpRawKey(address);
    }

    @Override
    public String[] personal_listAccounts() {
        return personalModule.listAccounts();
    }

    @Override
    public String personal_sendTransaction(CallArguments args, String passphrase) throws Exception {
        return personalModule.sendTransaction(args, passphrase);
    }

    @Override
    public boolean personal_unlockAccount(String address, String passphrase, String duration) {
        return personalModule.unlockAccount(address, passphrase, duration);
    }

    @Override
    public boolean personal_lockAccount(String address) {
        return personalModule.lockAccount(address);
    }

    @Override
    public Map<String, Object> eth_bridgeState() throws Exception {
        return ethModule.bridgeState();
    }

    @Override
    public String evm_snapshot() {
        Blockchain blockchain = worldManager.getBlockchain();

        int snapshotId = snapshotManager.takeSnapshot(blockchain);

        logger.debug("evm_snapshot(): {}", snapshotId);

        return toJsonHex(snapshotId);
    }

    @Override
    public boolean evm_revert(String snapshotId) {
        try {
            int sid = stringHexToBigInteger(snapshotId).intValue();
            return snapshotManager.revertToSnapshot(worldManager.getBlockchain(), sid);
        } catch (NumberFormatException | StringIndexOutOfBoundsException e) {
            throw new JsonRpcInvalidParamException("invalid snapshot id " + snapshotId, e);
        } finally {
            if (logger.isDebugEnabled())
                logger.debug("evm_revert({})", snapshotId);
        }
    }

    @Override
    public void evm_reset() {
        snapshotManager.resetSnapshots(worldManager.getBlockchain());
        if (logger.isDebugEnabled())
            logger.debug("evm_reset()");
    }

    @Override
    public void evm_mine() {
        minerManager.mineBlock(worldManager.getBlockchain(), minerClient, minerServer);
        if (logger.isDebugEnabled())
            logger.debug("evm_mine()");
    }

    @Override
    public String evm_increaseTime(String seconds) {
        try {
            long nseconds = stringHexToBigInteger(seconds).longValue();
            String result = toJsonHex(minerServer.increaseTime(nseconds));
            if (logger.isDebugEnabled())
                logger.debug("evm_increaseTime({}): {}", seconds, result);
            return result;
        } catch (NumberFormatException | StringIndexOutOfBoundsException e) {
            throw new JsonRpcInvalidParamException("invalid number of seconds " + seconds, e);
        }
    }

    /**
     * Adds an address or block to the list of banned addresses
     * It supports IPV4 and IPV6 addresses with an optional number of bits to ignore
     *
     * "192.168.51.1" is a valid address
     * "192.168.51.1/16" is a valid block
     *
     * @param address the address or block to be banned
     */
    @Override
    public void sco_banAddress(String address) {
        if (this.peerScoringManager == null)
            return;

        try {
            this.peerScoringManager.banAddress(address);
        } catch (InvalidInetAddressException e) {
            throw new JsonRpcInvalidParamException("invalid banned address " + address, e);
        }
    }

    /**
     * Removes an address or block to the list of banned addresses
     * It supports IPV4 and IPV6 addresses with an optional number of bits to ignore
     *
     * "192.168.51.1" is a valid address
     * "192.168.51.1/16" is a valid block
     *
     * @param address the address or block to be removed
     */
    @Override
    public void sco_unbanAddress(String address) {
        if (this.peerScoringManager == null)
            return;

        try {
            this.peerScoringManager.unbanAddress(address);
        } catch (InvalidInetAddressException e) {
            throw new JsonRpcInvalidParamException("invalid banned address " + address, e);
        }
    }

    /**
     * Returns the collected peer scoring information
     * since the start of the node start
     *
     * @return the list of scoring information, per node id and address
     */
    @Override
    public PeerScoringInformation[] sco_peerList() {
        if (this.peerScoringManager != null)
            return this.peerScoringManager.getPeersInformation().toArray(new PeerScoringInformation[0]);

        return null;
    }

    /**
     * Returns the list of banned addresses and blocks
     *
     * @return the list of banned addresses and blocks
     */
    @Override
    public String[] sco_bannedAddresses() {
        return this.peerScoringManager.getBannedAddresses().toArray(new String[0]);
    }
}<|MERGE_RESOLUTION|>--- conflicted
+++ resolved
@@ -51,7 +51,6 @@
 import org.ethereum.util.BuildInfo;
 import org.ethereum.vm.DataWord;
 import org.ethereum.vm.LogInfo;
-import org.ethereum.vm.program.ProgramResult;
 import org.slf4j.Logger;
 import org.slf4j.LoggerFactory;
 import org.spongycastle.util.encoders.Hex;
@@ -89,25 +88,11 @@
     private final Object filterLock = new Object();
 
     private MinerClient minerClient;
-    private MinerServer minerServer;
+    protected MinerServer minerServer;
     private ChannelManager channelManager;
 
     private PeerScoringManager peerScoringManager;
 
-<<<<<<< HEAD
-    public Web3Impl(SolidityCompiler compiler, Wallet wallet, ChannelManager channelManager) {
-        this.solidityCompiler = compiler;
-        this.wallet = wallet;
-        this.channelManager = channelManager;
-    }
-
-    public Web3Impl(Ethereum eth,
-                    RskSystemProperties properties,
-                    Wallet wallet,
-                    MinerClient minerClient,
-                    MinerServer minerServer,
-                    ChannelManager channelManager) {
-=======
     private PersonalModule personalModule;
     private EthModule ethModule;
 
@@ -116,19 +101,16 @@
                        MinerClient minerClient,
                        MinerServer minerServer,
                        PersonalModule personalModule,
-                       EthModule ethModule) {
->>>>>>> 6310e5b2
+                       EthModule ethModule,
+                       ChannelManager channelManager) {
         this.eth = eth;
         this.worldManager = eth.getWorldManager();
         this.repository = eth.getRepository();
         this.minerClient = minerClient;
         this.minerServer = minerServer;
-<<<<<<< HEAD
-        this.channelManager = channelManager;
-=======
         this.personalModule = personalModule;
         this.ethModule = ethModule;
->>>>>>> 6310e5b2
+        this.channelManager = channelManager;
 
         if (eth instanceof Rsk)
             this.peerScoringManager = ((Rsk) eth).getPeerScoringManager();
@@ -192,7 +174,6 @@
         return x;
     }
 
-<<<<<<< HEAD
     public String[] toJsonHexArray(Collection<String> c) {
         String[] arr = new String[c.size()];
         int i = 0;
@@ -202,9 +183,7 @@
         return arr;
     }
 
-=======
-    @Override
->>>>>>> 6310e5b2
+    @Override
     public String web3_clientVersion() {
 
         String clientVersion = baseClientVersion + "/" + RskSystemProperties.CONFIG.projectVersion() + "/" +
