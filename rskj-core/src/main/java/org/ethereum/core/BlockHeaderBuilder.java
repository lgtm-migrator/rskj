--- conflicted
+++ resolved
@@ -333,29 +333,11 @@
             }
         }
 
-<<<<<<< HEAD
-        if (activationConfig.getHeaderVersion(number) == 0x1) return new BlockHeaderV1(
-                parentHash, unclesHash, coinbase,
-                stateRoot, txTrieRoot, receiptTrieRoot,
-                logsBloom, difficulty, number,
-                gasLimit, gasUsed, timestamp, extraData, paidFees,
-                bitcoinMergedMiningHeader,
-                bitcoinMergedMiningMerkleProof,
-                bitcoinMergedMiningCoinbaseTransaction,
-                mergedMiningForkDetectionData,
-                minimumGasPrice, uncleCount,
-                false, useRskip92Encoding,
-                includeForkDetectionData, ummRoot
-        );
-
-        return new BlockHeaderV0(
-=======
         if (createParallelCompliantHeader && txExecutionSublistsEdges == null) {
             txExecutionSublistsEdges = new short[0];
         }
 
-        return new BlockHeader(
->>>>>>> 5a63b2e6
+        if (activationConfig.getHeaderVersion(number) == 0x1) return new BlockHeaderV1(
                 parentHash, unclesHash, coinbase,
                 stateRoot, txTrieRoot, receiptTrieRoot,
                 logsBloom, difficulty, number,
@@ -368,5 +350,19 @@
                 false, useRskip92Encoding,
                 includeForkDetectionData, ummRoot, txExecutionSublistsEdges
         );
+
+        return new BlockHeaderV0(
+                parentHash, unclesHash, coinbase,
+                stateRoot, txTrieRoot, receiptTrieRoot,
+                logsBloom, difficulty, number,
+                gasLimit, gasUsed, timestamp, extraData, paidFees,
+                bitcoinMergedMiningHeader,
+                bitcoinMergedMiningMerkleProof,
+                bitcoinMergedMiningCoinbaseTransaction,
+                mergedMiningForkDetectionData,
+                minimumGasPrice, uncleCount,
+                false, useRskip92Encoding,
+                includeForkDetectionData, ummRoot, txExecutionSublistsEdges
+        );
     }
 }