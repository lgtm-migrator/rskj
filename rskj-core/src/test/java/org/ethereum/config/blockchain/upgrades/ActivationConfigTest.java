/*
 * This file is part of RskJ
 * Copyright (C) 2019 RSK Labs Ltd.
 *
 * This program is free software: you can redistribute it and/or modify
 * it under the terms of the GNU Lesser General Public License as published by
 * the Free Software Foundation, either version 3 of the License, or
 * (at your option) any later version.
 *
 * This program is distributed in the hope that it will be useful,
 * but WITHOUT ANY WARRANTY; without even the implied warranty of
 * MERCHANTABILITY or FITNESS FOR A PARTICULAR PURPOSE. See the
 * GNU Lesser General Public License for more details.
 *
 * You should have received a copy of the GNU Lesser General Public License
 * along with this program. If not, see <http://www.gnu.org/licenses/>.
 */

package org.ethereum.config.blockchain.upgrades;

import com.typesafe.config.Config;
import com.typesafe.config.ConfigFactory;
import com.typesafe.config.ConfigValueFactory;
import org.junit.Test;

import static org.hamcrest.Matchers.is;
import static org.junit.Assert.assertThat;

public class ActivationConfigTest {
    private static final Config BASE_CONFIG = ConfigFactory.parseString(String.join("\n",
            "hardforkActivationHeights: {",
            "    genesis: 0",
            "    bahamas: 0",
            "    afterBridgeSync: 0,",
            "    orchid: 0,",
            "    orchid060: 0,",
            "    wasabi100: 0",
<<<<<<< HEAD
            "    wasabiPlusOne: 0",
=======
            "    twoToThree: 0",
>>>>>>> ba81943e
            "},",
            "consensusRules: {",
            "    areBridgeTxsPaid: afterBridgeSync,",
            "    rskip85: orchid,",
            "    rskip87: orchid,",
            "    rskip88: orchid,",
            "    rskip89: orchid,",
            "    rskip90: orchid,",
            "    rskip91: orchid,",
            "    rskip92: orchid,",
            "    rskip97: orchid,",
            "    rskip98: orchid,",
            "    rskip103: orchid060,",
            "    rskip110: wasabi100,",
            "    rskip119: wasabi100,",
            "    rskip106: wasabi100,",
            "    rskip120: wasabi100,",
            "    rskip122: wasabi100,",
            "    rskip123: wasabi100,",
            "    rskip124: wasabi100,",
            "    rskip125: wasabi100",
            "    rskip126: wasabi100",
            "    rskip132: wasabi100",
            "    rskip136: bahamas",
<<<<<<< HEAD
            "    rskip140: wasabiPlusOne",
            "    rskip152: wasabiPlusOne",
=======
            "    rskip150: twoToThree",
>>>>>>> ba81943e
            "}"
    ));

    @Test
    public void readBaseConfig() {
        ActivationConfig config = ActivationConfig.read(BASE_CONFIG);

        for (ConsensusRule value : ConsensusRule.values()) {
            assertThat(config.isActive(value, 42), is(true));
        }
    }

    @Test
    public void readWithTwoUpgradesInOrchid060() {
        ActivationConfig config = ActivationConfig.read(BASE_CONFIG
                .withValue("hardforkActivationHeights.orchid060", ConfigValueFactory.fromAnyRef(200))
                .withValue("consensusRules.rskip98", ConfigValueFactory.fromAnyRef("orchid060"))
        );

        for (ConsensusRule value : ConsensusRule.values()) {
            if (value == ConsensusRule.RSKIP98 || value == ConsensusRule.RSKIP103) {
                assertThat(config.isActive(value, 100), is(false));
            } else {
                assertThat(config.isActive(value, 100), is(true));
            }
        }
    }

    @Test
    public void readWithOneHardcodedActivationNumber() {
        ActivationConfig config = ActivationConfig.read(BASE_CONFIG
                .withValue("consensusRules.rskip85", ConfigValueFactory.fromAnyRef(200))
        );

        for (ConsensusRule value : ConsensusRule.values()) {
            if (value == ConsensusRule.RSKIP85) {
                assertThat(config.isActive(value, 100), is(false));
            } else {
                assertThat(config.isActive(value, 100), is(true));
            }
        }
    }

    @Test(expected = IllegalArgumentException.class)
    public void failsReadingWithMissingNetworkUpgrade() {
        ActivationConfig.read(BASE_CONFIG
                .withoutPath("consensusRules.rskip85")
        );
    }

    @Test(expected = IllegalArgumentException.class)
    public void failsReadingWithMissingHardFork() {
        ActivationConfig.read(BASE_CONFIG
                .withoutPath("hardforkActivationHeights.orchid")
        );
    }

    @Test(expected = IllegalArgumentException.class)
    public void failsReadingWithUnknownForkConfiguration() {
        ActivationConfig.read(BASE_CONFIG
                .withValue("hardforkActivationHeights.orkid", ConfigValueFactory.fromAnyRef(200))
        );
    }

    @Test(expected = IllegalArgumentException.class)
    public void failsReadingWithUnknownUpgradeConfiguration() {
        ActivationConfig.read(BASE_CONFIG
                .withValue("consensusRules.rskip420", ConfigValueFactory.fromAnyRef("orchid"))
        );
    }
}<|MERGE_RESOLUTION|>--- conflicted
+++ resolved
@@ -35,11 +35,8 @@
             "    orchid: 0,",
             "    orchid060: 0,",
             "    wasabi100: 0",
-<<<<<<< HEAD
             "    wasabiPlusOne: 0",
-=======
             "    twoToThree: 0",
->>>>>>> ba81943e
             "},",
             "consensusRules: {",
             "    areBridgeTxsPaid: afterBridgeSync,",
@@ -64,12 +61,9 @@
             "    rskip126: wasabi100",
             "    rskip132: wasabi100",
             "    rskip136: bahamas",
-<<<<<<< HEAD
             "    rskip140: wasabiPlusOne",
             "    rskip152: wasabiPlusOne",
-=======
             "    rskip150: twoToThree",
->>>>>>> ba81943e
             "}"
     ));
 
