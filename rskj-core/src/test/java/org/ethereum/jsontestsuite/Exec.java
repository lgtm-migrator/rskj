--- conflicted
+++ resolved
@@ -133,26 +133,15 @@
     @Override
     public String toString() {
         return "Exec{" +
-<<<<<<< HEAD
-                "address=" + Hex.toHexString(address) +
-                ", caller=" + Hex.toHexString(caller) +
-                ", data=" + Hex.toHexString(data) +
-                ", code=" + Hex.toHexString(data) +
-                ", gas=" + Hex.toHexString(gas) +
-                ", rentGas=" + Hex.toHexString(rentGas) +
-                ", gasPrice=" + Hex.toHexString(gasPrice) +
-                ", origin=" + Hex.toHexString(origin) +
-                ", value=" + Hex.toHexString(value) +
-=======
                 "address=" + ByteUtil.toHexString(address) +
                 ", caller=" + ByteUtil.toHexString(caller) +
                 ", data=" + ByteUtil.toHexString(data) +
                 ", code=" + ByteUtil.toHexString(data) +
                 ", gas=" + ByteUtil.toHexString(gas) +
+                ", rentGas=" + ByteUtil.toHexString(rentGas) +
                 ", gasPrice=" + ByteUtil.toHexString(gasPrice) +
                 ", origin=" + ByteUtil.toHexString(origin) +
                 ", value=" + ByteUtil.toHexString(value) +
->>>>>>> bd791871
                 '}';
     }
 }