/*
 * This file is part of RskJ
 * Copyright (C) 2017 RSK Labs Ltd.
 * (derived from ethereumJ library, Copyright (c) 2016 <ether.camp>)
 *
 * This program is free software: you can redistribute it and/or modify
 * it under the terms of the GNU Lesser General Public License as published by
 * the Free Software Foundation, either version 3 of the License, or
 * (at your option) any later version.
 *
 * This program is distributed in the hope that it will be useful,
 * but WITHOUT ANY WARRANTY; without even the implied warranty of
 * MERCHANTABILITY or FITNESS FOR A PARTICULAR PURPOSE. See the
 * GNU Lesser General Public License for more details.
 *
 * You should have received a copy of the GNU Lesser General Public License
 * along with this program. If not, see <http://www.gnu.org/licenses/>.
 */

package org.ethereum.jsontestsuite;

import co.rsk.config.RskSystemProperties;
import co.rsk.core.bc.BlockChainImpl;
import co.rsk.core.bc.PendingStateImpl;
import co.rsk.db.RepositoryImpl;
import co.rsk.validators.DummyBlockValidator;
import org.ethereum.core.*;
import org.ethereum.datasource.HashMapDB;
import org.ethereum.datasource.KeyValueDataSource;
import org.ethereum.db.*;
import org.ethereum.jsontestsuite.builder.BlockBuilder;
import org.ethereum.jsontestsuite.builder.RepositoryBuilder;
import org.ethereum.jsontestsuite.model.BlockTck;
import org.ethereum.jsontestsuite.validators.BlockHeaderValidator;
import org.ethereum.jsontestsuite.validators.RepositoryValidator;
import org.ethereum.listener.CompositeEthereumListener;
import org.ethereum.listener.EthereumListener;
import org.ethereum.util.ByteUtil;
import org.ethereum.vm.DataWord;
import org.ethereum.vm.LogInfo;
import org.ethereum.vm.VM;
import org.ethereum.vm.program.Program;
import org.ethereum.vm.program.invoke.ProgramInvoke;
import org.ethereum.vm.program.invoke.ProgramInvokeImpl;
import org.ethereum.vm.trace.ProgramTrace;
import org.slf4j.Logger;
import org.slf4j.LoggerFactory;
import org.spongycastle.util.encoders.Hex;

import java.io.IOException;
import java.lang.management.ManagementFactory;
import java.lang.management.ThreadMXBean;
import java.math.BigInteger;
import java.util.*;

import static org.ethereum.crypto.HashUtil.shortHash;
import static org.ethereum.json.Utils.parseData;
import static org.ethereum.util.ByteUtil.EMPTY_BYTE_ARRAY;
import static org.ethereum.vm.VMUtils.saveProgramTraceFile;

/**
 * @author Roman Mandeleil
 * @since 02.07.2014
 */
public class TestRunner {

    private Logger logger = LoggerFactory.getLogger("TCK-Test");
    private ProgramTrace trace = null;
    private boolean setNewStateRoot;
    private String bestStateRoot;
    private boolean validateGasUsed = false; // until EIP150 test cases are ready.

    public List<String> runTestSuite(TestSuite testSuite) {

        Iterator<TestCase> testIterator = testSuite.iterator();
        List<String> resultCollector = new ArrayList<>();

        while (testIterator.hasNext()) {

            TestCase testCase = testIterator.next();

            TestRunner runner = new TestRunner();
            List<String> result = runner.runTestCase(testCase);
            resultCollector.addAll(result);
        }

        return resultCollector;
    }


    public List<String> runTestCase(BlockTestCase testCase) {
        /* 1 */ // Create genesis + init pre state
        Block genesis = BlockBuilder.build(testCase.getGenesisBlockHeader(), null, null);
        Repository repository = RepositoryBuilder.build(testCase.getPre());

        IndexedBlockStore blockStore = new IndexedBlockStore();
        blockStore.init(new HashMap<>(), new HashMapDB(), null);
        blockStore.saveBlock(genesis, genesis.getCumulativeDifficulty(), true);

        EthereumListener listener = new CompositeEthereumListener();

        KeyValueDataSource ds = new HashMapDB();
        ds.init();
        ReceiptStore receiptStore = new ReceiptStoreImpl(ds);
        KeyValueDataSource dsp = new HashMapDB();
        dsp.init();
        EventsStore eventsStore = new EventsStoreImpl(dsp);

<<<<<<< HEAD
        BlockChainImpl blockchain = new BlockChainImpl(repository, blockStore, receiptStore, eventsStore, null, null, null, new DummyBlockValidator(), RskSystemProperties.CONFIG);
=======
        KeyValueDataSource dsp = new HashMapDB();
        dsp.init();
        EventsStore eventsStore = new EventsStoreImpl(dsp);

        BlockChainImpl blockchain = new BlockChainImpl(repository, blockStore, receiptStore, eventsStore,null, null, null, new DummyBlockValidator());
>>>>>>> 75b88b79
        //BlockchainImpl blockchain = new BlockchainImpl(blockStore, repository, wallet, adminInfo, listener,
        //        new CommonConfig().parentHeaderValidator(), receiptStore);

        blockchain.setNoValidation(true);

        PendingStateImpl pendingState = new PendingStateImpl(blockchain, repository, null, null, listener, RskSystemProperties.CONFIG, 10, 100);
        pendingState.init();

        blockchain.setBestBlock(genesis);
        blockchain.setTotalDifficulty(genesis.getCumulativeDifficulty());

        blockchain.setPendingState(pendingState);

        /* 2 */ // Create block traffic list
        List<Block> blockTraffic = new ArrayList<>();

        for (BlockTck blockTck : testCase.getBlocks()) {
            Block block = BlockBuilder.build(blockTck.getBlockHeader(),
                    blockTck.getTransactions(),
                    blockTck.getUncleHeaders());

            setNewStateRoot = !((blockTck.getTransactions() == null)
                    && (blockTck.getUncleHeaders() == null)
                    && (blockTck.getBlockHeader() == null));

            Block tBlock = null;
            try {
                byte[] rlp = parseData(blockTck.getRlp());
                tBlock = new Block(rlp);

                ArrayList<String> outputSummary =
                        BlockHeaderValidator.valid(tBlock.getHeader(), block.getHeader());

                if (!outputSummary.isEmpty()){
                    for (String output : outputSummary)
                        logger.error("at block {}: {}", Integer.toString(blockTraffic.size()),output);
                }

                blockTraffic.add(tBlock);
            } catch (Exception e) {
                System.out.println("*** Exception");
            }
        }

        /* 3 */ // Inject blocks to the blockchain execution
        for (Block block : blockTraffic) {

            ImportResult importResult = blockchain.tryToConnect(block);
            logger.debug("{} ~ {} difficulty: {} ::: {}", block.getShortHash(), shortHash(block.getParentHash()),
                    block.getCumulativeDifficulty(), importResult.toString());
        }

        //Check state root matches last valid block
        List<String> results = new ArrayList<>();
        String currRoot = Hex.toHexString(repository.getRoot());

        byte[] bestHash = Hex.decode(testCase.getLastblockhash());
        String finalRoot = Hex.toHexString(blockStore.getBlockByHash(bestHash).getStateRoot());

        /*
        if (!blockchain.byTest) // If this comes from ETH, it won't match
        if (!finalRoot.equals(currRoot)){
            String formattedString = String.format("Root hash doesn't match best: expected: %s current: %s",
                    finalRoot, currRoot);
            results.add(formattedString);
        }
        */

        Repository postRepository = RepositoryBuilder.build(testCase.getPostState());
        List<String> repoResults = RepositoryValidator.valid(repository, postRepository, false /*!blockchain.byTest*/);
        results.addAll(repoResults);

        return results;
    }


    public List<String> runTestCase(TestCase testCase) {

        logger.info("\n***");
        logger.info(" Running test case: [" + testCase.getName() + "]");
        logger.info("***\n");
        List<String> results = new ArrayList<>();


        logger.info("--------- PRE ---------");
        Repository repository = loadRepository(new RepositoryImpl().startTracking(), testCase.getPre());

        try {


            /* 2. Create ProgramInvoke - Env/Exec */
            Env env = testCase.getEnv();
            Exec exec = testCase.getExec();
            Logs logs = testCase.getLogs();

            byte[] address = exec.getAddress();
            byte[] origin = exec.getOrigin();
            byte[] caller = exec.getCaller();
            byte[] balance = ByteUtil.bigIntegerToBytes(repository.getBalance(exec.getAddress()));
            byte[] gasPrice = exec.getGasPrice();
            byte[] gas = exec.getGas();
            byte[] callValue = exec.getValue();
            byte[] msgData = exec.getData();
            byte[] lastHash = env.getPreviousHash();
            byte[] coinbase = env.getCurrentCoinbase();
            long timestamp = ByteUtil.byteArrayToLong(env.getCurrentTimestamp());
            long number = ByteUtil.byteArrayToLong(env.getCurrentNumber());
            byte[] difficulty = env.getCurrentDifficulty();
            byte[] gaslimit = env.getCurrentGasLimit();

            // Origin and caller need to exist in order to be able to execute
            if (repository.getAccountState(origin) == null)
                repository.createAccount(origin);
            if (repository.getAccountState(caller) == null)
                repository.createAccount(caller);

            ProgramInvoke programInvoke = new ProgramInvokeImpl(address, origin, caller, balance,
                    gasPrice, gas, callValue, msgData, lastHash, coinbase,
                    timestamp, number, 0, difficulty, gaslimit, repository, new BlockStoreDummy(), true);

            /* 3. Create Program - exec.code */
            /* 4. run VM */
            VM vm = new VM();
            Program program = new Program(exec.getCode(), programInvoke);
            boolean vmDidThrowAnEception = false;
            Exception e = null;
            ThreadMXBean thread;
            Boolean oldMode;
            long startTime =0;
            thread = ManagementFactory.getThreadMXBean();
            if (thread.isThreadCpuTimeSupported()) {
                oldMode = thread.isThreadCpuTimeEnabled();
                thread.setThreadCpuTimeEnabled(true);
                startTime = thread.getCurrentThreadCpuTime(); // in nanoseconds.
            }
            try {
                vm.steps(program,Long.MAX_VALUE);;
            } catch (RuntimeException ex) {
                vmDidThrowAnEception = true;
                e = ex;
            }
            if (startTime!=0) {
                long endTime = thread.getCurrentThreadCpuTime();
                long deltaTime = (endTime - startTime) / 1000; // de nano a micro.
                logger.info("Time elapsed [uS]: " + Long.toString(deltaTime));
            }

            try {
                saveProgramTraceFile(testCase.getName(), false, program.getTrace());
            } catch (IOException ioe) {
                vmDidThrowAnEception = true;
                e = ioe;
            }

            if (testCase.getPost().size() == 0) {
                if (vmDidThrowAnEception != true) {
                    String output =
                            "VM was expected to throw an exception";
                    logger.info(output);
                    results.add(output);
                } else
                    logger.info("VM did throw an exception: " + e.toString());
            } else {
                if (vmDidThrowAnEception) {
                    String output =
                            "VM threw an unexpected exception: " + e.toString();
                    logger.info(output, e);
                    results.add(output);
                    return results;
                }

                this.trace = program.getTrace();

                logger.info("--------- POST --------");

                /* 5. Assert Post values */
                for (ByteArrayWrapper key : testCase.getPost().keySet()) {

                    AccountState accountState = testCase.getPost().get(key);

                    long expectedNonce = accountState.getNonceLong();
                    BigInteger expectedBalance = accountState.getBigIntegerBalance();
                    byte[] expectedCode = accountState.getCode();

                    boolean accountExist = (null != repository.getAccountState(key.getData()));
                    if (!accountExist) {

                        String output =
                                String.format("The expected account does not exist. key: [ %s ]",
                                        Hex.toHexString(key.getData()));
                        logger.info(output);
                        results.add(output);
                        continue;
                    }

                    long actualNonce = repository.getNonce(key.getData()).longValue();
                    BigInteger actualBalance = repository.getBalance(key.getData());
                    byte[] actualCode = repository.getCode(key.getData());
                    if (actualCode == null) actualCode = "".getBytes();

                    if (expectedNonce != actualNonce) {

                        String output =
                                String.format("The nonce result is different. key: [ %s ],  expectedNonce: [ %d ] is actualNonce: [ %d ] ",
                                        Hex.toHexString(key.getData()), expectedNonce, actualNonce);
                        logger.info(output);
                        results.add(output);
                    }

                    if (!expectedBalance.equals(actualBalance)) {

                        String output =
                                String.format("The balance result is different. key: [ %s ],  expectedBalance: [ %s ] is actualBalance: [ %s ] ",
                                        Hex.toHexString(key.getData()), expectedBalance.toString(), actualBalance.toString());
                        logger.info(output);
                        results.add(output);
                    }

                    if (!Arrays.equals(expectedCode, actualCode)) {

                        String output =
                                String.format("The code result is different. account: [ %s ],  expectedCode: [ %s ] is actualCode: [ %s ] ",
                                        Hex.toHexString(key.getData()),
                                        Hex.toHexString(expectedCode),
                                        Hex.toHexString(actualCode));
                        logger.info(output);
                        results.add(output);
                    }

                    // assert storage
                    Map<DataWord, DataWord> storage = accountState.getStorage();
                    for (DataWord storageKey : storage.keySet()) {

                        byte[] expectedStValue = storage.get(storageKey).getData();

                        ContractDetails contractDetails =
                                program.getStorage().getContractDetails(accountState.getAddress());

                        if (contractDetails == null) {

                            String output =
                                    String.format("Storage raw doesn't exist: key [ %s ], expectedValue: [ %s ]",
                                            Hex.toHexString(storageKey.getData()),
                                            Hex.toHexString(expectedStValue)
                                    );
                            logger.info(output);
                            results.add(output);
                            continue;
                        }

                        Map<DataWord, DataWord> testStorage = contractDetails.getStorage();
                        DataWord actualValue = testStorage.get(new DataWord(storageKey.getData()));

                        if (actualValue == null ||
                                !Arrays.equals(expectedStValue, actualValue.getData())) {

                            String output =
                                    String.format("Storage value different: key [ %s ], expectedValue: [ %s ], actualValue: [ %s ]",
                                            Hex.toHexString(storageKey.getData()),
                                            Hex.toHexString(expectedStValue),
                                            actualValue == null ? "" : Hex.toHexString(actualValue.getNoLeadZeroesData()));
                            logger.info(output);
                            results.add(output);
                        }
                    }

                    /* asset logs */
                    List<LogInfo> logResult = program.getResult().getLogInfoList();

                    Iterator<LogInfo> postLogs = logs.getIterator();
                    int i = 0;
                    while (postLogs.hasNext()) {

                        LogInfo expectedLogInfo = postLogs.next();

                        LogInfo foundLogInfo = null;
                        if (logResult.size() > i)
                            foundLogInfo = logResult.get(i);

                        if (foundLogInfo == null) {
                            String output =
                                    String.format("Expected log [ %s ]", expectedLogInfo.toString());
                            logger.info(output);
                            results.add(output);
                        } else {
                            if (!Arrays.equals(expectedLogInfo.getAddress(), foundLogInfo.getAddress())) {
                                String output =
                                        String.format("Expected address [ %s ], found [ %s ]", Hex.toHexString(expectedLogInfo.getAddress()), Hex.toHexString(foundLogInfo.getAddress()));
                                logger.info(output);
                                results.add(output);
                            }

                            if (!Arrays.equals(expectedLogInfo.getData(), foundLogInfo.getData())) {
                                String output =
                                        String.format("Expected data [ %s ], found [ %s ]", Hex.toHexString(expectedLogInfo.getData()), Hex.toHexString(foundLogInfo.getData()));
                                logger.info(output);
                                results.add(output);
                            }

                            if (!expectedLogInfo.getBloom().equals(foundLogInfo.getBloom())) {
                                String output =
                                        String.format("Expected bloom [ %s ], found [ %s ]",
                                                Hex.toHexString(expectedLogInfo.getBloom().getData()),
                                                Hex.toHexString(foundLogInfo.getBloom().getData()));
                                logger.info(output);
                                results.add(output);
                            }

                            if (expectedLogInfo.getTopics().size() != foundLogInfo.getTopics().size()) {
                                String output =
                                        String.format("Expected number of topics [ %d ], found [ %d ]",
                                                expectedLogInfo.getTopics().size(), foundLogInfo.getTopics().size());
                                logger.info(output);
                                results.add(output);
                            } else {
                                int j = 0;
                                for (DataWord topic : expectedLogInfo.getTopics()) {
                                    byte[] foundTopic = foundLogInfo.getTopics().get(j).getData();

                                    if (!Arrays.equals(topic.getData(), foundTopic)) {
                                        String output =
                                                String.format("Expected topic [ %s ], found [ %s ]", Hex.toHexString(topic.getData()), Hex.toHexString(foundTopic));
                                        logger.info(output);
                                        results.add(output);
                                    }

                                    ++j;
                                }
                            }
                        }

                        ++i;
                    }
                }

                // TODO: assert that you have no extra accounts in the repository
                // TODO:  -> basically the deleted by suicide should be deleted
                // TODO:  -> and no unexpected created

                List<org.ethereum.vm.CallCreate> resultCallCreates =
                        program.getResult().getCallCreateList();

                // assert call creates
                for (int i = 0; i < testCase.getCallCreateList().size(); ++i) {

                    org.ethereum.vm.CallCreate resultCallCreate = null;
                    if (resultCallCreates != null && resultCallCreates.size() > i) {
                        resultCallCreate = resultCallCreates.get(i);
                    }

                    CallCreate expectedCallCreate = testCase.getCallCreateList().get(i);

                    if (resultCallCreate == null && expectedCallCreate != null) {

                        String output =
                                String.format("Missing call/create invoke: to: [ %s ], data: [ %s ], gas: [ %s ], value: [ %s ]",
                                        Hex.toHexString(expectedCallCreate.getDestination()),
                                        Hex.toHexString(expectedCallCreate.getData()),
                                        Long.toHexString(expectedCallCreate.getGasLimit()),
                                        Hex.toHexString(expectedCallCreate.getValue()));
                        logger.info(output);
                        results.add(output);

                        continue;
                    }

                    boolean assertDestination = Arrays.equals(
                            expectedCallCreate.getDestination(),
                            resultCallCreate.getDestination());
                    if (!assertDestination) {

                        String output =
                                String.format("Call/Create destination is different. Expected: [ %s ], result: [ %s ]",
                                        Hex.toHexString(expectedCallCreate.getDestination()),
                                        Hex.toHexString(resultCallCreate.getDestination()));
                        logger.info(output);
                        results.add(output);
                    }

                    boolean assertData = Arrays.equals(
                            expectedCallCreate.getData(),
                            resultCallCreate.getData());
                    if (!assertData) {

                        String output =
                                String.format("Call/Create data is different. Expected: [ %s ], result: [ %s ]",
                                        Hex.toHexString(expectedCallCreate.getData()),
                                        Hex.toHexString(resultCallCreate.getData()));
                        logger.info(output);
                        results.add(output);
                    }

                    boolean assertGasLimit =
                            expectedCallCreate.getGasLimit()==resultCallCreate.getGasLimit();

                    if (!assertGasLimit) {
                        String output =
                                String.format("Call/Create gasLimit is different. Expected: [ %s ], result: [ %s ]",
                                        Long.toHexString(expectedCallCreate.getGasLimit()),
                                        Long.toHexString(resultCallCreate.getGasLimit()));
                        logger.info(output);
                        results.add(output);
                    }

                    boolean assertValue = Arrays.equals(
                            expectedCallCreate.getValue(),
                            resultCallCreate.getValue());
                    if (!assertValue) {
                        String output =
                                String.format("Call/Create value is different. Expected: [ %s ], result: [ %s ]",
                                        Hex.toHexString(expectedCallCreate.getValue()),
                                        Hex.toHexString(resultCallCreate.getValue()));
                        logger.info(output);
                        results.add(output);
                    }
                }

                // assert out
                byte[] expectedHReturn = testCase.getOut();
                byte[] actualHReturn = EMPTY_BYTE_ARRAY;
                if (program.getResult().getHReturn() != null) {
                    actualHReturn = program.getResult().getHReturn();
                }

                if (!Arrays.equals(expectedHReturn, actualHReturn)) {

                    String output =
                            String.format("HReturn is different. Expected hReturn: [ %s ], actual hReturn: [ %s ]",
                                    Hex.toHexString(expectedHReturn),
                                    Hex.toHexString(actualHReturn));
                    logger.info(output);
                    results.add(output);
                }

                // assert gas
                BigInteger expectedGas = new BigInteger(1, testCase.getGas());
                BigInteger actualGas = new BigInteger(1, gas).subtract(BigInteger.valueOf(program.getResult().getGasUsed()));
                if (validateGasUsed)
                if (!expectedGas.equals(actualGas)) {

                    String output =
                            String.format("Gas remaining is different. Expected gas remaining: [ %s ], actual gas remaining: [ %s ]",
                                    expectedGas.toString(),
                                    actualGas.toString());
                    logger.info(output);
                    results.add(output);
                }
                /*
                 * end of if(testCase.getPost().size() == 0)
                 */
            }

            return results;
        } finally {
//          repository.close();
        }
    }

    public org.ethereum.core.Transaction createTransaction(Transaction tx) {

        byte[] nonceBytes = ByteUtil.longToBytes(tx.nonce);
        byte[] gasPriceBytes = ByteUtil.longToBytes(tx.gasPrice);
        byte[] gasBytes = tx.gasLimit;
        byte[] valueBytes = ByteUtil.longToBytes(tx.value);
        byte[] toAddr = tx.getTo();
        byte[] data = tx.getData();

        org.ethereum.core.Transaction transaction = new org.ethereum.core.Transaction(
                nonceBytes, gasPriceBytes, gasBytes,
                toAddr, valueBytes, data);

        return transaction;
    }

    public Repository loadRepository(Repository track, Map<ByteArrayWrapper, AccountState> pre) {


            /* 1. Store pre-exist accounts - Pre */
        for (ByteArrayWrapper key : pre.keySet()) {

            AccountState accountState = pre.get(key);
            byte[] addr = key.getData();

            track.addBalance(addr, new BigInteger(1, accountState.getBalance()));
            ((RepositoryTrack)track).setNonce(key.getData(), new BigInteger(1, accountState.getNonce()));

            track.saveCode(addr, accountState.getCode());

            for (DataWord storageKey : accountState.getStorage().keySet()) {
                track.addStorageRow(addr, storageKey, accountState.getStorage().get(storageKey));
            }
        }

        return track;
    }


    public ProgramTrace getTrace() {
        return trace;
    }
}<|MERGE_RESOLUTION|>--- conflicted
+++ resolved
@@ -102,19 +102,12 @@
         KeyValueDataSource ds = new HashMapDB();
         ds.init();
         ReceiptStore receiptStore = new ReceiptStoreImpl(ds);
+
         KeyValueDataSource dsp = new HashMapDB();
         dsp.init();
         EventsStore eventsStore = new EventsStoreImpl(dsp);
 
-<<<<<<< HEAD
-        BlockChainImpl blockchain = new BlockChainImpl(repository, blockStore, receiptStore, eventsStore, null, null, null, new DummyBlockValidator(), RskSystemProperties.CONFIG);
-=======
-        KeyValueDataSource dsp = new HashMapDB();
-        dsp.init();
-        EventsStore eventsStore = new EventsStoreImpl(dsp);
-
-        BlockChainImpl blockchain = new BlockChainImpl(repository, blockStore, receiptStore, eventsStore,null, null, null, new DummyBlockValidator());
->>>>>>> 75b88b79
+        BlockChainImpl blockchain = new BlockChainImpl(repository, blockStore, receiptStore, eventsStore,null, null, null, new DummyBlockValidator(), RskSystemProperties.CONFIG);
         //BlockchainImpl blockchain = new BlockchainImpl(blockStore, repository, wallet, adminInfo, listener,
         //        new CommonConfig().parentHeaderValidator(), receiptStore);
 
