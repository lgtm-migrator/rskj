/*
 * This file is part of RskJ
 * Copyright (C) 2017 RSK Labs Ltd.
 * (derived from ethereumJ library, Copyright (c) 2016 <ether.camp>)
 *
 * This program is free software: you can redistribute it and/or modify
 * it under the terms of the GNU Lesser General Public License as published by
 * the Free Software Foundation, either version 3 of the License, or
 * (at your option) any later version.
 *
 * This program is distributed in the hope that it will be useful,
 * but WITHOUT ANY WARRANTY; without even the implied warranty of
 * MERCHANTABILITY or FITNESS FOR A PARTICULAR PURPOSE. See the
 * GNU Lesser General Public License for more details.
 *
 * You should have received a copy of the GNU Lesser General Public License
 * along with this program. If not, see <http://www.gnu.org/licenses/>.
 */

package org.ethereum.jsontestsuite;

import co.rsk.core.RskAddress;
import org.bouncycastle.util.BigIntegers;
import org.bouncycastle.util.encoders.Hex;
import org.ethereum.util.ByteUtil;
import org.json.simple.JSONArray;
import org.json.simple.JSONObject;
import org.json.simple.parser.ParseException;

import java.math.BigInteger;
import java.util.ArrayList;
import java.util.HashMap;
import java.util.List;
import java.util.Map;

/**
 * @author Roman Mandeleil
 * @since 28.06.2014
 */
public class TestCase {

    private String name = "";

    //            "env": { ... },
    private Env env;

    //
    private Logs logs;

    //            "exec": { ... },
    private Exec exec;

    //            "gas": { ... },
    private byte[] gas;

    //            "rentGas": { ... },
    private byte[] rentGas;     // #mish: mods made via shadowing of "gas", copied over basically

    //            "out": { ... },
    private byte[] out;

    //            "pre": { ... },
    private Map<RskAddress, AccountState> pre = new HashMap<>();

    //            "post": { ... },
    private Map<RskAddress, AccountState> post = new HashMap<>();

    //            "callcreates": { ... }
    private List<CallCreate> callCreateList = new ArrayList<>();

    public TestCase(String name, JSONObject testCaseJSONObj) throws ParseException {

        this(testCaseJSONObj);
        this.name = name;
    }

    public TestCase(JSONObject testCaseJSONObj) throws ParseException {

        try {

            JSONObject envJSON = (JSONObject) testCaseJSONObj.get("env");
            JSONObject execJSON = (JSONObject) testCaseJSONObj.get("exec");
            JSONObject preJSON = (JSONObject) testCaseJSONObj.get("pre");
            JSONObject postJSON = new JSONObject();
            if (testCaseJSONObj.containsKey("post")) // in cases where there is no post dictionary (when testing for
                // exceptions for example)
                postJSON = (JSONObject) testCaseJSONObj.get("post");
            JSONArray callCreates = new JSONArray();
            if (testCaseJSONObj.containsKey("callcreates"))
                callCreates = (JSONArray) testCaseJSONObj.get("callcreates");

            JSONArray logsJSON = new JSONArray();
            if (testCaseJSONObj.containsKey("logs"))
                logsJSON = (JSONArray) testCaseJSONObj.get("logs");
            logs = new Logs(logsJSON);

            String gasString = "0";
            if (testCaseJSONObj.containsKey("gas"))
                gasString = testCaseJSONObj.get("gas").toString();
            this.gas = BigIntegers.asUnsignedByteArray(toBigInt(gasString));

            String rentGasString = "0";
            if (testCaseJSONObj.containsKey("rentGas"))
                rentGasString = testCaseJSONObj.get("rentGas").toString();
            this.rentGas = BigIntegers.asUnsignedByteArray(toBigInt(rentGasString));

            String outString = null;
            if (testCaseJSONObj.containsKey("out"))
                outString = testCaseJSONObj.get("out").toString();
            if (outString != null && outString.length() > 2)
                this.out = Hex.decode(outString.substring(2));
            else
                this.out = ByteUtil.EMPTY_BYTE_ARRAY;

            for (Object key : preJSON.keySet()) {

                RskAddress addr = new RskAddress(key.toString());
                AccountState accountState =
                        new AccountState(addr, (JSONObject) preJSON.get(key));

                pre.put(addr, accountState);
            }

            for (Object key : postJSON.keySet()) {

                RskAddress addr = new RskAddress(key.toString());
                AccountState accountState =
                        new AccountState(addr, (JSONObject) postJSON.get(key));

                post.put(addr, accountState);
            }

            for (Object callCreate : callCreates) {

                CallCreate cc = new CallCreate((JSONObject) callCreate);
                this.callCreateList.add(cc);
            }

            if (testCaseJSONObj.containsKey("env"))
              this.env = new Env(envJSON);

            if (testCaseJSONObj.containsKey("exec"))
              this.exec = new Exec(execJSON);

        } catch (Throwable e) {
            e.printStackTrace();
            throw new ParseException(0, e);
        }
    }

    static BigInteger toBigInt(String s) {
        if (s.startsWith("0x")) {
            if (s.equals("0x")) return new BigInteger("0");
            return new BigInteger(s.substring(2), 16);
        } else {
            return new BigInteger(s);
        }
    }

    public Env getEnv() {
        return env;
    }

    public Exec getExec() {
        return exec;
    }

    public Logs getLogs() {
        return logs;
    }

    public byte[] getGas() {
        return gas;
    }

        public byte[] getRentGas() {
        return rentGas;
    }

    public byte[] getOut() {
        return out;
    }

    public Map<RskAddress, AccountState> getPre() {
        return pre;
    }

    public Map<RskAddress, AccountState> getPost() {
        return post;
    }

    public List<CallCreate> getCallCreateList() {
        return callCreateList;
    }

    public String getName() {
        return name;
    }

    @Override
    public String toString() {
        return "TestCase{" +
                "" + env +
                ", " + exec +
<<<<<<< HEAD
                ", gas=" + Hex.toHexString(gas) +
                ", rentGas=" + Hex.toHexString(rentGas) +
                ", out=" + Hex.toHexString(out) +
=======
                ", gas=" + ByteUtil.toHexString(gas) +
                ", out=" + ByteUtil.toHexString(out) +
>>>>>>> bd791871
                ", pre=" + pre +
                ", post=" + post +
                ", callcreates=" + callCreateList +
                '}';
    }
}<|MERGE_RESOLUTION|>--- conflicted
+++ resolved
@@ -202,14 +202,9 @@
         return "TestCase{" +
                 "" + env +
                 ", " + exec +
-<<<<<<< HEAD
-                ", gas=" + Hex.toHexString(gas) +
-                ", rentGas=" + Hex.toHexString(rentGas) +
-                ", out=" + Hex.toHexString(out) +
-=======
                 ", gas=" + ByteUtil.toHexString(gas) +
+                ", rentGas=" + ByteUtil.toHexString(rentGas) +
                 ", out=" + ByteUtil.toHexString(out) +
->>>>>>> bd791871
                 ", pre=" + pre +
                 ", post=" + post +
                 ", callcreates=" + callCreateList +
