/*
 * This file is part of RskJ
 * Copyright (C) 2017 RSK Labs Ltd.
 *
 * This program is free software: you can redistribute it and/or modify
 * it under the terms of the GNU Lesser General Public License as published by
 * the Free Software Foundation, either version 3 of the License, or
 * (at your option) any later version.
 *
 * This program is distributed in the hope that it will be useful,
 * but WITHOUT ANY WARRANTY; without even the implied warranty of
 * MERCHANTABILITY or FITNESS FOR A PARTICULAR PURPOSE. See the
 * GNU Lesser General Public License for more details.
 *
 * You should have received a copy of the GNU Lesser General Public License
 * along with this program. If not, see <http://www.gnu.org/licenses/>.
 */

package co.rsk.peg;

import co.rsk.bitcoinj.core.*;
import co.rsk.bitcoinj.crypto.TransactionSignature;
import co.rsk.bitcoinj.script.Script;
import co.rsk.bitcoinj.script.ScriptBuilder;
import co.rsk.config.BridgeConstants;
import co.rsk.config.BridgeMainNetConstants;
import co.rsk.config.BridgeRegTestConstants;
import co.rsk.config.BridgeTestNetConstants;
import co.rsk.config.TestSystemProperties;
import co.rsk.core.RskAddress;
import co.rsk.crypto.Keccak256;
import co.rsk.db.MutableTrieCache;
import co.rsk.db.MutableTrieImpl;
import co.rsk.peg.bitcoin.CoinbaseInformation;
import co.rsk.peg.bitcoin.SimpleBtcTransaction;
import co.rsk.peg.flyover.FlyoverFederationInformation;
import co.rsk.peg.whitelist.LockWhitelist;
import co.rsk.peg.whitelist.LockWhitelistEntry;
import co.rsk.peg.whitelist.OneOffWhiteListEntry;
import co.rsk.peg.whitelist.UnlimitedWhiteListEntry;
import co.rsk.trie.Trie;
import co.rsk.trie.TrieStore;
import co.rsk.trie.TrieStoreImpl;
import org.apache.commons.lang3.tuple.Pair;
import org.bouncycastle.util.encoders.Hex;
import org.ethereum.TestUtils;
import org.ethereum.config.blockchain.upgrades.ActivationConfig;
import org.ethereum.config.blockchain.upgrades.ActivationConfig.ForBlock;
import org.ethereum.config.blockchain.upgrades.ActivationConfigsForTest;
import org.ethereum.config.blockchain.upgrades.ConsensusRule;
import org.ethereum.core.Repository;
import org.ethereum.datasource.HashMapDB;
import org.ethereum.db.MutableRepository;
import org.ethereum.util.RLP;
import org.ethereum.vm.DataWord;
import org.ethereum.vm.PrecompiledContracts;
import org.junit.Assert;
import org.junit.Test;
import org.junit.runner.RunWith;
import org.mockito.MockedStatic;
import org.mockito.Mockito;
import org.mockito.invocation.InvocationOnMock;
import org.mockito.junit.MockitoJUnitRunner;

import java.io.IOException;
import java.math.BigInteger;
import java.nio.charset.StandardCharsets;
import java.time.Instant;
import java.util.*;
import java.util.concurrent.atomic.AtomicReference;

import static org.hamcrest.CoreMatchers.is;
import static org.hamcrest.CoreMatchers.nullValue;
import static org.junit.Assert.*;
import static org.mockito.Mockito.*;

/**
 * Created by ajlopez on 6/7/2016.
 */
@RunWith(MockitoJUnitRunner.class)
public class BridgeStorageProviderTest {
    private static final byte FAST_BRIDGE_FEDERATION_SCRIPT_HASH_TRUE_VALUE_TEST = (byte) 1;
    private static final DataWord NEW_FEDERATION_BTC_UTXOS_KEY = DataWord.fromString("newFederationBtcUTXOs");
    private static final DataWord NEW_FEDERATION_BTC_UTXOS_KEY_FOR_TESTNET_PRE_HOP = DataWord.fromString("newFederationBtcUTXOsForTestnet");
    private static final DataWord NEW_FEDERATION_BTC_UTXOS_KEY_FOR_TESTNET_POST_HOP = DataWord.fromString("newFedBtcUTXOsForTestnetPostHop");
    private static final DataWord NEXT_PEGOUT_HEIGHT_KEY = DataWord.fromString("nextPegoutHeight");
    private static final int FEDERATION_FORMAT_VERSION_MULTIKEY = 1000;
    private static final int ERP_FEDERATION_FORMAT_VERSION = 2000;
    private static final int P2SH_ERP_FEDERATION_FORMAT_VERSION = 3000;

    private final TestSystemProperties config = new TestSystemProperties();
    private final ActivationConfig.ForBlock activationsBeforeFork = ActivationConfigsForTest.genesis().forBlock(0L);
    private final ActivationConfig.ForBlock activationsAllForks = ActivationConfigsForTest.all().forBlock(0);
    private final NetworkParameters networkParameters = config.getNetworkConstants().getBridgeConstants().getBtcParams();

    private int transactionOffset;

    @Test
    public void createInstance() throws IOException {
        Repository repository = createRepository();
        BridgeStorageProvider provider = new BridgeStorageProvider(
            repository,
            PrecompiledContracts.BRIDGE_ADDR,
            config.getNetworkConstants().getBridgeConstants(),
            activationsBeforeFork
        );

        ReleaseRequestQueue releaseRequestQueue = provider.getReleaseRequestQueue();

        Assert.assertNotNull(releaseRequestQueue);
        Assert.assertEquals(0, releaseRequestQueue.getEntries().size());

        ReleaseTransactionSet releaseTransactionSet = provider.getReleaseTransactionSet();

        Assert.assertNotNull(releaseTransactionSet);
        Assert.assertEquals(0, releaseTransactionSet.getEntries().size());

        SortedMap<Keccak256, BtcTransaction> signatures = provider.getRskTxsWaitingForSignatures();

        Assert.assertNotNull(signatures);
        Assert.assertTrue(signatures.isEmpty());

        List<UTXO> utxos = provider.getNewFederationBtcUTXOs();

        Assert.assertNotNull(utxos);
        Assert.assertTrue(utxos.isEmpty());
    }

    @Test
    public void createSaveAndRecreateInstance() throws IOException {
        Repository repository = createRepository();
        Repository track = repository.startTracking();

        BridgeStorageProvider provider0 = new BridgeStorageProvider(
            track,
            PrecompiledContracts.BRIDGE_ADDR,
            config.getNetworkConstants().getBridgeConstants(),
            activationsBeforeFork
        );
        provider0.getReleaseRequestQueue();
        provider0.getReleaseTransactionSet();
        provider0.getRskTxsWaitingForSignatures();
        provider0.getNewFederationBtcUTXOs();
        provider0.getOldFederationBtcUTXOs();
        provider0.save();
        track.commit();

        track = repository.startTracking();

        RskAddress contractAddress = PrecompiledContracts.BRIDGE_ADDR;

        Assert.assertThat(repository.isContract(contractAddress), is(true));
        Assert.assertNotNull(repository.getStorageBytes(contractAddress, DataWord.valueOf("releaseRequestQueue".getBytes())));
        Assert.assertNotNull(repository.getStorageBytes(contractAddress, DataWord.valueOf("releaseTransactionSet".getBytes())));
        Assert.assertNotNull(repository.getStorageBytes(contractAddress, DataWord.valueOf("rskTxsWaitingFS".getBytes())));
        Assert.assertNotNull(repository.getStorageBytes(contractAddress, DataWord.valueOf("newFederationBtcUTXOs".getBytes())));
        Assert.assertNotNull(repository.getStorageBytes(contractAddress, DataWord.valueOf("oldFederationBtcUTXOs".getBytes())));

        BridgeStorageProvider provider = new BridgeStorageProvider(
            track,
            PrecompiledContracts.BRIDGE_ADDR,
            config.getNetworkConstants().getBridgeConstants(),
            activationsBeforeFork
        );

        ReleaseRequestQueue releaseRequestQueue = provider.getReleaseRequestQueue();

        Assert.assertNotNull(releaseRequestQueue);
        Assert.assertEquals(0, releaseRequestQueue.getEntries().size());

        ReleaseTransactionSet releaseTransactionSet = provider.getReleaseTransactionSet();

        Assert.assertNotNull(releaseTransactionSet);
        Assert.assertEquals(0, releaseTransactionSet.getEntries().size());

        SortedMap<Keccak256, BtcTransaction> signatures = provider.getRskTxsWaitingForSignatures();

        Assert.assertNotNull(signatures);
        Assert.assertTrue(signatures.isEmpty());

        List<UTXO> newUtxos = provider.getNewFederationBtcUTXOs();

        Assert.assertNotNull(newUtxos);
        Assert.assertTrue(newUtxos.isEmpty());

        List<UTXO> oldUtxos = provider.getOldFederationBtcUTXOs();

        Assert.assertNotNull(oldUtxos);
        Assert.assertTrue(oldUtxos.isEmpty());
    }

    @Test
    public void createSaveAndRecreateInstanceWithProcessedHashes() throws IOException {
        Sha256Hash hash1 = PegTestUtils.createHash();
        Sha256Hash hash2 = PegTestUtils.createHash();

        Repository repository = createRepository();
        Repository track = repository.startTracking();

        BridgeStorageProvider provider0 = new BridgeStorageProvider(
            track,
            PrecompiledContracts.BRIDGE_ADDR,
            config.getNetworkConstants().getBridgeConstants(),
            activationsBeforeFork
        );
        provider0.setHeightBtcTxhashAlreadyProcessed(hash1, 1L);
        provider0.setHeightBtcTxhashAlreadyProcessed(hash2, 1L);
        provider0.save();
        track.commit();

        track = repository.startTracking();

        BridgeStorageProvider provider = new BridgeStorageProvider(
            track,
            PrecompiledContracts.BRIDGE_ADDR,
            config.getNetworkConstants().getBridgeConstants(),
            activationsBeforeFork
        );

        Assert.assertTrue(provider.getHeightIfBtcTxhashIsAlreadyProcessed(hash1).isPresent());
        Assert.assertTrue(provider.getHeightIfBtcTxhashIsAlreadyProcessed(hash2).isPresent());
    }

    @Test
    public void createSaveAndRecreateInstanceWithTxsWaitingForSignatures() throws IOException {
        BtcTransaction tx1 = createTransaction();
        BtcTransaction tx2 = createTransaction();
        BtcTransaction tx3 = createTransaction();
        Keccak256 hash1 = PegTestUtils.createHash3(1);
        Keccak256 hash2 = PegTestUtils.createHash3(2);
        Keccak256 hash3 = PegTestUtils.createHash3(3);

        Repository repository = createRepository();
        Repository track = repository.startTracking();

        BridgeStorageProvider provider0 = new BridgeStorageProvider(
            track,
            PrecompiledContracts.BRIDGE_ADDR,
            config.getNetworkConstants().getBridgeConstants(),
            activationsBeforeFork
        );
        provider0.getRskTxsWaitingForSignatures().put(hash1, tx1);
        provider0.getRskTxsWaitingForSignatures().put(hash2, tx2);
        provider0.getRskTxsWaitingForSignatures().put(hash3, tx3);

        provider0.save();
        track.commit();

        track = repository.startTracking();

        BridgeStorageProvider provider = new BridgeStorageProvider(
            track,
            PrecompiledContracts.BRIDGE_ADDR,
            config.getNetworkConstants().getBridgeConstants(),
            activationsBeforeFork
        );

        SortedMap<Keccak256, BtcTransaction> signatures = provider.getRskTxsWaitingForSignatures();

        Assert.assertNotNull(signatures);

        Assert.assertTrue(signatures.containsKey(hash1));
        Assert.assertTrue(signatures.containsKey(hash2));
        Assert.assertTrue(signatures.containsKey(hash3));

        Assert.assertEquals(tx1.getHash(), signatures.get(hash1).getHash());
        Assert.assertEquals(tx2.getHash(), signatures.get(hash2).getHash());
        Assert.assertEquals(tx3.getHash(), signatures.get(hash3).getHash());
    }

    @Test
    public void createSaveAndRecreateInstanceWithUTXOS() throws IOException {
        Sha256Hash hash1 = PegTestUtils.createHash(1);
        Sha256Hash hash2 = PegTestUtils.createHash(2);

        Repository repository = createRepository();
        Repository track = repository.startTracking();

        BridgeConstants bridgeConstants = config.getNetworkConstants().getBridgeConstants();
        // Federation is the genesis federation ATM
        Federation federation = bridgeConstants.getGenesisFederation();

        BridgeStorageProvider provider0 = new BridgeStorageProvider(
            track,
            PrecompiledContracts.BRIDGE_ADDR,
            config.getNetworkConstants().getBridgeConstants(),
            activationsBeforeFork
        );
        provider0.getNewFederationBtcUTXOs().add(new UTXO(hash1, 1, Coin.COIN, 0, false, ScriptBuilder.createOutputScript(federation.getAddress())));
        provider0.getNewFederationBtcUTXOs().add(new UTXO(hash2, 2, Coin.FIFTY_COINS, 0, false, ScriptBuilder.createOutputScript(federation.getAddress())));
        provider0.save();
        track.commit();

        track = repository.startTracking();

        BridgeStorageProvider provider = new BridgeStorageProvider(
            track,
            PrecompiledContracts.BRIDGE_ADDR,
            config.getNetworkConstants().getBridgeConstants(),
            activationsBeforeFork
        );

        List<UTXO> utxos = provider.getNewFederationBtcUTXOs();

        assertEquals(utxos.get(0).getHash(), hash1);
        assertEquals(utxos.get(1).getHash(), hash2);
    }

    @Test
    public void getNewFederation_initialVersion() {
        List<Integer> storageCalls = new ArrayList<>();
        List<Integer> deserializeCalls = new ArrayList<>();
        Federation newFederation = buildMockFederation(100, 200, 300);
        Repository repositoryMock = mock(Repository.class);
        BridgeStorageProvider storageProvider = new BridgeStorageProvider(
            repositoryMock,
            mockAddress("aabbccdd"),
            config.getNetworkConstants().getBridgeConstants(),
            activationsBeforeFork
        );

        when(repositoryMock.getStorageBytes(any(RskAddress.class), any(DataWord.class))).then((InvocationOnMock invocation) -> {
            storageCalls.add(0);
            RskAddress contractAddress = invocation.getArgument(0);
            DataWord address = invocation.getArgument(1);

            assertArrayEquals(Hex.decode("aabbccdd"), contractAddress.getBytes());

            if (storageCalls.size() == 1) {
                // First call is storage version getter
                Assert.assertEquals(DataWord.fromString("newFederationFormatVersion"), address);
                return new byte[0];
            } else {
                // Second call is the actual storage getter
                Assert.assertEquals(2, storageCalls.size());
                Assert.assertEquals(DataWord.fromString("newFederation"), address);
                return new byte[]{(byte) 0xaa};
            }
        });

<<<<<<< HEAD
        try (MockedStatic<BridgeSerializationUtils> bridgeSerializationUtilsMocked = mockStatic(BridgeSerializationUtils.class)) {
            bridgeSerializationUtilsMocked.when(() -> BridgeSerializationUtils.deserializeFederationOnlyBtcKeys(any(byte[].class), any(NetworkParameters.class))).then((InvocationOnMock invocation) -> {
                deserializeCalls.add(0);
                byte[] data = invocation.getArgument(0);
                NetworkParameters networkParameters = invocation.getArgument(1);

                // Make sure we're deserializing what just came from the repo with the correct BTC context
                assertArrayEquals(new byte[]{(byte) 0xaa}, data);
                Assert.assertEquals(networkParameters, config.getNetworkConstants().getBridgeConstants().getBtcParams());
                return newFederation;
            });

            Assert.assertEquals(newFederation, storageProvider.getNewFederation());
            Assert.assertEquals(newFederation, storageProvider.getNewFederation());
            Assert.assertEquals(2, storageCalls.size());
            Assert.assertEquals(1, deserializeCalls.size());
        }
=======
        PowerMockito.when(BridgeSerializationUtils.deserializeFederationOnlyBtcKeys(any(byte[].class), any(NetworkParameters.class))).then((InvocationOnMock invocation) -> {
            deserializeCalls.add(0);
            byte[] data = invocation.getArgument(0);
            NetworkParameters networkParameters = invocation.getArgument(1);

            // Make sure we're deserializing what just came from the repo with the correct BTC context
            assertArrayEquals(new byte[]{(byte) 0xaa}, data);
            Assert.assertEquals(networkParameters, config.getNetworkConstants().getBridgeConstants().getBtcParams());
            return newFederation;
        });

        Assert.assertEquals(newFederation, storageProvider.getNewFederation());
        Assert.assertEquals(newFederation, storageProvider.getNewFederation());
        Assert.assertEquals(2, storageCalls.size());
        Assert.assertEquals(1, deserializeCalls.size());
>>>>>>> d2b0c3c1
    }

    @Test
    public void getNewFederation_initialVersion_nullBytes() {
        try (MockedStatic<BridgeSerializationUtils> bridgeSerializationUtilsMocked = mockStatic(BridgeSerializationUtils.class, CALLS_REAL_METHODS)) {
            List<Integer> storageCalls = new ArrayList<>();
            Repository repositoryMock = mock(Repository.class);
            BridgeStorageProvider storageProvider = new BridgeStorageProvider(
                    repositoryMock,
                    mockAddress("aabbccdd"),
                    config.getNetworkConstants().getBridgeConstants(),
                    activationsBeforeFork
            );

            when(repositoryMock.getStorageBytes(any(RskAddress.class), any(DataWord.class))).then((InvocationOnMock invocation) -> {
                storageCalls.add(0);
                RskAddress contractAddress = invocation.getArgument(0);
                DataWord address = invocation.getArgument(1);

<<<<<<< HEAD
                assertArrayEquals(Hex.decode("aabbccdd"), contractAddress.getBytes());
=======
            assertArrayEquals(Hex.decode("aabbccdd"), contractAddress.getBytes());
>>>>>>> d2b0c3c1

                if (storageCalls.size() == 1) {
                    Assert.assertEquals(DataWord.fromString("newFederationFormatVersion"), address);
                    // First call is storage version getter
                    return new byte[0];
                } else {
                    // Second and third calls are actual storage getters
                    Assert.assertTrue(storageCalls.size() == 2 || storageCalls.size() == 3);
                    Assert.assertEquals(DataWord.fromString("newFederation"), address);
                    return null;
                }
            });

            assertNull(storageProvider.getNewFederation());
            assertNull(storageProvider.getNewFederation());
            Assert.assertEquals(3, storageCalls.size());

<<<<<<< HEAD
            bridgeSerializationUtilsMocked.verify(() -> BridgeSerializationUtils.deserializeFederationOnlyBtcKeys(any(byte[].class), any(NetworkParameters.class)), never());
            bridgeSerializationUtilsMocked.verify(() -> BridgeSerializationUtils.deserializeFederation(any(byte[].class), any(NetworkParameters.class)), never());
        }
=======
        assertNull(storageProvider.getNewFederation());
        assertNull(storageProvider.getNewFederation());
        Assert.assertEquals(3, storageCalls.size());
        PowerMockito.verifyStatic(BridgeSerializationUtils.class, never());
        BridgeSerializationUtils.deserializeFederationOnlyBtcKeys(any(byte[].class), any(NetworkParameters.class));
        PowerMockito.verifyStatic(BridgeSerializationUtils.class, never());
        BridgeSerializationUtils.deserializeFederation(any(byte[].class), any(NetworkParameters.class));
>>>>>>> d2b0c3c1
    }

    @Test
    public void getNewFederation_multiKeyVersion() {
        Federation newFederation = buildMockFederation(100, 200, 300);
        testGetNewFederationPostMultiKey(newFederation, activationsBeforeFork);
    }

    @Test
    public void getNewFederation_RSKIP_201_active_erp_fed() {
        ActivationConfig.ForBlock activations = mock(ActivationConfig.ForBlock.class);
        when(activations.isActive(ConsensusRule.RSKIP201)).thenReturn(true);

        Federation newFederation = buildMockFederation(100, 200, 300);
        ErpFederation erpFederation = new ErpFederation(
            newFederation.getMembers(),
            newFederation.getCreationTime(),
            newFederation.getCreationBlockNumber(),
            newFederation.getBtcParams(),
            config.getNetworkConstants().getBridgeConstants().getErpFedPubKeysList(),
            config.getNetworkConstants().getBridgeConstants().getErpFedActivationDelay(),
            activations
        );

        testGetNewFederationPostMultiKey(erpFederation, activations);
    }

    @Test
    public void getNewFederation_RSKIP_353_active_p2sh_erp_fed() {
        ActivationConfig.ForBlock activations = mock(ActivationConfig.ForBlock.class);
        when(activations.isActive(ConsensusRule.RSKIP201)).thenReturn(true);
        when(activations.isActive(ConsensusRule.RSKIP353)).thenReturn(true);

        Federation newFederation = buildMockFederation(100, 200, 300);
        P2shErpFederation p2shErpFederation = new P2shErpFederation(
            newFederation.getMembers(),
            newFederation.getCreationTime(),
            newFederation.getCreationBlockNumber(),
            newFederation.getBtcParams(),
            config.getNetworkConstants().getBridgeConstants().getErpFedPubKeysList(),
            config.getNetworkConstants().getBridgeConstants().getErpFedActivationDelay(),
            activations
        );

        testGetNewFederationPostMultiKey(p2shErpFederation, activations);
    }

    @Test
    public void getNewFederation_multiKeyVersion_nullBytes() {
        try (MockedStatic<BridgeSerializationUtils> bridgeSerializationUtilsMocked = mockStatic(BridgeSerializationUtils.class, CALLS_REAL_METHODS)) {
            List<Integer> storageCalls = new ArrayList<>();
            Repository repositoryMock = mock(Repository.class);
            BridgeStorageProvider storageProvider = new BridgeStorageProvider(
                    repositoryMock,
                    mockAddress("aabbccdd"),
                    config.getNetworkConstants().getBridgeConstants(),
                    activationsBeforeFork
            );

            when(repositoryMock.getStorageBytes(any(RskAddress.class), any(DataWord.class))).then((InvocationOnMock invocation) -> {
                storageCalls.add(0);
                RskAddress contractAddress = invocation.getArgument(0);
                DataWord address = invocation.getArgument(1);

<<<<<<< HEAD
                assertArrayEquals(Hex.decode("aabbccdd"), contractAddress.getBytes());
=======
            assertArrayEquals(Hex.decode("aabbccdd"), contractAddress.getBytes());
>>>>>>> d2b0c3c1

                if (storageCalls.size() == 1) {
                    Assert.assertEquals(DataWord.fromString("newFederationFormatVersion"), address);
                    // First call is storage version getter
                    return RLP.encodeBigInteger(BigInteger.valueOf(1234));
                } else {
                    // Second and third calls are the actual storage getters
                    Assert.assertTrue(storageCalls.size() == 2 || storageCalls.size() == 3);
                    Assert.assertEquals(DataWord.fromString("newFederation"), address);
                    return null;
                }
            });

<<<<<<< HEAD
            assertNull(storageProvider.getNewFederation());
            assertNull(storageProvider.getNewFederation());
            Assert.assertEquals(3, storageCalls.size());

            bridgeSerializationUtilsMocked.verify(() -> BridgeSerializationUtils.deserializeFederationOnlyBtcKeys(any(byte[].class), any(NetworkParameters.class)), never());
            bridgeSerializationUtilsMocked.verify(() -> BridgeSerializationUtils.deserializeFederation(any(byte[].class), any(NetworkParameters.class)), never());
        }
=======
        assertNull(storageProvider.getNewFederation());
        assertNull(storageProvider.getNewFederation());
        Assert.assertEquals(3, storageCalls.size());
        PowerMockito.verifyStatic(BridgeSerializationUtils.class, never());
        BridgeSerializationUtils.deserializeFederationOnlyBtcKeys(any(byte[].class), any(NetworkParameters.class));
        PowerMockito.verifyStatic(BridgeSerializationUtils.class, never());
        BridgeSerializationUtils.deserializeFederation(any(byte[].class), any(NetworkParameters.class));
>>>>>>> d2b0c3c1
    }

    @Test
    public void saveNewFederation_preMultikey() {
        Federation newFederation = buildMockFederation(100, 200, 300);
        List<Integer> storageBytesCalls = new ArrayList<>();
        List<Integer> serializeCalls = new ArrayList<>();
        Repository repositoryMock = mock(Repository.class);
        BridgeStorageProvider storageProvider = new BridgeStorageProvider(
            repositoryMock,
            mockAddress("aabbccdd"),
            config.getNetworkConstants().getBridgeConstants(),
            activationsBeforeFork
        );

        try (MockedStatic<BridgeSerializationUtils> bridgeSerializationUtilsMocked = mockStatic(BridgeSerializationUtils.class)) {
            bridgeSerializationUtilsMocked.when(() -> BridgeSerializationUtils.serializeFederationOnlyBtcKeys(any(Federation.class)))
                    .then((InvocationOnMock invocation) -> {
                        Federation federation = invocation.getArgument(0);
                        Assert.assertEquals(newFederation, federation);
                        serializeCalls.add(0);
                        return new byte[]{(byte) 0xbb};
                    });

            Mockito.doAnswer((InvocationOnMock invocation) -> {
                storageBytesCalls.add(0);
                RskAddress contractAddress = invocation.getArgument(0);
                DataWord address = invocation.getArgument(1);
                byte[] data = invocation.getArgument(2);
                // Make sure the bytes are set to the correct address in the repo and that what's saved is what was serialized
                assertArrayEquals(new byte[]{(byte) 0xaa, (byte) 0xbb, (byte) 0xcc, (byte) 0xdd},
                        contractAddress.getBytes());
                Assert.assertEquals(DataWord.valueOf("newFederation".getBytes(StandardCharsets.UTF_8)), address);
                assertArrayEquals(new byte[]{(byte) 0xbb}, data);
                return null;
            }).when(repositoryMock).addStorageBytes(any(RskAddress.class), any(DataWord.class), any(byte[].class));

            storageProvider.saveNewFederation();
            // Shouldn't have tried to save nor serialize anything
            Assert.assertEquals(0, storageBytesCalls.size());
            Assert.assertEquals(0, serializeCalls.size());
            storageProvider.setNewFederation(newFederation);
            storageProvider.saveNewFederation();
            Assert.assertEquals(1, storageBytesCalls.size());
            Assert.assertEquals(1, serializeCalls.size());
        }
    }

    @Test
    public void saveNewFederation_postMultiKey() {
        ActivationConfig.ForBlock activations = mock(ActivationConfig.ForBlock.class);
        when(activations.isActive(ConsensusRule.RSKIP123)).thenReturn(true);

        Federation newFederation = buildMockFederation(100, 200, 300);
        testSaveNewFederationPostMultiKey(newFederation, FEDERATION_FORMAT_VERSION_MULTIKEY, activations);
    }

    @Test
    public void saveNewFederation_postMultiKey_RSKIP_201_active_erp_fed() {
        ActivationConfig.ForBlock activations = mock(ActivationConfig.ForBlock.class);
        when(activations.isActive(ConsensusRule.RSKIP123)).thenReturn(true);
        when(activations.isActive(ConsensusRule.RSKIP201)).thenReturn(true);

        BridgeConstants bridgeConstants = config.getNetworkConstants().getBridgeConstants();
        Federation newFederation = buildMockFederation(100, 200, 300);

        ErpFederation erpFederation = new ErpFederation(
            newFederation.getMembers(),
            newFederation.getCreationTime(),
            newFederation.getCreationBlockNumber(),
            newFederation.getBtcParams(),
            bridgeConstants.getErpFedPubKeysList(),
            bridgeConstants.getErpFedActivationDelay(),
            activations
        );

        testSaveNewFederationPostMultiKey(erpFederation, ERP_FEDERATION_FORMAT_VERSION, activations);
    }

    @Test
    public void saveNewFederation_postMultiKey_RSKIP_353_active_p2sh_erp_fed() {
        ActivationConfig.ForBlock activations = mock(ActivationConfig.ForBlock.class);
        when(activations.isActive(ConsensusRule.RSKIP123)).thenReturn(true);
        when(activations.isActive(ConsensusRule.RSKIP201)).thenReturn(true);
        when(activations.isActive(ConsensusRule.RSKIP353)).thenReturn(true);

        BridgeConstants bridgeConstants = config.getNetworkConstants().getBridgeConstants();
        Federation newFederation = buildMockFederation(100, 200, 300);

        P2shErpFederation p2shErpFederation = new P2shErpFederation(
            newFederation.getMembers(),
            newFederation.getCreationTime(),
            newFederation.getCreationBlockNumber(),
            newFederation.getBtcParams(),
            bridgeConstants.getErpFedPubKeysList(),
            bridgeConstants.getErpFedActivationDelay(),
            activations
        );

        testSaveNewFederationPostMultiKey(p2shErpFederation, P2SH_ERP_FEDERATION_FORMAT_VERSION, activations);
    }

    @Test
    public void getOldFederation_initialVersion() {
        List<Integer> storageCalls = new ArrayList<>();
        List<Integer> deserializeCalls = new ArrayList<>();
        Federation oldFederation = buildMockFederation(100, 200, 300);
        Repository repositoryMock = mock(Repository.class);
        BridgeStorageProvider storageProvider = new BridgeStorageProvider(
            repositoryMock,
            mockAddress("aabbccdd"),
            config.getNetworkConstants().getBridgeConstants(),
            activationsBeforeFork
        );

        when(repositoryMock.getStorageBytes(any(RskAddress.class), any(DataWord.class))).then((InvocationOnMock invocation) -> {
            storageCalls.add(0);
            RskAddress contractAddress = invocation.getArgument(0);
            DataWord address = invocation.getArgument(1);

            assertArrayEquals(Hex.decode("aabbccdd"), contractAddress.getBytes());

            if (storageCalls.size() == 1) {
                // First call is storage version getter
                Assert.assertEquals(DataWord.fromString("oldFederationFormatVersion"), address);
                return new byte[0];
            } else {
                // Second call is the actual storage getter
                Assert.assertEquals(2, storageCalls.size());
                Assert.assertEquals(DataWord.fromString("oldFederation"), address);
                return new byte[]{(byte) 0xaa};
            }
        });

<<<<<<< HEAD
        try (MockedStatic<BridgeSerializationUtils> bridgeSerializationUtilsMocked = mockStatic(BridgeSerializationUtils.class)) {
            bridgeSerializationUtilsMocked.when(() -> BridgeSerializationUtils.deserializeFederationOnlyBtcKeys(any(byte[].class), any(NetworkParameters.class))).then((InvocationOnMock invocation) -> {
                deserializeCalls.add(0);
                byte[] data = invocation.getArgument(0);
                NetworkParameters networkParameters = invocation.getArgument(1);
                // Make sure we're deserializing what just came from the repo with the correct BTC context
                Assert.assertTrue(Arrays.equals(new byte[]{(byte) 0xaa}, data));
                Assert.assertEquals(networkParameters, config.getNetworkConstants().getBridgeConstants().getBtcParams());
                return oldFederation;
            });

            Assert.assertEquals(oldFederation, storageProvider.getOldFederation());
            Assert.assertEquals(2, storageCalls.size());
            Assert.assertEquals(1, deserializeCalls.size());
        }
=======
        PowerMockito.when(BridgeSerializationUtils.deserializeFederationOnlyBtcKeys(any(byte[].class), any(NetworkParameters.class))).then((InvocationOnMock invocation) -> {
            deserializeCalls.add(0);
            byte[] data = invocation.getArgument(0);
            NetworkParameters networkParameters = invocation.getArgument(1);
            // Make sure we're deserializing what just came from the repo with the correct BTC context
            assertArrayEquals(new byte[]{(byte) 0xaa}, data);
            Assert.assertEquals(networkParameters, config.getNetworkConstants().getBridgeConstants().getBtcParams());
            return oldFederation;
        });

        Assert.assertEquals(oldFederation, storageProvider.getOldFederation());
        Assert.assertEquals(2, storageCalls.size());
        Assert.assertEquals(1, deserializeCalls.size());
>>>>>>> d2b0c3c1
    }

    @Test
    public void getOldFederation_initialVersion_nullBytes() {
        try (MockedStatic<BridgeSerializationUtils> bridgeSerializationUtilsMocked = mockStatic(BridgeSerializationUtils.class, CALLS_REAL_METHODS)) {
            List<Integer> storageCalls = new ArrayList<>();
            Repository repositoryMock = mock(Repository.class);
            BridgeStorageProvider storageProvider = new BridgeStorageProvider(
                    repositoryMock,
                    mockAddress("aabbccdd"),
                    config.getNetworkConstants().getBridgeConstants(),
                    activationsBeforeFork
            );

            when(repositoryMock.getStorageBytes(any(RskAddress.class), any(DataWord.class))).then((InvocationOnMock invocation) -> {
                storageCalls.add(0);
                RskAddress contractAddress = invocation.getArgument(0);
                DataWord address = invocation.getArgument(1);

<<<<<<< HEAD
                assertArrayEquals(Hex.decode("aabbccdd"), contractAddress.getBytes());
=======
            assertArrayEquals(Hex.decode("aabbccdd"), contractAddress.getBytes());
>>>>>>> d2b0c3c1

                if (storageCalls.size() == 1) {
                    Assert.assertEquals(DataWord.fromString("oldFederationFormatVersion"), address);
                    // First call is storage version getter
                    return new byte[0];
                } else {
                    // Second and third calls are actual storage getters
                    Assert.assertTrue(storageCalls.size() == 2 || storageCalls.size() == 3);
                    Assert.assertEquals(DataWord.fromString("oldFederation"), address);
                    return null;
                }
            });

            assertNull(storageProvider.getOldFederation());
            assertNull(storageProvider.getOldFederation());
            Assert.assertEquals(3, storageCalls.size());

<<<<<<< HEAD
            bridgeSerializationUtilsMocked.verify(() -> BridgeSerializationUtils.deserializeFederationOnlyBtcKeys(any(byte[].class), any(NetworkParameters.class)), never());
            bridgeSerializationUtilsMocked.verify(() -> BridgeSerializationUtils.deserializeFederation(any(byte[].class), any(NetworkParameters.class)), never());
        }
=======
        assertNull(storageProvider.getOldFederation());
        assertNull(storageProvider.getOldFederation());
        Assert.assertEquals(3, storageCalls.size());
        PowerMockito.verifyStatic(BridgeSerializationUtils.class, never());
        BridgeSerializationUtils.deserializeFederationOnlyBtcKeys(any(byte[].class), any(NetworkParameters.class));
        PowerMockito.verifyStatic(BridgeSerializationUtils.class, never());
        BridgeSerializationUtils.deserializeFederation(any(byte[].class), any(NetworkParameters.class));
>>>>>>> d2b0c3c1
    }

    @Test
    public void getOldFederation_multiKeyVersion() {
        ActivationConfig.ForBlock activations = mock(ActivationConfig.ForBlock.class);
        when(activations.isActive(ConsensusRule.RSKIP201)).thenReturn(false);
        when(activations.isActive(ConsensusRule.RSKIP353)).thenReturn(false);

        Federation oldFederation = buildMockFederation(100, 200, 300);
        testGetOldFederation(oldFederation, activations);
    }

    @Test
    public void getOldFederation_RSKIP_201_active_erp_fed() {
        ActivationConfig.ForBlock activations = mock(ActivationConfig.ForBlock.class);
        when(activations.isActive(ConsensusRule.RSKIP201)).thenReturn(true);

        BridgeConstants bridgeConstants = config.getNetworkConstants().getBridgeConstants();
        Federation oldFederation = buildMockFederation(100, 200, 300);
        ErpFederation erpFederation = new ErpFederation(
            oldFederation.getMembers(),
            oldFederation.getCreationTime(),
            oldFederation.getCreationBlockNumber(),
            oldFederation.getBtcParams(),
            bridgeConstants.getErpFedPubKeysList(),
            bridgeConstants.getErpFedActivationDelay(),
            activations
        );

        testGetOldFederation(erpFederation, activations);
    }

    @Test
    public void getOldFederation_RSKIP_353_active_p2sh_erp_fed() {
        ActivationConfig.ForBlock activations = mock(ActivationConfig.ForBlock.class);
        when(activations.isActive(ConsensusRule.RSKIP201)).thenReturn(true);
        when(activations.isActive(ConsensusRule.RSKIP353)).thenReturn(true);

        BridgeConstants bridgeConstants = config.getNetworkConstants().getBridgeConstants();
        Federation oldFederation = buildMockFederation(100, 200, 300);
        P2shErpFederation p2shErpFederation = new P2shErpFederation(
            oldFederation.getMembers(),
            oldFederation.getCreationTime(),
            oldFederation.getCreationBlockNumber(),
            oldFederation.getBtcParams(),
            bridgeConstants.getErpFedPubKeysList(),
            bridgeConstants.getErpFedActivationDelay(),
            activations
        );

        testGetOldFederation(p2shErpFederation, activations);
    }

    @Test
    public void getOldFederation_multiKeyVersion_nullBytes() {
        try (MockedStatic<BridgeSerializationUtils> bridgeSerializationUtilsMocked = mockStatic(BridgeSerializationUtils.class)) {
            List<Integer> storageCalls = new ArrayList<>();
            Repository repositoryMock = mock(Repository.class);
            BridgeStorageProvider storageProvider = new BridgeStorageProvider(
                    repositoryMock,
                    mockAddress("aabbccdd"),
                    config.getNetworkConstants().getBridgeConstants(),
                    activationsBeforeFork
            );

            when(repositoryMock.getStorageBytes(any(RskAddress.class), any(DataWord.class))).then((InvocationOnMock invocation) -> {
                storageCalls.add(0);
                RskAddress contractAddress = invocation.getArgument(0);
                DataWord address = invocation.getArgument(1);

                Assert.assertTrue(Arrays.equals(Hex.decode("aabbccdd"), contractAddress.getBytes()));

                if (storageCalls.size() == 1) {
                    Assert.assertEquals(DataWord.fromString("oldFederationFormatVersion"), address);
                    // First call is storage version getter
                    return RLP.encodeBigInteger(BigInteger.valueOf(1234));
                } else {
                    // Second and third calls are actual storage getters
                    Assert.assertTrue(storageCalls.size() == 2 || storageCalls.size() == 3);
                    Assert.assertEquals(DataWord.fromString("oldFederation"), address);
                    return null;
                }
            });

            assertNull(storageProvider.getOldFederation());
            assertNull(storageProvider.getOldFederation());
            Assert.assertEquals(3, storageCalls.size());

            bridgeSerializationUtilsMocked.verify(() -> BridgeSerializationUtils.deserializeFederationOnlyBtcKeys(any(byte[].class), any(NetworkParameters.class)), never());
            bridgeSerializationUtilsMocked.verify(() -> BridgeSerializationUtils.deserializeFederation(any(byte[].class), any(NetworkParameters.class)), never());
        }
    }

    @Test
    public void saveOldFederation_preMultikey() {
        Federation oldFederation = buildMockFederation(100, 200, 300);
        List<Integer> storageBytesCalls = new ArrayList<>();
        List<Integer> serializeCalls = new ArrayList<>();
        Repository repositoryMock = mock(Repository.class);
        BridgeStorageProvider storageProvider = new BridgeStorageProvider(
            repositoryMock,
            mockAddress("aabbccdd"),
            config.getNetworkConstants().getBridgeConstants(),
            activationsBeforeFork
        );

        try (MockedStatic<BridgeSerializationUtils> bridgeSerializationUtilsMocked = mockStatic(BridgeSerializationUtils.class)) {
            bridgeSerializationUtilsMocked.when(() -> BridgeSerializationUtils.serializeFederationOnlyBtcKeys(any(Federation.class))).then((InvocationOnMock invocation) -> {
                Federation federation = invocation.getArgument(0);
                Assert.assertEquals(oldFederation, federation);
                serializeCalls.add(0);
                return new byte[]{(byte) 0xbb};
            });
            Mockito.doAnswer((InvocationOnMock invocation) -> {
                storageBytesCalls.add(0);
                RskAddress contractAddress = invocation.getArgument(0);
                DataWord address = invocation.getArgument(1);
                byte[] data = invocation.getArgument(2);
                // Make sure the bytes are set to the correct address in the repo and that what's saved is what was serialized
                Assert.assertTrue(Arrays.equals(new byte[]{(byte) 0xaa, (byte) 0xbb, (byte) 0xcc, (byte) 0xdd}, contractAddress.getBytes()));
                Assert.assertEquals(DataWord.fromString("oldFederation"), address);
                Assert.assertTrue(Arrays.equals(new byte[]{(byte) 0xbb}, data));
                return null;
            }).when(repositoryMock).addStorageBytes(any(RskAddress.class), any(DataWord.class), any(byte[].class));

            storageProvider.saveOldFederation();
            // Shouldn't have tried to save nor serialize anything
            Assert.assertEquals(0, storageBytesCalls.size());
            Assert.assertEquals(0, serializeCalls.size());
            storageProvider.setOldFederation(oldFederation);
            storageProvider.saveOldFederation();
            Assert.assertEquals(1, storageBytesCalls.size());
            Assert.assertEquals(1, serializeCalls.size());
        }
    }

    @Test
    public void saveOldFederation_postMultikey() {
        ActivationConfig.ForBlock activations = mock(ActivationConfig.ForBlock.class);
        when(activations.isActive(ConsensusRule.RSKIP123)).thenReturn(true);

        Federation oldFederation = buildMockFederation(100, 200, 300);
        testSaveOldFederation(oldFederation, FEDERATION_FORMAT_VERSION_MULTIKEY, activations);
    }

    @Test
    public void saveOldFederation_postMultikey_RSKIP_201_active_erp_fed() {
        ActivationConfig.ForBlock activations = mock(ActivationConfig.ForBlock.class);
        when(activations.isActive(ConsensusRule.RSKIP123)).thenReturn(true);
        when(activations.isActive(ConsensusRule.RSKIP201)).thenReturn(true);

        BridgeConstants bridgeConstants = config.getNetworkConstants().getBridgeConstants();
        Federation oldFederation = buildMockFederation(100, 200, 300);
        ErpFederation erpFederation = new ErpFederation(
            oldFederation.getMembers(),
            oldFederation.getCreationTime(),
            oldFederation.getCreationBlockNumber(),
            oldFederation.getBtcParams(),
            bridgeConstants.getErpFedPubKeysList(),
            bridgeConstants.getErpFedActivationDelay(),
            activations
        );

        testSaveOldFederation(erpFederation, ERP_FEDERATION_FORMAT_VERSION, activations);
    }

    @Test
    public void saveOldFederation_postMultikey_RSKIP_353_active_p2sh_erp_fed() {
        ActivationConfig.ForBlock activations = mock(ActivationConfig.ForBlock.class);
        when(activations.isActive(ConsensusRule.RSKIP123)).thenReturn(true);
        when(activations.isActive(ConsensusRule.RSKIP201)).thenReturn(true);
        when(activations.isActive(ConsensusRule.RSKIP353)).thenReturn(true);

        BridgeConstants bridgeConstants = config.getNetworkConstants().getBridgeConstants();
        Federation oldFederation = buildMockFederation(100, 200, 300);
        P2shErpFederation p2shErpFederation = new P2shErpFederation(
            oldFederation.getMembers(),
            oldFederation.getCreationTime(),
            oldFederation.getCreationBlockNumber(),
            oldFederation.getBtcParams(),
            bridgeConstants.getErpFedPubKeysList(),
            bridgeConstants.getErpFedActivationDelay(),
            activations
        );

        testSaveOldFederation(p2shErpFederation, P2SH_ERP_FEDERATION_FORMAT_VERSION, activations);
    }

    @Test
    public void saveOldFederation_preMultikey_setToNull() {
        try (MockedStatic<BridgeSerializationUtils> bridgeSerializationUtilsMocked = mockStatic(BridgeSerializationUtils.class)) {
            List<Integer> storageBytesCalls = new ArrayList<>();
            Repository repositoryMock = mock(Repository.class);
            BridgeStorageProvider storageProvider = new BridgeStorageProvider(repositoryMock, mockAddress("aabbccdd"), config.getNetworkConstants().getBridgeConstants(), activationsBeforeFork);

            Mockito.doAnswer((InvocationOnMock invocation) -> {
                storageBytesCalls.add(0);
                RskAddress contractAddress = invocation.getArgument(0);
                DataWord address = invocation.getArgument(1);
                byte[] data = invocation.getArgument(2);

                // Make sure the bytes are set to the correct address in the repo and that what's saved is null
                assertArrayEquals(Hex.decode("aabbccdd"), contractAddress.getBytes());
                Assert.assertEquals(DataWord.fromString("oldFederation"), address);
                assertNull(data);
                return null;
            }).when(repositoryMock).addStorageBytes(any(RskAddress.class), any(DataWord.class), any());

            storageProvider.saveOldFederation();
            // Shouldn't have tried to save nor serialize anything
            Assert.assertEquals(0, storageBytesCalls.size());
            storageProvider.setOldFederation(null);
            storageProvider.saveOldFederation();
            Assert.assertEquals(1, storageBytesCalls.size());

            bridgeSerializationUtilsMocked.verify(() -> BridgeSerializationUtils.serializeFederation(any(Federation.class)), never());
            bridgeSerializationUtilsMocked.verify(() -> BridgeSerializationUtils.serializeFederationOnlyBtcKeys(any(Federation.class)), never());
        }
    }

    @Test
    public void saveOldFederation_postMultikey_setToNull() {
        try (MockedStatic<BridgeSerializationUtils> bridgeSerializationUtilsMocked = mockStatic(BridgeSerializationUtils.class, CALLS_REAL_METHODS)) {
            List<Integer> storageBytesCalls = new ArrayList<>();
            Repository repositoryMock = mock(Repository.class);
            BridgeStorageProvider storageProvider = new BridgeStorageProvider(repositoryMock, mockAddress("aabbccdd"), config.getNetworkConstants().getBridgeConstants(), activationsAllForks);

            Mockito.doAnswer((InvocationOnMock invocation) -> {
                storageBytesCalls.add(0);
                RskAddress contractAddress = invocation.getArgument(0);
                DataWord address = invocation.getArgument(1);
                byte[] data = invocation.getArgument(2);

                if (storageBytesCalls.size() == 1) {
                    // First call is the version setting
                    assertArrayEquals(Hex.decode("aabbccdd"), contractAddress.getBytes());
                    Assert.assertEquals(DataWord.fromString("oldFederationFormatVersion"), address);
                    Assert.assertEquals(BigInteger.valueOf(1000), RLP.decodeBigInteger(data, 0));
                } else {
                    Assert.assertEquals(2, storageBytesCalls.size());
                    // Make sure the bytes are set to the correct address in the repo and that what's saved is null
                    assertArrayEquals(Hex.decode("aabbccdd"), contractAddress.getBytes());
                    Assert.assertEquals(DataWord.fromString("oldFederation"), address);
                    assertNull(data);
                }
                return null;
            }).when(repositoryMock).addStorageBytes(any(RskAddress.class), any(DataWord.class), any());

            storageProvider.saveOldFederation();
            // Shouldn't have tried to save nor serialize anything
            Assert.assertEquals(0, storageBytesCalls.size());
            storageProvider.setOldFederation(null);
            storageProvider.saveOldFederation();
            Assert.assertEquals(2, storageBytesCalls.size());

            bridgeSerializationUtilsMocked.verify(() -> BridgeSerializationUtils.serializeFederation(any(Federation.class)), never());
            bridgeSerializationUtilsMocked.verify(() -> BridgeSerializationUtils.serializeFederationOnlyBtcKeys(any(Federation.class)), never());
        }
    }

    @Test
    public void getPendingFederation_initialVersion() {
        List<Integer> storageCalls = new ArrayList<>();
        List<Integer> deserializeCalls = new ArrayList<>();
        PendingFederation pendingFederation = buildMockPendingFederation(100, 200, 300);
        Repository repositoryMock = mock(Repository.class);
        BridgeStorageProvider storageProvider = new BridgeStorageProvider(repositoryMock, mockAddress("aabbccdd"), config.getNetworkConstants().getBridgeConstants(), activationsBeforeFork);

        when(repositoryMock.getStorageBytes(any(RskAddress.class), any(DataWord.class))).then((InvocationOnMock invocation) -> {
            storageCalls.add(0);
            RskAddress contractAddress = invocation.getArgument(0);
            DataWord address = invocation.getArgument(1);

            Assert.assertTrue(Arrays.equals(Hex.decode("aabbccdd"), contractAddress.getBytes()));

            if (storageCalls.size() == 1) {
                // First call is storage version getter
                Assert.assertEquals(DataWord.fromString("pendingFederationFormatVersion"), address);
                return new byte[0];
            } else {
                // Second call is the actual storage getter
                Assert.assertEquals(2, storageCalls.size());
                Assert.assertEquals(DataWord.fromString("pendingFederation"), address);
                return new byte[]{(byte) 0xaa};
            }
        });

        try (MockedStatic<BridgeSerializationUtils> bridgeSerializationUtilsMocked = mockStatic(BridgeSerializationUtils.class)) {
            bridgeSerializationUtilsMocked.when(() -> BridgeSerializationUtils.deserializePendingFederationOnlyBtcKeys(any(byte[].class))).then((InvocationOnMock invocation) -> {
                deserializeCalls.add(0);
                byte[] data = invocation.getArgument(0);
                // Make sure we're deserializing what just came from the repo with the correct BTC context
                Assert.assertTrue(Arrays.equals(new byte[]{(byte) 0xaa}, data));
                return pendingFederation;
            });

            Assert.assertEquals(pendingFederation, storageProvider.getPendingFederation());
            Assert.assertEquals(2, storageCalls.size());
            Assert.assertEquals(1, deserializeCalls.size());
        }
    }

    @Test
    public void getPendingFederation_initialVersion_nullBytes() {
        try (MockedStatic<BridgeSerializationUtils> bridgeSerializationUtilsMocked = mockStatic(BridgeSerializationUtils.class)) {

            List<Integer> storageCalls = new ArrayList<>();
            Repository repositoryMock = mock(Repository.class);
            BridgeStorageProvider storageProvider = new BridgeStorageProvider(repositoryMock, mockAddress("aabbccdd"), config.getNetworkConstants().getBridgeConstants(), activationsBeforeFork);

            when(repositoryMock.getStorageBytes(any(RskAddress.class), any(DataWord.class))).then((InvocationOnMock invocation) -> {
                storageCalls.add(0);
                RskAddress contractAddress = invocation.getArgument(0);
                DataWord address = invocation.getArgument(1);

                assertArrayEquals(Hex.decode("aabbccdd"), contractAddress.getBytes());

                if (storageCalls.size() == 1) {
                    // First call is storage version getter
                    Assert.assertEquals(DataWord.fromString("pendingFederationFormatVersion"), address);
                    return new byte[0];
                } else {
                    // Second call is the actual storage getter
                    Assert.assertEquals(2, storageCalls.size());
                    Assert.assertEquals(DataWord.fromString("pendingFederation"), address);
                    return null;
                }
            });

            assertNull(storageProvider.getPendingFederation());
            Assert.assertEquals(2, storageCalls.size());

            bridgeSerializationUtilsMocked.verify(() -> BridgeSerializationUtils.deserializePendingFederation(any(byte[].class)), never());
        }
    }

    @Test
    public void getPendingFederation_multiKeyVersion() {
        List<Integer> storageCalls = new ArrayList<>();
        List<Integer> deserializeCalls = new ArrayList<>();
        PendingFederation pendingFederation = buildMockPendingFederation(100, 200, 300);
        Repository repositoryMock = mock(Repository.class);
        BridgeStorageProvider storageProvider = new BridgeStorageProvider(repositoryMock, mockAddress("aabbccdd"), config.getNetworkConstants().getBridgeConstants(), activationsBeforeFork);

        when(repositoryMock.getStorageBytes(any(RskAddress.class), any(DataWord.class))).then((InvocationOnMock invocation) -> {
            storageCalls.add(0);
            RskAddress contractAddress = invocation.getArgument(0);
            DataWord address = invocation.getArgument(1);

            Assert.assertTrue(Arrays.equals(Hex.decode("aabbccdd"), contractAddress.getBytes()));

            if (storageCalls.size() == 1) {
                // First call is storage version getter
                Assert.assertEquals(DataWord.fromString("pendingFederationFormatVersion"), address);
                return RLP.encodeBigInteger(BigInteger.valueOf(1234));
            } else {
                // Second call is the actual storage getter
                Assert.assertEquals(2, storageCalls.size());
                Assert.assertEquals(DataWord.fromString("pendingFederation"), address);
                return new byte[]{(byte) 0xaa};
            }
        });

        try (MockedStatic<BridgeSerializationUtils> bridgeSerializationUtilsMocked = mockStatic(BridgeSerializationUtils.class)) {
            bridgeSerializationUtilsMocked.when(() -> BridgeSerializationUtils.deserializePendingFederation(any(byte[].class))).then((InvocationOnMock invocation) -> {
                deserializeCalls.add(0);
                byte[] data = invocation.getArgument(0);
                // Make sure we're deserializing what just came from the repo with the correct BTC context
                Assert.assertTrue(Arrays.equals(new byte[]{(byte) 0xaa}, data));
                return pendingFederation;
            });

            Assert.assertEquals(pendingFederation, storageProvider.getPendingFederation());
            Assert.assertEquals(2, storageCalls.size());
            Assert.assertEquals(1, deserializeCalls.size());
        }
    }

    @Test
    public void getPendingFederation_multiKeyVersion_nullBytes() {
        try (MockedStatic<BridgeSerializationUtils> bridgeSerializationUtilsMocked = mockStatic(BridgeSerializationUtils.class)) {
            List<Integer> storageCalls = new ArrayList<>();
            Repository repositoryMock = mock(Repository.class);
            BridgeStorageProvider storageProvider = new BridgeStorageProvider(repositoryMock, mockAddress("aabbccdd"), config.getNetworkConstants().getBridgeConstants(), activationsBeforeFork);

            when(repositoryMock.getStorageBytes(any(RskAddress.class), any(DataWord.class))).then((InvocationOnMock invocation) -> {
                storageCalls.add(0);
                RskAddress contractAddress = invocation.getArgument(0);
                DataWord address = invocation.getArgument(1);

                Assert.assertTrue(Arrays.equals(Hex.decode("aabbccdd"), contractAddress.getBytes()));

                if (storageCalls.size() == 1) {
                    // First call is storage version getter
                    Assert.assertEquals(DataWord.fromString("pendingFederationFormatVersion"), address);
                    return RLP.encodeBigInteger(BigInteger.valueOf(1234));
                } else {
                    // Second call is the actual storage getter
                    Assert.assertEquals(2, storageCalls.size());
                    Assert.assertEquals(DataWord.fromString("pendingFederation"), address);
                    return null;
                }
            });

            assertNull(storageProvider.getPendingFederation());
            Assert.assertEquals(2, storageCalls.size());
            bridgeSerializationUtilsMocked.verify(() -> BridgeSerializationUtils.deserializePendingFederation(any(byte[].class)), never());
        }
    }

    @Test
    public void savePendingFederation_preMultikey() {
        PendingFederation pendingFederation = buildMockPendingFederation(100, 200, 300);
        List<Integer> storageBytesCalls = new ArrayList<>();
        List<Integer> serializeCalls = new ArrayList<>();
        Repository repositoryMock = mock(Repository.class);
        BridgeStorageProvider storageProvider = new BridgeStorageProvider(repositoryMock, mockAddress("aabbccdd"), config.getNetworkConstants().getBridgeConstants(), activationsBeforeFork);

        try (MockedStatic<BridgeSerializationUtils> bridgeSerializationUtilsMocked = mockStatic(BridgeSerializationUtils.class)) {
            bridgeSerializationUtilsMocked.when(() -> BridgeSerializationUtils.serializePendingFederationOnlyBtcKeys(any(PendingFederation.class))).then((InvocationOnMock invocation) -> {
                PendingFederation federation = invocation.getArgument(0);
                Assert.assertEquals(pendingFederation, federation);
                serializeCalls.add(0);
                return new byte[]{(byte) 0xbb};
            });

            Mockito.doAnswer((InvocationOnMock invocation) -> {
                storageBytesCalls.add(0);
                RskAddress contractAddress = invocation.getArgument(0);
                DataWord address = invocation.getArgument(1);
                byte[] data = invocation.getArgument(2);
                // Make sure the bytes are set to the correct address in the repo and that what's saved is what was serialized
                Assert.assertTrue(Arrays.equals(new byte[]{(byte) 0xaa, (byte) 0xbb, (byte) 0xcc, (byte) 0xdd}, contractAddress.getBytes()));
                Assert.assertEquals(DataWord.fromString("pendingFederation"), address);
                Assert.assertTrue(Arrays.equals(new byte[]{(byte) 0xbb}, data));
                return null;
            }).when(repositoryMock).addStorageBytes(any(RskAddress.class), any(DataWord.class), any(byte[].class));

            storageProvider.savePendingFederation();
            // Shouldn't have tried to save nor serialize anything
            Assert.assertEquals(0, storageBytesCalls.size());
            Assert.assertEquals(0, serializeCalls.size());
            storageProvider.setPendingFederation(pendingFederation);
            storageProvider.savePendingFederation();
            Assert.assertEquals(1, storageBytesCalls.size());
            Assert.assertEquals(1, serializeCalls.size());
        }
    }

    @Test
    public void savePendingFederation_preMultikey_setToNull() {
        try (MockedStatic<BridgeSerializationUtils> bridgeSerializationUtilsMocked = mockStatic(BridgeSerializationUtils.class)) {
            List<Integer> storageBytesCalls = new ArrayList<>();
            Repository repositoryMock = mock(Repository.class);
            BridgeStorageProvider storageProvider = new BridgeStorageProvider(repositoryMock, mockAddress("aabbccdd"), config.getNetworkConstants().getBridgeConstants(), activationsBeforeFork);

            Mockito.doAnswer((InvocationOnMock invocation) -> {
                storageBytesCalls.add(0);
                RskAddress contractAddress = invocation.getArgument(0);
                DataWord address = invocation.getArgument(1);
                byte[] data = invocation.getArgument(2);
                // Make sure the bytes are set to the correct address in the repo and that what's saved is what was serialized
                assertArrayEquals(new byte[]{(byte) 0xaa, (byte) 0xbb, (byte) 0xcc, (byte) 0xdd}, contractAddress.getBytes());
                Assert.assertEquals(DataWord.fromString("pendingFederation"), address);
                assertNull(data);
                return null;
            }).when(repositoryMock).addStorageBytes(any(RskAddress.class), any(DataWord.class), any());

            storageProvider.savePendingFederation();
            // Shouldn't have tried to save nor serialize anything
            Assert.assertEquals(0, storageBytesCalls.size());
            storageProvider.setPendingFederation(null);
            storageProvider.savePendingFederation();
            Assert.assertEquals(1, storageBytesCalls.size());

            bridgeSerializationUtilsMocked.verify(() -> BridgeSerializationUtils.serializePendingFederationOnlyBtcKeys(any(PendingFederation.class)), never());
            bridgeSerializationUtilsMocked.verify(() -> BridgeSerializationUtils.serializePendingFederation(any(PendingFederation.class)), never());
        }
    }

    @Test
    public void savePendingFederation_postMultikey() {
        PendingFederation pendingFederation = buildMockPendingFederation(100, 200, 300);
        List<Integer> storageBytesCalls = new ArrayList<>();
        List<Integer> serializeCalls = new ArrayList<>();
        Repository repositoryMock = mock(Repository.class);
        BridgeStorageProvider storageProvider = new BridgeStorageProvider(repositoryMock, mockAddress("aabbccdd"), config.getNetworkConstants().getBridgeConstants(), activationsAllForks);

        try (MockedStatic<BridgeSerializationUtils> bridgeSerializationUtilsMocked = mockStatic(BridgeSerializationUtils.class, Mockito.CALLS_REAL_METHODS)) {
            bridgeSerializationUtilsMocked.when(() -> BridgeSerializationUtils.serializePendingFederation(any(PendingFederation.class))).then((InvocationOnMock invocation) -> {
                PendingFederation federation = invocation.getArgument(0);
                Assert.assertEquals(pendingFederation, federation);
                serializeCalls.add(0);
                return new byte[]{(byte) 0xbb};
            });

            Mockito.doAnswer((InvocationOnMock invocation) -> {
                storageBytesCalls.add(0);
                RskAddress contractAddress = invocation.getArgument(0);
                DataWord address = invocation.getArgument(1);
                byte[] data = invocation.getArgument(2);

                Assert.assertTrue(Arrays.equals(Hex.decode("aabbccdd"), contractAddress.getBytes()));

                if (storageBytesCalls.size() == 1) {
                    Assert.assertEquals(DataWord.fromString("pendingFederationFormatVersion"), address);
                    Assert.assertEquals(BigInteger.valueOf(1000), RLP.decodeBigInteger(data, 0));
                } else {
                    Assert.assertEquals(2, storageBytesCalls.size());
                    // Make sure the bytes are set to the correct address in the repo and that what's saved is what was serialized
                    Assert.assertEquals(DataWord.fromString("pendingFederation"), address);
                    Assert.assertTrue(Arrays.equals(new byte[]{(byte) 0xbb}, data));
                }
                return null;
            }).when(repositoryMock).addStorageBytes(any(RskAddress.class), any(DataWord.class), any(byte[].class));

            storageProvider.savePendingFederation();
            // Shouldn't have tried to save nor serialize anything
            Assert.assertEquals(0, storageBytesCalls.size());
            Assert.assertEquals(0, serializeCalls.size());
            storageProvider.setPendingFederation(pendingFederation);
            storageProvider.savePendingFederation();
            Assert.assertEquals(2, storageBytesCalls.size());
            Assert.assertEquals(1, serializeCalls.size());
        }
    }

    @Test
    public void savePendingFederation_postMultikey_setToNull() {
        try (MockedStatic<BridgeSerializationUtils> bridgeSerializationUtilsMocked = mockStatic(BridgeSerializationUtils.class, Mockito.CALLS_REAL_METHODS)) {
            List<Integer> storageBytesCalls = new ArrayList<>();
            Repository repositoryMock = mock(Repository.class);
            BridgeStorageProvider storageProvider = new BridgeStorageProvider(repositoryMock, mockAddress("aabbccdd"), config.getNetworkConstants().getBridgeConstants(), activationsAllForks);

            Mockito.doAnswer((InvocationOnMock invocation) -> {
                storageBytesCalls.add(0);
                RskAddress contractAddress = invocation.getArgument(0);
                DataWord address = invocation.getArgument(1);
                byte[] data = invocation.getArgument(2);

                assertArrayEquals(Hex.decode("aabbccdd"), contractAddress.getBytes());

                if (storageBytesCalls.size() == 1) {
                    Assert.assertEquals(DataWord.fromString("pendingFederationFormatVersion"), address);
                    Assert.assertEquals(BigInteger.valueOf(1000), RLP.decodeBigInteger(data, 0));
                } else {
                    Assert.assertEquals(2, storageBytesCalls.size());
                    // Make sure the bytes are set to the correct address in the repo and that what's saved is what was serialized
                    Assert.assertEquals(DataWord.fromString("pendingFederation"), address);
                    assertNull(data);
                }
                return null;
            }).when(repositoryMock).addStorageBytes(any(RskAddress.class), any(DataWord.class), any());

            storageProvider.savePendingFederation();
            // Shouldn't have tried to save nor serialize anything
            Assert.assertEquals(0, storageBytesCalls.size());
            storageProvider.setPendingFederation(null);
            storageProvider.savePendingFederation();
            Assert.assertEquals(2, storageBytesCalls.size());

            bridgeSerializationUtilsMocked.verify(() -> BridgeSerializationUtils.serializePendingFederationOnlyBtcKeys(any(PendingFederation.class)), never());
            bridgeSerializationUtilsMocked.verify(() -> BridgeSerializationUtils.serializePendingFederation(any(PendingFederation.class)), never());
        }
    }

    @Test
    public void getFederationElection_nonNullBytes() {
        List<Integer> calls = new ArrayList<>();
        AddressBasedAuthorizer authorizerMock = mock(AddressBasedAuthorizer.class);
        ABICallElection electionMock = mock(ABICallElection.class);
        Repository repositoryMock = mock(Repository.class);
        BridgeStorageProvider storageProvider = new BridgeStorageProvider(repositoryMock, mockAddress("aabbccdd"), config.getNetworkConstants().getBridgeConstants(), activationsBeforeFork);

        when(repositoryMock.getStorageBytes(any(RskAddress.class), any(DataWord.class))).then((InvocationOnMock invocation) -> {
            calls.add(0);
            RskAddress contractAddress = invocation.getArgument(0);
            DataWord address = invocation.getArgument(1);
            // Make sure the bytes are got from the correct address in the repo
            Assert.assertTrue(Arrays.equals(new byte[]{(byte)0xaa, (byte)0xbb, (byte)0xcc, (byte)0xdd}, contractAddress.getBytes()));
            Assert.assertEquals(DataWord.valueOf("federationElection".getBytes(StandardCharsets.UTF_8)), address);
            return new byte[]{(byte)0xaa};
        });

        try (MockedStatic<BridgeSerializationUtils> bridgeSerializationUtilsMocked = mockStatic(BridgeSerializationUtils.class)) {
            bridgeSerializationUtilsMocked.when(() -> BridgeSerializationUtils.deserializeElection(any(byte[].class), any(AddressBasedAuthorizer.class))).then((InvocationOnMock invocation) -> {
                calls.add(0);
                byte[] data = invocation.getArgument(0);
                AddressBasedAuthorizer authorizer = invocation.getArgument(1);
                // Make sure we're deserializing what just came from the repo with the correct AddressBasedAuthorizer
                Assert.assertTrue(Arrays.equals(new byte[]{(byte) 0xaa}, data));
                Assert.assertEquals(authorizerMock, authorizer);
                return electionMock;
            });

            Assert.assertSame(electionMock, storageProvider.getFederationElection(authorizerMock));
            Assert.assertEquals(2, calls.size()); // 1 for each call to deserializeFederationOnlyBtcKeys & getStorageBytes
        }
    }

    @Test
    public void getFederationElection_nullBytes() {
        List<Integer> calls = new ArrayList<>();
        AddressBasedAuthorizer authorizerMock = mock(AddressBasedAuthorizer.class);
        Repository repositoryMock = mock(Repository.class);
        BridgeStorageProvider storageProvider = new BridgeStorageProvider(repositoryMock, mockAddress("aabbccdd"), config.getNetworkConstants().getBridgeConstants(), activationsBeforeFork);

        when(repositoryMock.getStorageBytes(any(RskAddress.class), any(DataWord.class))).then((InvocationOnMock invocation) -> {
            calls.add(0);
            RskAddress contractAddress = invocation.getArgument(0);
            DataWord address = invocation.getArgument(1);
            // Make sure the bytes are got from the correct address in the repo
            Assert.assertTrue(Arrays.equals(new byte[]{(byte)0xaa, (byte)0xbb, (byte)0xcc, (byte)0xdd}, contractAddress.getBytes()));
            Assert.assertEquals(DataWord.valueOf("federationElection".getBytes(StandardCharsets.UTF_8)), address);
            return null;
        });

        try (MockedStatic<BridgeSerializationUtils> bridgeSerializationUtilsMocked = mockStatic(BridgeSerializationUtils.class)) {
            bridgeSerializationUtilsMocked.when(() -> BridgeSerializationUtils.deserializeElection(any(byte[].class), any(AddressBasedAuthorizer.class))).then((InvocationOnMock invocation) -> {
                calls.add(0);
                return null;
            });
        }

        ABICallElection result = storageProvider.getFederationElection(authorizerMock);
        Assert.assertSame(authorizerMock, TestUtils.getInternalState(result, "authorizer"));
        Assert.assertEquals(0, result.getVotes().size());
        Assert.assertEquals(1, calls.size()); // getStorageBytes is the only one called (can't be the other way around)
    }

    @Test
    public void saveFederationElection() {
        ABICallElection electionMock = mock(ABICallElection.class);
        List<Integer> storageBytesCalls = new ArrayList<>();
        List<Integer> serializeCalls = new ArrayList<>();
        Repository repositoryMock = mock(Repository.class);
        BridgeStorageProvider storageProvider = new BridgeStorageProvider(repositoryMock, mockAddress("aabbccdd"), config.getNetworkConstants().getBridgeConstants(), activationsBeforeFork);

        try (MockedStatic<BridgeSerializationUtils> bridgeSerializationUtilsMocked = mockStatic(BridgeSerializationUtils.class)) {
            bridgeSerializationUtilsMocked.when(() -> BridgeSerializationUtils.serializeElection(any(ABICallElection.class))).then((InvocationOnMock invocation) -> {
                ABICallElection election = invocation.getArgument(0);
                Assert.assertSame(electionMock, election);
                serializeCalls.add(0);
                return Hex.decode("aabb");
            });

            Mockito.doAnswer((InvocationOnMock invocation) -> {
                storageBytesCalls.add(0);
                RskAddress contractAddress = invocation.getArgument(0);
                DataWord address = invocation.getArgument(1);
                byte[] data = invocation.getArgument(2);
                // Make sure the bytes are set to the correct address in the repo and that what's saved is what was serialized
                Assert.assertTrue(Arrays.equals(new byte[]{(byte) 0xaa, (byte) 0xbb, (byte) 0xcc, (byte) 0xdd}, contractAddress.getBytes()));
                Assert.assertEquals(DataWord.valueOf("federationElection".getBytes(StandardCharsets.UTF_8)), address);
                Assert.assertTrue(Arrays.equals(Hex.decode("aabb"), data));
                return null;
            }).when(repositoryMock).addStorageBytes(any(RskAddress.class), any(DataWord.class), any(byte[].class));

            storageProvider.saveFederationElection();
            // Shouldn't have tried to save nor serialize anything
            Assert.assertEquals(0, storageBytesCalls.size());
            Assert.assertEquals(0, serializeCalls.size());
            TestUtils.setInternalState(storageProvider, "federationElection", electionMock);
            storageProvider.saveFederationElection();
            Assert.assertEquals(1, storageBytesCalls.size());
            Assert.assertEquals(1, serializeCalls.size());
        }
    }

    @Test
    public void getLockWhitelist_nonNullBytes() {
        List<Integer> calls = new ArrayList<>();
        LockWhitelist whitelistMock = new LockWhitelist(new HashMap<>());
        LockWhitelistEntry oneOffEntry = new OneOffWhiteListEntry(getBtcAddress("aaaaaaaaaaaaaaaaaaaaaaaaaaaaaaaaaaaaaaaa"), Coin.COIN);
        LockWhitelistEntry unlimitedEntry = new UnlimitedWhiteListEntry(getBtcAddress("bbbbbbbbbbbbbbbbbbbbbbbbbbbbbbbbbbbbbbbb"));
        whitelistMock.put(oneOffEntry.address(), oneOffEntry);
        whitelistMock.put(unlimitedEntry.address(), unlimitedEntry);
        Repository repositoryMock = mock(Repository.class);
        // Overriding Activation to make sure it serializes the unlimited whitelist data
        BridgeStorageProvider storageProvider = new BridgeStorageProvider(repositoryMock, mockAddress("aabbccdd"), config.getNetworkConstants().getBridgeConstants(),
                activationsAllForks);

        when(repositoryMock.getStorageBytes(any(RskAddress.class), eq(DataWord.valueOf("lockWhitelist".getBytes(StandardCharsets.UTF_8)))))
                .then((InvocationOnMock invocation) -> {
                    calls.add(0);
                    RskAddress contractAddress = invocation.getArgument(0);
                    DataWord address = invocation.getArgument(1);
                    // Make sure the bytes are got from the correct address in the repo
                    Assert.assertTrue(Arrays.equals(new byte[]{(byte)0xaa, (byte)0xbb, (byte)0xcc, (byte)0xdd}, contractAddress.getBytes()));
                    Assert.assertEquals(DataWord.valueOf("lockWhitelist".getBytes(StandardCharsets.UTF_8)), address);
                    return new byte[]{(byte)0xaa};
                });
        when(repositoryMock.getStorageBytes(any(RskAddress.class), eq(DataWord.valueOf("unlimitedLockWhitelist".getBytes(StandardCharsets.UTF_8)))))
                .then((InvocationOnMock invocation) -> {
                    calls.add(0);
                    RskAddress contractAddress = invocation.getArgument(0);
                    DataWord address = invocation.getArgument(1);
                    // Make sure the bytes are got from the correct address in the repo
                    Assert.assertTrue(Arrays.equals(new byte[]{(byte)0xaa, (byte)0xbb, (byte)0xcc, (byte)0xdd}, contractAddress.getBytes()));
                    Assert.assertEquals(DataWord.valueOf("unlimitedLockWhitelist".getBytes(StandardCharsets.UTF_8)), address);
                    return new byte[]{(byte)0xbb};
                });
        try (MockedStatic<BridgeSerializationUtils> bridgeSerializationUtilsMocked = mockStatic(BridgeSerializationUtils.class)) {
            bridgeSerializationUtilsMocked
                    .when(() -> BridgeSerializationUtils.deserializeOneOffLockWhitelistAndDisableBlockHeight(any(byte[].class), any(NetworkParameters.class)))
                    .then((InvocationOnMock invocation) -> {
                        calls.add(0);
                        byte[] data = invocation.getArgument(0);
                        NetworkParameters parameters = invocation.getArgument(1);
                        Assert.assertEquals(NetworkParameters.fromID(NetworkParameters.ID_REGTEST), parameters);
                        // Make sure we're deserializing what just came from the repo with the correct AddressBasedAuthorizer
                        Assert.assertTrue(Arrays.equals(new byte[]{(byte) 0xaa}, data));
                        HashMap<Address, LockWhitelistEntry> map = new HashMap<>();
                        map.put(oneOffEntry.address(), oneOffEntry);
                        return Pair.of(map, 0);
                    });
            bridgeSerializationUtilsMocked
                    .when(() -> BridgeSerializationUtils.deserializeUnlimitedLockWhitelistEntries(any(byte[].class), any(NetworkParameters.class)))
                    .then((InvocationOnMock invocation) -> {
                        calls.add(0);
                        byte[] unlimitedData = invocation.getArgument(0);
                        NetworkParameters parameters = invocation.getArgument(1);
                        Assert.assertEquals(NetworkParameters.fromID(NetworkParameters.ID_REGTEST), parameters);
                        // Make sure we're deserializing what just came from the repo with the correct AddressBasedAuthorizer
                        Assert.assertTrue(Arrays.equals(new byte[]{(byte) 0xbb}, unlimitedData));
                        HashMap<Address, LockWhitelistEntry> map = new HashMap<>();
                        map.put(unlimitedEntry.address(), unlimitedEntry);
                        return map;
                    });

            Assert.assertEquals(whitelistMock.getAll(), storageProvider.getLockWhitelist().getAll());
            Assert.assertEquals(4, calls.size()); // 1 for each call to deserializeFederationOnlyBtcKeys & getStorageBytes (we call getStorageBytes twice)
        }
    }

    @Test
    public void getLockWhitelist_nullBytes() {
        List<Integer> calls = new ArrayList<>();
        Repository repositoryMock = mock(Repository.class);
        BridgeStorageProvider storageProvider = new BridgeStorageProvider(repositoryMock, mockAddress("aabbccdd"), config.getNetworkConstants().getBridgeConstants(),
                activationsAllForks);

        when(repositoryMock.getStorageBytes(any(RskAddress.class), any(DataWord.class)))
                .then((InvocationOnMock invocation) -> {
                    calls.add(0);
                    RskAddress contractAddress = invocation.getArgument(0);
                    DataWord address = invocation.getArgument(1);
                    // Make sure the bytes are got from the correct address in the repo
                    Assert.assertTrue(Arrays.equals(new byte[]{(byte)0xaa, (byte)0xbb, (byte)0xcc, (byte)0xdd}, contractAddress.getBytes()));
                    Assert.assertEquals(DataWord.valueOf("lockWhitelist".getBytes(StandardCharsets.UTF_8)), address);
                    return new byte[]{(byte)0xee};
                });
        try (MockedStatic<BridgeSerializationUtils> bridgeSerializationUtilsMocked = mockStatic(BridgeSerializationUtils.class)) {
            bridgeSerializationUtilsMocked
                    .when(() -> BridgeSerializationUtils.deserializeOneOffLockWhitelistAndDisableBlockHeight(any(byte[].class), any(NetworkParameters.class)))
                    .then((InvocationOnMock invocation) -> {
                        calls.add(0);
                        return null;
                    });
            bridgeSerializationUtilsMocked
                    .when(() -> BridgeSerializationUtils.deserializeUnlimitedLockWhitelistEntries(any(byte[].class), any(NetworkParameters.class)))
                    .then((InvocationOnMock invocation) -> {
                        calls.add(0); // THIS ONE WON'T BE CALLED BECAUSE ONEOFF IS EMPTY
                        Assert.fail("As we don't have data for one-off, we shouldn't have called deserialize unlimited");
                        return null;
                    });

            LockWhitelist result = storageProvider.getLockWhitelist();
            Assert.assertNotNull(result);
            Assert.assertEquals(0, result.getSize().intValue());
            Assert.assertEquals(2, calls.size()); // 1 for each call to deserializeFederationOnlyBtcKeys & getStorageBytes
        }
    }

    @Test
    public void saveLockWhitelist() {
        LockWhitelist whitelistMock = mock(LockWhitelist.class);
        List<Integer> storageBytesCalls = new ArrayList<>();
        List<Integer> serializeCalls = new ArrayList<>();
        Repository repositoryMock = mock(Repository.class);
        // Overriding activation to make sure it serializes the unlimited whitelist data
        BridgeStorageProvider storageProvider = new BridgeStorageProvider(repositoryMock, mockAddress("aabbccdd"), config.getNetworkConstants().getBridgeConstants(),
                activationsAllForks);

        try (MockedStatic<BridgeSerializationUtils> bridgeSerializationUtilsMocked = mockStatic(BridgeSerializationUtils.class)) {
            // Mock the One-Off serialization
            bridgeSerializationUtilsMocked
                    .when(() -> BridgeSerializationUtils.serializeOneOffLockWhitelist(any(Pair.class)))
                    .then((InvocationOnMock invocation) -> {
                        Pair<List<OneOffWhiteListEntry>, Integer> data = invocation.getArgument(0);
                        Assert.assertEquals(whitelistMock.getAll(OneOffWhiteListEntry.class), data.getLeft());
                        Assert.assertSame(whitelistMock.getDisableBlockHeight(), data.getRight());
                        serializeCalls.add(0);
                        return Hex.decode("ccdd");
                    });

            Mockito
                    .doAnswer((InvocationOnMock invocation) -> {
                        storageBytesCalls.add(0);
                        RskAddress contractAddress = invocation.getArgument(0);
                        DataWord address = invocation.getArgument(1);
                        byte[] data = invocation.getArgument(2);
                        // Make sure the bytes are set to the correct address in the repo and that what's saved is what was serialized
                        Assert.assertTrue(Arrays.equals(Hex.decode("aabbccdd"), contractAddress.getBytes()));
                        Assert.assertEquals(DataWord.valueOf("lockWhitelist".getBytes(StandardCharsets.UTF_8)), address);
                        Assert.assertTrue(Arrays.equals(Hex.decode("ccdd"), data));
                        return null;
                    })
                    .when(repositoryMock).addStorageBytes(any(RskAddress.class), eq(DataWord.valueOf("lockWhitelist".getBytes(StandardCharsets.UTF_8))), any(byte[].class));

            // Mock the Unlimited serialization
            bridgeSerializationUtilsMocked
                    .when(() -> BridgeSerializationUtils.serializeUnlimitedLockWhitelist(any(List.class)))
                    .then((InvocationOnMock invocation) -> {
                        List<UnlimitedWhiteListEntry> unlimitedWhiteListEntries = invocation.getArgument(0);
                        Assert.assertEquals(whitelistMock.getAll(UnlimitedWhiteListEntry.class), unlimitedWhiteListEntries);
                        serializeCalls.add(0);
                        return Hex.decode("bbcc");
                    });

            Mockito
                    .doAnswer((InvocationOnMock invocation) -> {
                        storageBytesCalls.add(0);
                        RskAddress contractAddress = invocation.getArgument(0);
                        DataWord address = invocation.getArgument(1);
                        byte[] data = invocation.getArgument(2);
                        // Make sure the bytes are set to the correct address in the repo and that what's saved is what was serialized
                        Assert.assertTrue(Arrays.equals(Hex.decode("aabbccdd"), contractAddress.getBytes()));
                        Assert.assertEquals(DataWord.valueOf("unlimitedLockWhitelist".getBytes(StandardCharsets.UTF_8)), address);
                        Assert.assertTrue(Arrays.equals(Hex.decode("bbcc"), data));
                        return null;
                    })
                    .when(repositoryMock).addStorageBytes(any(RskAddress.class), eq(DataWord.valueOf("unlimitedLockWhitelist".getBytes(StandardCharsets.UTF_8))), any(byte[].class));

            storageProvider.saveLockWhitelist();
            // Shouldn't have tried to save nor serialize anything
            Assert.assertEquals(0, storageBytesCalls.size());
            Assert.assertEquals(0, serializeCalls.size());
            TestUtils.setInternalState(storageProvider, "lockWhitelist", whitelistMock);
            storageProvider.saveLockWhitelist();
            Assert.assertEquals(2, storageBytesCalls.size());
            Assert.assertEquals(2, serializeCalls.size());
        }
    }

    @Test
    public void saveLockWhiteListAfterGetWithData() {
        AtomicReference<Boolean> storageCalled = new AtomicReference<>();
        storageCalled.set(Boolean.FALSE);
        Repository repositoryMock = mock(Repository.class);
        OneOffWhiteListEntry oneOffEntry = new OneOffWhiteListEntry(getBtcAddress("aaaaaaaaaaaaaaaaaaaaaaaaaaaaaaaaaaaaaaaa"), Coin.COIN);
        BridgeStorageProvider storageProvider = new BridgeStorageProvider(repositoryMock, mockAddress("aabbccdd"), config.getNetworkConstants().getBridgeConstants(),
                config.getActivationConfig().forBlock(500L));

        when(repositoryMock.getStorageBytes(any(RskAddress.class), eq(DataWord.valueOf("lockWhitelist".getBytes(StandardCharsets.UTF_8)))))
                .then((InvocationOnMock invocation) -> new byte[]{(byte)0xaa});

        try (MockedStatic<BridgeSerializationUtils> bridgeSerializationUtilsMocked = mockStatic(BridgeSerializationUtils.class)) {
            bridgeSerializationUtilsMocked
                    .when(() -> BridgeSerializationUtils.deserializeOneOffLockWhitelistAndDisableBlockHeight(any(byte[].class), any(NetworkParameters.class)))
                    .then((InvocationOnMock invocation) -> {
                        HashMap<Address, LockWhitelistEntry> map = new HashMap<>();
                        map.put(oneOffEntry.address(), oneOffEntry);
                        return Pair.of(map, 0);
                    });

            bridgeSerializationUtilsMocked
                    .when(() -> BridgeSerializationUtils.serializeOneOffLockWhitelist(any(Pair.class)))
                    .thenReturn(new byte[]{(byte) 0xee});

            Mockito
                    .doAnswer((InvocationOnMock invocation) -> {
                        storageCalled.set(Boolean.TRUE);
                        return null;
                    })
                    .when(repositoryMock).addStorageBytes(any(RskAddress.class), eq(DataWord.valueOf("lockWhitelist".getBytes(StandardCharsets.UTF_8))), eq(new byte[]{(byte) 0xee}));

            Assert.assertTrue(storageProvider.getLockWhitelist().getSize() > 0);

            storageProvider.saveLockWhitelist();

            Assert.assertTrue(storageCalled.get());
        }
    }

    @Test
    public void getReleaseRequestQueue_before_rskip_146_activation() throws IOException {
        Repository repositoryMock = mock(Repository.class);
        BridgeStorageProvider storageProvider = new BridgeStorageProvider(repositoryMock, mockAddress("aabbccdd"), config.getNetworkConstants().getBridgeConstants(), activationsBeforeFork);

        List<ReleaseRequestQueue.Entry> oldEntriesList = new ArrayList<>(Collections.singletonList(
                new ReleaseRequestQueue.Entry(
                        Address.fromBase58(BridgeRegTestConstants.getInstance().getBtcParams(), "mmWJhA74Pd6peL39V3AmtGHdGdJ4PyeXvL"),
                        Coin.COIN)));

        when(repositoryMock.getStorageBytes(any(RskAddress.class), eq(DataWord.fromString("releaseRequestQueue"))))
                .then((InvocationOnMock invocation) ->
                        BridgeSerializationUtils.serializeReleaseRequestQueue(new ReleaseRequestQueue(oldEntriesList)));

        ReleaseRequestQueue result = storageProvider.getReleaseRequestQueue();

        verify(repositoryMock, never()).getStorageBytes(any(RskAddress.class), eq(DataWord.fromString("releaseRequestQueueWithTxHash")));

        Assert.assertEquals(1, result.getEntries().size());
        Assert.assertTrue(result.getEntries().containsAll(oldEntriesList));
    }

    @Test
    public void getReleaseRequestQueue_after_rskip_146_activation() throws IOException {
        ActivationConfig.ForBlock activations = mock(ActivationConfig.ForBlock.class);
        when(activations.isActive(ConsensusRule.RSKIP146)).thenReturn(true);

        ReleaseRequestQueue.Entry oldEntry = new ReleaseRequestQueue.Entry(
                Address.fromBase58(BridgeRegTestConstants.getInstance().getBtcParams(), "mmWJhA74Pd6peL39V3AmtGHdGdJ4PyeXvL"),
                Coin.COIN);

        ReleaseRequestQueue.Entry newEntry = new ReleaseRequestQueue.Entry(
                Address.fromBase58(BridgeRegTestConstants.getInstance().getBtcParams(), "mseEsMLuzaEdGbyAv9c9VRL9qGcb49qnxB"),
                Coin.COIN,
                PegTestUtils.createHash3(0)
        );

        Repository repositoryMock = mock(Repository.class);

        when(repositoryMock.getStorageBytes(any(),eq(DataWord.fromString("releaseRequestQueue")))).
                thenReturn(BridgeSerializationUtils.serializeReleaseRequestQueue(new ReleaseRequestQueue(new ArrayList<>(Arrays.asList(oldEntry)))));

        BridgeStorageProvider storageProvider = new BridgeStorageProvider(repositoryMock, mockAddress("aabbccdd"), config.getNetworkConstants().getBridgeConstants(),
                activations);

        ReleaseRequestQueue releaseRequestQueue = storageProvider.getReleaseRequestQueue();

        releaseRequestQueue.add(Address.fromBase58(BridgeRegTestConstants.getInstance().getBtcParams(), "mseEsMLuzaEdGbyAv9c9VRL9qGcb49qnxB"),
                Coin.COIN,
                PegTestUtils.createHash3(0));

        ReleaseRequestQueue result = storageProvider.getReleaseRequestQueue();

        Assert.assertEquals(2, result.getEntries().size());
        Assert.assertEquals(result.getEntries().get(0), oldEntry);
        Assert.assertEquals(result.getEntries().get(1), newEntry);
    }

    @Test
    public void saveReleaseRequestQueue_before_rskip_146_activation() throws IOException {
        Repository repositoryMock = mock(Repository.class);
        BridgeStorageProvider storageProvider = new BridgeStorageProvider(repositoryMock, mockAddress("aabbccdd"), config.getNetworkConstants().getBridgeConstants(), activationsBeforeFork);

        List<ReleaseRequestQueue.Entry> oldEntriesList = new ArrayList<>(Collections.singletonList(
                new ReleaseRequestQueue.Entry(
                        Address.fromBase58(BridgeRegTestConstants.getInstance().getBtcParams(), "mmWJhA74Pd6peL39V3AmtGHdGdJ4PyeXvL"),
                        Coin.COIN)));

        ReleaseRequestQueue releaseRequestQueue = storageProvider.getReleaseRequestQueue();
        releaseRequestQueue.add(Address.fromBase58(BridgeRegTestConstants.getInstance().getBtcParams(), "mmWJhA74Pd6peL39V3AmtGHdGdJ4PyeXvL"),
                Coin.COIN);

        doAnswer((i) -> {
            List<ReleaseRequestQueue.Entry> entries = BridgeSerializationUtils.deserializeReleaseRequestQueue(i.getArgument(2), networkParameters);
            Assert.assertEquals(oldEntriesList, entries);
            return true;
        }).when(repositoryMock).addStorageBytes(any(RskAddress.class), eq(DataWord.fromString("releaseRequestQueue")), any(byte[].class));

        storageProvider.saveReleaseRequestQueue();

        verify(repositoryMock, atLeastOnce()).addStorageBytes(any(RskAddress.class), eq(DataWord.fromString("releaseRequestQueue")), any(byte[].class));
        verify(repositoryMock, never()).addStorageBytes(any(RskAddress.class), eq(DataWord.fromString("releaseRequestQueueWithTxHash")), any(byte[].class));
    }

    @Test
    public void saveReleaseRequestQueue_after_rskip_146_activation() throws IOException {
        ActivationConfig.ForBlock activations = mock(ActivationConfig.ForBlock.class);
        when(activations.isActive(ConsensusRule.RSKIP146)).thenReturn(true);

        ReleaseRequestQueue.Entry newEntry =
                new ReleaseRequestQueue.Entry(
                        Address.fromBase58(BridgeRegTestConstants.getInstance().getBtcParams(), "mseEsMLuzaEdGbyAv9c9VRL9qGcb49qnxB"),
                        Coin.COIN,
                        PegTestUtils.createHash3(0)
                );

        ReleaseRequestQueue.Entry oldEntry =
                new ReleaseRequestQueue.Entry(
                        Address.fromBase58(BridgeRegTestConstants.getInstance().getBtcParams(), "mseEsMLuzaEdGbyAv9c9VRL9qGcb49qnxB"),
                        Coin.COIN
                );

        Repository repositoryMock = mock(Repository.class);
        when(repositoryMock.getStorageBytes(any(),eq(DataWord.fromString("releaseRequestQueue")))).
                thenReturn(BridgeSerializationUtils.serializeReleaseRequestQueue(new ReleaseRequestQueue(new ArrayList<>(Arrays.asList(oldEntry)))));

        BridgeStorageProvider storageProvider = new BridgeStorageProvider(repositoryMock, mockAddress("aabbccdd"), config.getNetworkConstants().getBridgeConstants(), activations);
        ReleaseRequestQueue releaseRequestQueue = storageProvider.getReleaseRequestQueue();

        releaseRequestQueue.add(Address.fromBase58(BridgeRegTestConstants.getInstance().getBtcParams(), "mseEsMLuzaEdGbyAv9c9VRL9qGcb49qnxB"),
                Coin.COIN,
                PegTestUtils.createHash3(0)
        );

        doAnswer((i) -> {
            List<ReleaseRequestQueue.Entry> entries = BridgeSerializationUtils.deserializeReleaseRequestQueue(i.getArgument(2), networkParameters);
            Assert.assertEquals(entries, new ArrayList<>(Arrays.asList(oldEntry)));
            return true;
        }).when(repositoryMock).addStorageBytes(any(RskAddress.class), eq(DataWord.fromString("releaseRequestQueue")), any(byte[].class));

        doAnswer((i) -> {
            List<ReleaseRequestQueue.Entry> entries = BridgeSerializationUtils.deserializeReleaseRequestQueue(i.getArgument(2), networkParameters, true);
            Assert.assertEquals(entries, new ArrayList<>(Arrays.asList(newEntry)));
            return true;
        }).when(repositoryMock).addStorageBytes(any(RskAddress.class), eq(DataWord.fromString("releaseRequestQueueWithTxHash")), any(byte[].class));

        storageProvider.saveReleaseRequestQueue();

        verify(repositoryMock, atLeastOnce()).addStorageBytes(any(RskAddress.class), eq(DataWord.fromString("releaseRequestQueue")), any(byte[].class));
        verify(repositoryMock, atLeastOnce()).addStorageBytes(any(RskAddress.class), eq(DataWord.fromString("releaseRequestQueueWithTxHash")), any(byte[].class));
        Assert.assertEquals(2, storageProvider.getReleaseRequestQueue().getEntries().size());
    }

    @Test
    public void getReleaseTransactionSet_before_rskip_146_activation() throws IOException {
        Repository repositoryMock = mock(Repository.class);
        BridgeStorageProvider storageProvider = new BridgeStorageProvider(repositoryMock, mockAddress("aabbccdd"),
                config.getNetworkConstants().getBridgeConstants(), activationsBeforeFork);

        Set<ReleaseTransactionSet.Entry> oldEntriesSet = new HashSet<>(Collections.singletonList(
                new ReleaseTransactionSet.Entry(new BtcTransaction(config.getNetworkConstants().getBridgeConstants().getBtcParams()), 1L)
        ));

        when(repositoryMock.getStorageBytes(any(RskAddress.class), eq(DataWord.fromString("releaseTransactionSet"))))
                .then((InvocationOnMock invocation) ->
                        BridgeSerializationUtils.serializeReleaseTransactionSet(new ReleaseTransactionSet(oldEntriesSet)));

        ReleaseTransactionSet result = storageProvider.getReleaseTransactionSet();

        verify(repositoryMock, never()).getStorageBytes(any(RskAddress.class), eq(DataWord.fromString("releaseTransactionSetWithTxHash")));

        Assert.assertEquals(1, result.getEntries().size());
        Assert.assertTrue(result.getEntries().containsAll(oldEntriesSet));
    }

    @Test
    public void getReleaseTransactionSet_after_rskip_146_activation() throws IOException {
        ActivationConfig.ForBlock activations = mock(ActivationConfig.ForBlock.class);
        when(activations.isActive(ConsensusRule.RSKIP146)).thenReturn(true);

        Set<ReleaseTransactionSet.Entry> oldEntriesSet = new HashSet<>(Collections.singletonList(
                new ReleaseTransactionSet.Entry(new BtcTransaction(config.getNetworkConstants().getBridgeConstants().getBtcParams()), 1L)
        ));

        Set<ReleaseTransactionSet.Entry> newEntriesSet = new HashSet<>(Collections.singletonList(
                new ReleaseTransactionSet.Entry(new BtcTransaction(config.getNetworkConstants().getBridgeConstants().getBtcParams()),
                        1L,
                        PegTestUtils.createHash3(0)
                )));

        Repository repositoryMock = mock(Repository.class);

        when(repositoryMock.getStorageBytes(any(RskAddress.class), eq(DataWord.fromString("releaseTransactionSet"))))
                .thenReturn(BridgeSerializationUtils.serializeReleaseTransactionSet(new ReleaseTransactionSet(oldEntriesSet)));

        BridgeStorageProvider storageProvider = new BridgeStorageProvider(repositoryMock, mockAddress("aabbccdd"),
                config.getNetworkConstants().getBridgeConstants(), activations);

        ReleaseTransactionSet releaseTransactionSet = storageProvider.getReleaseTransactionSet();

        releaseTransactionSet.add(new SimpleBtcTransaction(config.getNetworkConstants().getBridgeConstants().getBtcParams(), PegTestUtils.createHash(0)),
                1L,
                PegTestUtils.createHash3(0));

        ReleaseTransactionSet result = storageProvider.getReleaseTransactionSet();

        Assert.assertEquals(2, result.getEntries().size());
    }

    @Test
    public void saveReleaseTransactionSet_before_rskip_146_activations() throws IOException {
        Repository repositoryMock = mock(Repository.class);
        BridgeStorageProvider storageProvider = new BridgeStorageProvider(repositoryMock, mockAddress("aabbccdd"), config.getNetworkConstants().getBridgeConstants(), activationsBeforeFork);

        Set<ReleaseTransactionSet.Entry> oldEntriesSet = new HashSet<>(Collections.singletonList(
                new ReleaseTransactionSet.Entry(new BtcTransaction(config.getNetworkConstants().getBridgeConstants().getBtcParams()), 1L)
        ));

        ReleaseTransactionSet releaseTransactionSet = storageProvider.getReleaseTransactionSet();
        releaseTransactionSet.add(new BtcTransaction(config.getNetworkConstants().getBridgeConstants().getBtcParams()), 1L);

        doAnswer((i) -> {
            Set<ReleaseTransactionSet.Entry> entries = BridgeSerializationUtils.deserializeReleaseTransactionSet(i.getArgument(2), networkParameters).getEntries();
            Assert.assertEquals(oldEntriesSet, entries);
            return true;
        }).when(repositoryMock).addStorageBytes(any(RskAddress.class), eq(DataWord.fromString("releaseTransactionSet")), any(byte[].class));

        storageProvider.saveReleaseTransactionSet();

        verify(repositoryMock, atLeastOnce()).addStorageBytes(any(RskAddress.class), eq(DataWord.fromString("releaseTransactionSet")), any(byte[].class));
        verify(repositoryMock, never()).addStorageBytes(any(RskAddress.class), eq(DataWord.fromString("releaseTransactionSetWithTxHash")), any(byte[].class));
    }

    @Test
    public void saveReleaseTransactionSet_after_rskip_146_activations() throws IOException {
        ActivationConfig.ForBlock activations = mock(ActivationConfig.ForBlock.class);
        when(activations.isActive(ConsensusRule.RSKIP146)).thenReturn(true);

        Set<ReleaseTransactionSet.Entry> newEntriesSet = new HashSet<>(Collections.singletonList(
                new ReleaseTransactionSet.Entry(new BtcTransaction(config.getNetworkConstants().getBridgeConstants().getBtcParams()), 1L, PegTestUtils.createHash3(0))
        ));

        Set<ReleaseTransactionSet.Entry> oldEntriesSet = new HashSet<>(Collections.singletonList(
                new ReleaseTransactionSet.Entry(new BtcTransaction(config.getNetworkConstants().getBridgeConstants().getBtcParams()), 1L)
        ));

        Repository repositoryMock = mock(Repository.class);

        when(repositoryMock.getStorageBytes(any(),eq(DataWord.fromString("releaseTransactionSet")))).
                thenReturn(BridgeSerializationUtils.serializeReleaseTransactionSet(new ReleaseTransactionSet(oldEntriesSet)));

        BridgeStorageProvider storageProvider = new BridgeStorageProvider(repositoryMock, mockAddress("aabbccdd"), config.getNetworkConstants().getBridgeConstants(), activations);
        ReleaseTransactionSet releaseTransactionSet = storageProvider.getReleaseTransactionSet();

        releaseTransactionSet.add(new SimpleBtcTransaction(config.getNetworkConstants().getBridgeConstants().getBtcParams(), PegTestUtils.createHash(1)),
                1L,
                PegTestUtils.createHash3(0));

        doAnswer((i) -> {
            Set<ReleaseTransactionSet.Entry> entries = BridgeSerializationUtils.deserializeReleaseTransactionSet(i.getArgument(2), networkParameters).getEntries();
            Assert.assertEquals(entries, oldEntriesSet);
            return true;
        }).when(repositoryMock).addStorageBytes(any(RskAddress.class), eq(DataWord.fromString("releaseTransactionSet")), any(byte[].class));

        doAnswer((i) -> {
            Set<ReleaseTransactionSet.Entry> entries = BridgeSerializationUtils.deserializeReleaseTransactionSet(i.getArgument(2), networkParameters, true).getEntries();
            Assert.assertEquals(entries, newEntriesSet);
            return true;
        }).when(repositoryMock).addStorageBytes(any(RskAddress.class), eq(DataWord.fromString("releaseTransactionSetWithTxHash")), any(byte[].class));

        storageProvider.saveReleaseTransactionSet();

        verify(repositoryMock, atLeastOnce()).addStorageBytes(any(RskAddress.class), eq(DataWord.fromString("releaseTransactionSet")), any(byte[].class));
        verify(repositoryMock, atLeastOnce()).addStorageBytes(any(RskAddress.class), eq(DataWord.fromString("releaseTransactionSetWithTxHash")), any(byte[].class));
        Assert.assertEquals(2, storageProvider.getReleaseTransactionSet().getEntries().size());
    }

    @Test
    public void getReleaseTransaction_after_rskip_146_activations() throws IOException {
        ActivationConfig.ForBlock activations = mock(ActivationConfig.ForBlock.class);
        when(activations.isActive(ConsensusRule.RSKIP146)).thenReturn(true);

        BtcTransaction tx1 = createTransaction();
        BtcTransaction tx2 = createTransaction();
        BtcTransaction tx3 = createTransaction();

        Repository repository = createRepository();
        Repository track = repository.startTracking();

        BridgeStorageProvider provider0 = new BridgeStorageProvider(track, PrecompiledContracts.BRIDGE_ADDR, config.getNetworkConstants().getBridgeConstants(), activations);

        provider0.getReleaseTransactionSet().add(tx1, 1L, PegTestUtils.createHash3(0));
        provider0.getReleaseTransactionSet().add(tx2, 2L, PegTestUtils.createHash3(1));
        provider0.getReleaseTransactionSet().add(tx3, 3L, PegTestUtils.createHash3(2));

        provider0.save();

        track.commit();

        //Reusing same storage configuration as the height doesn't affect storage configurations for releases.
        BridgeStorageProvider provider = new BridgeStorageProvider(repository, PrecompiledContracts.BRIDGE_ADDR, config.getNetworkConstants().getBridgeConstants(), activations);

        Assert.assertEquals(3, provider.getReleaseTransactionSet().getEntries().size());
        Assert.assertEquals(0, provider.getRskTxsWaitingForSignatures().size());
    }

    @Test
    public void setFeePerKb_savedAndRecreated() {
        Repository repository = createRepository();
        Repository track = repository.startTracking();

        BridgeStorageProvider provider0 = new BridgeStorageProvider(track, PrecompiledContracts.BRIDGE_ADDR, config.getNetworkConstants().getBridgeConstants(), activationsBeforeFork);

        Coin expectedCoin = Coin.valueOf(5325);
        provider0.setFeePerKb(expectedCoin);
        provider0.saveFeePerKb();
        track.commit();

        track = repository.startTracking();

        BridgeStorageProvider provider = new BridgeStorageProvider(track, PrecompiledContracts.BRIDGE_ADDR, config.getNetworkConstants().getBridgeConstants(), activationsBeforeFork);

        assertThat(provider.getFeePerKb(), is(expectedCoin));
    }

    @Test
    public void getFeePerKbElection_emptyVotes() {
        AddressBasedAuthorizer authorizerMock = mock(AddressBasedAuthorizer.class);
        Repository repositoryMock = mock(Repository.class);
        BridgeStorageProvider storageProvider = new BridgeStorageProvider(repositoryMock, mockAddress("aabbccdd"), config.getNetworkConstants().getBridgeConstants(), activationsBeforeFork);

        HashMap<ABICallSpec, List<RskAddress>> electionVotes = new HashMap<>();
        byte[] serializedElection = BridgeSerializationUtils.serializeElection(
                new ABICallElection(authorizerMock, electionVotes));
        when(repositoryMock.getStorageBytes(any(RskAddress.class), any(DataWord.class)))
                .thenReturn(serializedElection);

        ABICallElection result = storageProvider.getFeePerKbElection(authorizerMock);
        assertThat(result.getVotes().isEmpty(), is(true));
        assertThat(result.getWinner(), nullValue());
    }

    @Test
    public void getFeePerKbElection_withVotes() {
        AddressBasedAuthorizer authorizerMock = mock(AddressBasedAuthorizer.class);
        Repository repositoryMock = mock(Repository.class);
        when(authorizerMock.getRequiredAuthorizedKeys())
                .thenReturn(1);
        when(authorizerMock.isAuthorized(any(RskAddress.class)))
                .thenReturn(true);
        BridgeStorageProvider storageProvider = new BridgeStorageProvider(repositoryMock, mockAddress("aabbccdd"), config.getNetworkConstants().getBridgeConstants(), activationsBeforeFork);

        byte[] electionFee = new byte[] {0x43, 0x19};
        ABICallSpec expectedWinner = new ABICallSpec("setFeePerKb", new byte[][]{electionFee});
        List<RskAddress> voters = new ArrayList<>();
        voters.add(new RskAddress("0000000000000000000000000000000000001321"));
        voters.add(new RskAddress("0000000000000000000000000000000000004049"));
        HashMap<ABICallSpec, List<RskAddress>> electionVotes = new HashMap<>();
        electionVotes.put(expectedWinner, voters);
        byte[] serializedElection = BridgeSerializationUtils.serializeElection(
                new ABICallElection(authorizerMock, electionVotes));
        when(repositoryMock.getStorageBytes(any(RskAddress.class), any(DataWord.class)))
                .thenReturn(serializedElection);

        ABICallElection result = storageProvider.getFeePerKbElection(authorizerMock);
        assertThat(result.getVotes(), is(electionVotes));
        assertThat(result.getWinner(), is(expectedWinner));
    }

    @Test
    public void setLockingCap_before_fork() {
        Repository repository = mock(Repository.class);

        BridgeStorageProvider provider0 = new BridgeStorageProvider(
                repository, PrecompiledContracts.BRIDGE_ADDR,
                config.getNetworkConstants().getBridgeConstants(), activationsBeforeFork
        );

        provider0.setLockingCap(Coin.ZERO);
        provider0.saveLockingCap();

        // If the network upgrade is not enabled we shouldn't be writing in the repository
        verify(repository, never()).addStorageBytes(any(), any(), any());
    }

    @Test
    public void setLockingCap_after_fork() {
        Repository repository = mock(Repository.class);

        BridgeStorageProvider provider0 = new BridgeStorageProvider(
            repository,
            PrecompiledContracts.BRIDGE_ADDR,
            config.getNetworkConstants().getBridgeConstants(),
            activationsAllForks
        );

        provider0.setLockingCap(Coin.ZERO);
        provider0.saveLockingCap();

        // Once the network upgrade is active, we will store the locking cap in the repository
        verify(repository, times(1)).addStorageBytes(
            PrecompiledContracts.BRIDGE_ADDR,
            DataWord.fromString("lockingCap"),
            BridgeSerializationUtils.serializeCoin(Coin.ZERO)
        );
    }

    @Test
    public void getLockingCap_before_fork() {
        Repository repository = mock(Repository.class);

        BridgeStorageProvider provider0 = new BridgeStorageProvider(
            repository,
            PrecompiledContracts.BRIDGE_ADDR,
            config.getNetworkConstants().getBridgeConstants(),
            activationsBeforeFork
        );

        assertNull(provider0.getLockingCap());

        // If the network upgrade is not enabled we shouldn't be reading the repository
        verify(repository, never()).getStorageBytes(PrecompiledContracts.BRIDGE_ADDR, DataWord.fromString("lockingCap"));
    }

    @Test
    public void getLockingCap_after_fork() {
        Repository repository = mock(Repository.class);
        // If by chance the repository is called I want to force the tests to fail
        when(repository.getStorageBytes(PrecompiledContracts.BRIDGE_ADDR, DataWord.fromString("lockingCap"))).thenReturn(new byte[] { 1 });

        BridgeStorageProvider provider0 = new BridgeStorageProvider(
            repository,
            PrecompiledContracts.BRIDGE_ADDR,
            config.getNetworkConstants().getBridgeConstants(),
            activationsAllForks
        );

        assertEquals(Coin.SATOSHI, provider0.getLockingCap());

        // If the network upgrade is not enabled we shouldn't be reading the repository
        verify(repository, atLeastOnce()).getStorageBytes(PrecompiledContracts.BRIDGE_ADDR, DataWord.fromString("lockingCap"));
    }

    @Test
    public void setLockingCapAndGetLockingCap() {
        Repository repository = createRepository();
        Repository track = repository.startTracking();

        BridgeStorageProvider provider0 = new BridgeStorageProvider(
            track,
            PrecompiledContracts.BRIDGE_ADDR,
            config.getNetworkConstants().getBridgeConstants(),
            activationsAllForks
        );

        Coin expectedCoin = Coin.valueOf(666);

        // We store the locking cap
        provider0.setLockingCap(expectedCoin);
        provider0.saveLockingCap();
        track.commit();

        track = repository.startTracking();

        BridgeStorageProvider provider = new BridgeStorageProvider(
            track,
            PrecompiledContracts.BRIDGE_ADDR,
            config.getNetworkConstants().getBridgeConstants(),
            activationsAllForks
        );

        // And then we get it back
        assertThat(provider.getLockingCap(), is(expectedCoin));
    }

    @Test
    public void getHeightIfBtcTxhashIsAlreadyProcessed_before_RSKIP134_does_not_use_new_storage()
        throws IOException {
        Repository repository = mock(Repository.class);

        Sha256Hash hash = Sha256Hash.ZERO_HASH;

        HashMap<Sha256Hash, Long> hashes = new HashMap<>();
        hashes.put(hash, 1L);
        when(repository.getStorageBytes(PrecompiledContracts.BRIDGE_ADDR, DataWord.fromString("btcTxHashesAP")))
                .thenReturn(BridgeSerializationUtils.serializeMapOfHashesToLong(hashes));

        BridgeStorageProvider provider0 = new BridgeStorageProvider(
            repository, PrecompiledContracts.BRIDGE_ADDR,
                config.getNetworkConstants().getBridgeConstants(), activationsBeforeFork
        );

        Optional<Long> result = provider0.getHeightIfBtcTxhashIsAlreadyProcessed(hash);
        assertTrue(result.isPresent());
        assertEquals(Long.valueOf(1), result.get());

        verify(repository, times(1)).getStorageBytes(PrecompiledContracts.BRIDGE_ADDR, DataWord.fromString("btcTxHashesAP"));
        verify(repository, never()).getStorageBytes(PrecompiledContracts.BRIDGE_ADDR, DataWord.fromLongString("btcTxHashAP-" + hash.toString()));
    }

    @Test
    public void getHeightIfBtcTxhashIsAlreadyProcessed_after_RSKIP134_uses_new_storage()
        throws IOException {
        Repository repository = mock(Repository.class);

        Sha256Hash hash1 = Sha256Hash.ZERO_HASH;
        Sha256Hash hash2 = Sha256Hash.wrap("0000000000000000000000000000000000000000000000000000000000000001");

        HashMap<Sha256Hash, Long> hashes = new HashMap<>();
        hashes.put(hash1, 1L);
        when(repository.getStorageBytes(PrecompiledContracts.BRIDGE_ADDR, DataWord.fromString("btcTxHashesAP")))
                .thenReturn(BridgeSerializationUtils.serializeMapOfHashesToLong(hashes));

        when(repository.getStorageBytes(PrecompiledContracts.BRIDGE_ADDR, DataWord.fromLongString("btcTxHashAP-" + hash2.toString())))
                .thenReturn(BridgeSerializationUtils.serializeLong(2L));

        BridgeStorageProvider provider0 = new BridgeStorageProvider(
            repository,
            PrecompiledContracts.BRIDGE_ADDR,
            config.getNetworkConstants().getBridgeConstants(),
            activationsAllForks
        );

        // Get hash1 which is stored in old storage
        Optional<Long> result = provider0.getHeightIfBtcTxhashIsAlreadyProcessed(hash1);
        assertTrue(result.isPresent());
        assertEquals(Long.valueOf(1), result.get());

        // old storage was accessed and new storage not
        verify(repository, times(1)).getStorageBytes(PrecompiledContracts.BRIDGE_ADDR, DataWord.fromString("btcTxHashesAP"));
        verify(repository, never()).getStorageBytes(PrecompiledContracts.BRIDGE_ADDR, DataWord.fromLongString("btcTxHashAP-" + hash2.toString()));

        // Get hash2 which is stored in new storage
        result = provider0.getHeightIfBtcTxhashIsAlreadyProcessed(hash2);
        assertTrue(result.isPresent());
        assertEquals(Long.valueOf(2), result.get());

        // old storage wasn't accessed anymore (because it is cached) and new storage was accessed
        verify(repository, times(1)).getStorageBytes(PrecompiledContracts.BRIDGE_ADDR, DataWord.fromString("btcTxHashesAP"));
        verify(repository, times(1)).getStorageBytes(PrecompiledContracts.BRIDGE_ADDR, DataWord.fromLongString("btcTxHashAP-" + hash2.toString()));

        // Get hash2 again
        result = provider0.getHeightIfBtcTxhashIsAlreadyProcessed(hash2);
        assertTrue(result.isPresent());
        assertEquals(Long.valueOf(2), result.get());

        // No more accesses to repository, as both values are in cache
        verify(repository, times(1)).getStorageBytes(PrecompiledContracts.BRIDGE_ADDR, DataWord.fromString("btcTxHashesAP"));
        verify(repository, times(1)).getStorageBytes(PrecompiledContracts.BRIDGE_ADDR, DataWord.fromLongString("btcTxHashAP-" + hash2.toString()));
    }

    @Test
    public void setHeightBtcTxhashAlreadyProcessed_before_RSKIP134_does_not_use_new_storage()
        throws IOException {
        Repository repository = mock(Repository.class);

        Sha256Hash hash = Sha256Hash.ZERO_HASH;

        BridgeStorageProvider provider0 = new BridgeStorageProvider(
            repository,
            PrecompiledContracts.BRIDGE_ADDR,
            config.getNetworkConstants().getBridgeConstants(),
            activationsBeforeFork
        );

        provider0.setHeightBtcTxhashAlreadyProcessed(hash, 1L);

        // The repository is accessed once to set the value
        verify(repository, times(1)).getStorageBytes(PrecompiledContracts.BRIDGE_ADDR, DataWord.fromString("btcTxHashesAP"));

        Optional<Long> result = provider0.getHeightIfBtcTxhashIsAlreadyProcessed(hash);
        assertTrue(result.isPresent());
        assertEquals(Long.valueOf(1), result.get());
    }

    @Test
    public void setHeightBtcTxhashAlreadyProcessed_before_RSKIP134_uses_new_storage()
        throws IOException {
        Repository repository = mock(Repository.class);

        Sha256Hash hash = Sha256Hash.ZERO_HASH;

        BridgeStorageProvider provider0 = new BridgeStorageProvider(
            repository,
            PrecompiledContracts.BRIDGE_ADDR,
            config.getNetworkConstants().getBridgeConstants(),
            activationsAllForks
        );

        provider0.setHeightBtcTxhashAlreadyProcessed(hash, 1L);

        // The repository is never accessed as the new storage keeps the values in cache until save
        verify(repository, never()).getStorageBytes(PrecompiledContracts.BRIDGE_ADDR, DataWord.fromString("btcTxHashesAP"));

        Optional<Long> result = provider0.getHeightIfBtcTxhashIsAlreadyProcessed(hash);
        assertTrue(result.isPresent());
        assertEquals(Long.valueOf(1), result.get());
    }

    @Test
    public void saveHeightBtcTxHashAlreadyProcessed() throws IOException {
        Repository repository = mock(Repository.class);

        Sha256Hash hash = Sha256Hash.ZERO_HASH;

        BridgeStorageProvider provider0 = new BridgeStorageProvider(
            repository,
            PrecompiledContracts.BRIDGE_ADDR,
            config.getNetworkConstants().getBridgeConstants(),
            activationsAllForks
        );

        provider0.setHeightBtcTxhashAlreadyProcessed(hash, 1L);

        provider0.saveHeightBtcTxHashAlreadyProcessed();

        // The repository is never accessed as the new storage keeps the values in cache until save
        verify(repository, never()).getStorageBytes(PrecompiledContracts.BRIDGE_ADDR, DataWord.fromString("btcTxHashesAP"));

        Optional<Long> result = provider0.getHeightIfBtcTxhashIsAlreadyProcessed(hash);
        assertTrue(result.isPresent());
        assertEquals(Long.valueOf(1), result.get());
    }

    @Test
    public void getCoinBaseInformation_before_RSKIP143() {
        Repository repository = mock(Repository.class);

        Sha256Hash hash = Sha256Hash.ZERO_HASH;

        BridgeStorageProvider provider = new BridgeStorageProvider(
            repository,
            PrecompiledContracts.BRIDGE_ADDR,
            config.getNetworkConstants().getBridgeConstants(),
            activationsBeforeFork
        );

        CoinbaseInformation result = provider.getCoinbaseInformation(hash);
        assertNull(result);

        verify(repository, never()).getStorageBytes(PrecompiledContracts.BRIDGE_ADDR, DataWord.fromLongString("coinbaseInformation-" + hash.toString()));
    }

    @Test
    public void getCoinBaseInformation_after_RSKIP143() {
        Repository repository = mock(Repository.class);

        Sha256Hash hash = Sha256Hash.ZERO_HASH;

        CoinbaseInformation coinbaseInformation = new CoinbaseInformation(Sha256Hash.ZERO_HASH);
        when(repository.getStorageBytes(PrecompiledContracts.BRIDGE_ADDR, DataWord.fromLongString("coinbaseInformation-" + hash.toString())))
                .thenReturn(BridgeSerializationUtils.serializeCoinbaseInformation(coinbaseInformation));

        BridgeStorageProvider provider = new BridgeStorageProvider(
            repository,
            PrecompiledContracts.BRIDGE_ADDR,
            config.getNetworkConstants().getBridgeConstants(),
            activationsAllForks
        );

        CoinbaseInformation result = provider.getCoinbaseInformation(hash);
        assertEquals(coinbaseInformation.getWitnessMerkleRoot(),result.getWitnessMerkleRoot());
    }

    @Test
    public void setCoinBaseInformation_before_RSKIP143() {
        Repository repository = mock(Repository.class);

        Sha256Hash hash = Sha256Hash.ZERO_HASH;

        BridgeStorageProvider provider = new BridgeStorageProvider(
            repository,
            PrecompiledContracts.BRIDGE_ADDR,
            config.getNetworkConstants().getBridgeConstants(),
            activationsBeforeFork
        );

        assertNull(provider.getCoinbaseInformation(hash));

        CoinbaseInformation coinbaseInformation = new CoinbaseInformation(Sha256Hash.ZERO_HASH);
        provider.setCoinbaseInformation(hash, coinbaseInformation);

        assertNull(provider.getCoinbaseInformation(hash));
    }

    @Test
    public void setCoinBaseInformation_after_RSKIP143() {
        Repository repository = mock(Repository.class);

        Sha256Hash hash = Sha256Hash.ZERO_HASH;

        BridgeStorageProvider provider = new BridgeStorageProvider(
            repository,
            PrecompiledContracts.BRIDGE_ADDR,
            config.getNetworkConstants().getBridgeConstants(),
            activationsAllForks
        );

        assertNull(provider.getCoinbaseInformation(hash));

        CoinbaseInformation coinbaseInformation = new CoinbaseInformation(Sha256Hash.ZERO_HASH);
        provider.setCoinbaseInformation(hash, coinbaseInformation);

        assertEquals(coinbaseInformation, provider.getCoinbaseInformation(hash));
    }

    @Test
    public void saveCoinBaseInformation_before_RSKIP143() throws IOException {
        Repository repository = mock(Repository.class);

        Sha256Hash hash = Sha256Hash.ZERO_HASH;

        BridgeStorageProvider provider = new BridgeStorageProvider(
            repository,
            PrecompiledContracts.BRIDGE_ADDR,
            config.getNetworkConstants().getBridgeConstants(),
            activationsBeforeFork
        );

        assertNull(provider.getCoinbaseInformation(hash));

        CoinbaseInformation coinbaseInformation = new CoinbaseInformation(Sha256Hash.ZERO_HASH);
        provider.setCoinbaseInformation(hash, coinbaseInformation);

        assertNull(provider.getCoinbaseInformation(hash));

        provider.save();

        verify(repository, never()).addStorageBytes(
                PrecompiledContracts.BRIDGE_ADDR,
                DataWord.fromLongString("coinbaseInformation" + hash.toString()),
                BridgeSerializationUtils.serializeCoinbaseInformation(coinbaseInformation)
        );
    }

    @Test
    public void saveCoinBaseInformation_after_RSKIP143() throws IOException {
        Repository repository = mock(Repository.class);

        Sha256Hash hash = Sha256Hash.ZERO_HASH;

        BridgeStorageProvider provider = new BridgeStorageProvider(
            repository,
            PrecompiledContracts.BRIDGE_ADDR,
            config.getNetworkConstants().getBridgeConstants(),
            activationsAllForks
        );

        assertNull(provider.getCoinbaseInformation(hash));

        CoinbaseInformation coinbaseInformation = new CoinbaseInformation(Sha256Hash.ZERO_HASH);
        provider.setCoinbaseInformation(hash, coinbaseInformation);

        assertEquals(coinbaseInformation, provider.getCoinbaseInformation(hash));

        provider.save();

        verify(repository, times(1)).addStorageBytes(
                PrecompiledContracts.BRIDGE_ADDR,
                DataWord.fromLongString("coinbaseInformation-" + hash.toString()),
                BridgeSerializationUtils.serializeCoinbaseInformation(coinbaseInformation)
        );
    }

    @Test
    public void getBtcBestBlockHashByHeight_beforeRskip199() {
        Repository repository = mock(Repository.class);
        int blockHeight = 100;

        BridgeStorageProvider provider = new BridgeStorageProvider(
            repository,
            PrecompiledContracts.BRIDGE_ADDR,
            config.getNetworkConstants().getBridgeConstants(),
            activationsBeforeFork
        );

        Optional<Sha256Hash> hashOptional = provider.getBtcBestBlockHashByHeight(blockHeight);

        Assert.assertFalse(hashOptional.isPresent());
    }

    @Test
    public void getBtcBestBlockHashByHeight_afterRskip199_hashNotFound() {
        Repository repository = mock(Repository.class);
        int blockHeight = 100;

        BridgeStorageProvider provider = new BridgeStorageProvider(
            repository,
            PrecompiledContracts.BRIDGE_ADDR,
            config.getNetworkConstants().getBridgeConstants(),
            activationsAllForks
        );

        Optional<Sha256Hash> hashOptional = provider.getBtcBestBlockHashByHeight(blockHeight);

        Assert.assertFalse(hashOptional.isPresent());
    }

    @Test
    public void getBtcBestBlockHashByHeight_afterRskip199() {
        Sha256Hash blockHash = PegTestUtils.createHash(2);
        byte[] serializedHash = BridgeSerializationUtils.serializeSha256Hash(blockHash);

        Repository repository = mock(Repository.class);
        when(repository.getStorageBytes(any(), any())).thenReturn(serializedHash);

        int blockHeight = 100;
        BridgeStorageProvider provider = new BridgeStorageProvider(
            repository,
            PrecompiledContracts.BRIDGE_ADDR,
            config.getNetworkConstants().getBridgeConstants(),
            activationsAllForks
        );

        Optional<Sha256Hash> hashOptional = provider.getBtcBestBlockHashByHeight(blockHeight);

        Assert.assertTrue(hashOptional.isPresent());
        Assert.assertEquals(blockHash, hashOptional.get());
    }

    @Test
    public void saveBtcBlocksIndex_beforeRskip199() throws IOException {
        int blockHeight = 100;
        Sha256Hash blockHash = PegTestUtils.createHash(2);
        byte[] serializedHash = BridgeSerializationUtils.serializeSha256Hash(blockHash);

        DataWord storageKey = DataWord.fromLongString("btcBlockHeight-" + blockHeight);

        Repository repository = mock(Repository.class);

        BridgeStorageProvider provider = new BridgeStorageProvider(
            repository,
            PrecompiledContracts.BRIDGE_ADDR,
            config.getNetworkConstants().getBridgeConstants(),
            activationsBeforeFork
        );

        provider.setBtcBestBlockHashByHeight(blockHeight, blockHash);
        provider.save();

        verify(repository, never()).addStorageBytes(
            PrecompiledContracts.BRIDGE_ADDR,
            storageKey,
            serializedHash
        );
    }

    @Test
    public void saveBtcBlocksIndex_afterRskip199() throws IOException {
        int blockHeight = 100;
        DataWord storageKey = DataWord.fromLongString("btcBlockHeight-" + blockHeight);

        Sha256Hash blockHash = PegTestUtils.createHash(2);
        byte[] serializedHash = BridgeSerializationUtils.serializeSha256Hash(blockHash);

        Repository repository = mock(Repository.class);

        BridgeStorageProvider provider = new BridgeStorageProvider(
            repository,
            PrecompiledContracts.BRIDGE_ADDR,
            config.getNetworkConstants().getBridgeConstants(),
            activationsAllForks
        );

        provider.setBtcBestBlockHashByHeight(blockHeight, blockHash);
        provider.save();

        verify(repository, times(1)).addStorageBytes(
            PrecompiledContracts.BRIDGE_ADDR,
            storageKey,
            serializedHash
        );
    }

    @Test
    public void getActiveFederationCreationBlockHeight_before_fork() {
        Repository repository = mock(Repository.class);

        BridgeStorageProvider provider0 = new BridgeStorageProvider(
                repository,
                PrecompiledContracts.BRIDGE_ADDR,
                config.getNetworkConstants().getBridgeConstants(),
                activationsBeforeFork
        );

        assertEquals(Optional.empty(), provider0.getActiveFederationCreationBlockHeight());

        // If the network upgrade is not enabled we shouldn't be reading the repository
        verify(repository, never()).getStorageBytes(PrecompiledContracts.BRIDGE_ADDR, DataWord.fromString("activeFedCreationBlockHeight"));
    }

    @Test
    public void getActiveFederationCreationBlockHeight_after_fork() {
        Repository repository = mock(Repository.class);
        // If by chance the repository is called I want to force the tests to fail
        when(repository.getStorageBytes(PrecompiledContracts.BRIDGE_ADDR, DataWord.fromString("activeFedCreationBlockHeight"))).thenReturn(new byte[] { 1 });

        BridgeStorageProvider provider0 = new BridgeStorageProvider(
                repository, PrecompiledContracts.BRIDGE_ADDR,
                config.getNetworkConstants().getBridgeConstants(), activationsAllForks
        );

        assertEquals(Optional.of(1L), provider0.getActiveFederationCreationBlockHeight());

        // If the network upgrade is not enabled we shouldn't be reading the repository
        verify(repository, atLeastOnce()).getStorageBytes(PrecompiledContracts.BRIDGE_ADDR, DataWord.fromString("activeFedCreationBlockHeight"));
    }

    @Test
    public void setActiveFederationCreationBlockHeightAndGetActiveFederationCreationBlockHeight() {
        Repository repository = createRepository();
        Repository track = repository.startTracking();

        BridgeStorageProvider provider0 = new BridgeStorageProvider(
                track, PrecompiledContracts.BRIDGE_ADDR,
                config.getNetworkConstants().getBridgeConstants(), activationsAllForks
        );

        // We store the value
        provider0.setActiveFederationCreationBlockHeight(1L);
        provider0.saveActiveFederationCreationBlockHeight();
        track.commit();

        track = repository.startTracking();

        BridgeStorageProvider provider = new BridgeStorageProvider(
                track, PrecompiledContracts.BRIDGE_ADDR,
                config.getNetworkConstants().getBridgeConstants(), activationsAllForks
        );

        // And then we get it back
        assertThat(provider.getActiveFederationCreationBlockHeight(), is(Optional.of(1L)));
    }

    @Test
    public void saveActiveFederationCreationBlockHeight_after_RSKIP186() {
        Repository repository = mock(Repository.class);

        BridgeStorageProvider provider0 = new BridgeStorageProvider(
                repository,
                PrecompiledContracts.BRIDGE_ADDR,
                config.getNetworkConstants().getBridgeConstants(),
                activationsAllForks
        );

        provider0.setActiveFederationCreationBlockHeight(10L);
        provider0.saveActiveFederationCreationBlockHeight();

        // Once the network upgrade is active, we will store it in the repository
        verify(repository, times(1)).addStorageBytes(
                PrecompiledContracts.BRIDGE_ADDR,
                DataWord.fromString("activeFedCreationBlockHeight"),
                BridgeSerializationUtils.serializeLong(10L)
        );
    }

    @Test
    public void saveActiveFederationCreationBlockHeight_before_RSKIP186() {
        Repository repository = mock(Repository.class);

        BridgeStorageProvider provider0 = new BridgeStorageProvider(
                repository, PrecompiledContracts.BRIDGE_ADDR,
                config.getNetworkConstants().getBridgeConstants(), activationsBeforeFork
        );

        provider0.setActiveFederationCreationBlockHeight(10L);
        provider0.saveActiveFederationCreationBlockHeight();

        // If the network upgrade is not enabled we shouldn't be saving to the repository
        verify(repository, never()).addStorageBytes(
                eq(PrecompiledContracts.BRIDGE_ADDR),
                eq(DataWord.fromString("activeFedCreationBlockHeight")),
                any()
        );
    }

    @Test
    public void getNextFederationCreationBlockHeight_before_fork() {
        Repository repository = mock(Repository.class);

        BridgeStorageProvider provider0 = new BridgeStorageProvider(
                repository, PrecompiledContracts.BRIDGE_ADDR,
                config.getNetworkConstants().getBridgeConstants(), activationsBeforeFork
        );

        assertEquals(Optional.empty(), provider0.getNextFederationCreationBlockHeight());

        // If the network upgrade is not enabled we shouldn't be reading the repository
        verify(repository, never()).getStorageBytes(PrecompiledContracts.BRIDGE_ADDR, DataWord.fromString("nextFedCreationBlockHeight"));
    }

    @Test
    public void getNextFederationCreationBlockHeight_after_fork() {
        Repository repository = mock(Repository.class);
        // If by chance the repository is called I want to force the tests to fail
        when(repository.getStorageBytes(PrecompiledContracts.BRIDGE_ADDR, DataWord.fromString("nextFedCreationBlockHeight"))).thenReturn(new byte[] { 1 });

        BridgeStorageProvider provider0 = new BridgeStorageProvider(
                repository, PrecompiledContracts.BRIDGE_ADDR,
                config.getNetworkConstants().getBridgeConstants(), activationsAllForks
        );

        assertEquals(Optional.of(1L), provider0.getNextFederationCreationBlockHeight());

        // If the network upgrade is not enabled we shouldn't be reading the repository
        verify(repository, atLeastOnce()).getStorageBytes(PrecompiledContracts.BRIDGE_ADDR, DataWord.fromString("nextFedCreationBlockHeight"));
    }

    @Test
    public void setNextFederationCreationBlockHeightAndGetNextFederationCreationBlockHeight() {
        Repository repository = createRepository();
        Repository track = repository.startTracking();

        BridgeStorageProvider provider0 = new BridgeStorageProvider(
                track, PrecompiledContracts.BRIDGE_ADDR,
                config.getNetworkConstants().getBridgeConstants(), activationsAllForks
        );

        // We store the value
        provider0.setNextFederationCreationBlockHeight(1L);
        provider0.saveNextFederationCreationBlockHeight();
        track.commit();

        track = repository.startTracking();

        BridgeStorageProvider provider = new BridgeStorageProvider(
                track, PrecompiledContracts.BRIDGE_ADDR,
                config.getNetworkConstants().getBridgeConstants(), activationsAllForks
        );

        // And then we get it back
        assertThat(provider.getNextFederationCreationBlockHeight(), is(Optional.of(1L)));
    }

    @Test
    public void saveNextFederationCreationBlockHeight_after_RSKIP186() {
        Repository repository1 = mock(Repository.class);

        BridgeStorageProvider provider1 = new BridgeStorageProvider(
                repository1, PrecompiledContracts.BRIDGE_ADDR,
                config.getNetworkConstants().getBridgeConstants(), activationsAllForks
        );

        provider1.setNextFederationCreationBlockHeight(10L);
        provider1.saveNextFederationCreationBlockHeight();

        // Once the network upgrade is active, we will store it in the repository
        verify(repository1, times(1)).addStorageBytes(
                PrecompiledContracts.BRIDGE_ADDR,
                DataWord.fromString("nextFedCreationBlockHeight"),
                BridgeSerializationUtils.serializeLong(10L)
        );

        Repository repository2 = mock(Repository.class);

        BridgeStorageProvider provider2 = new BridgeStorageProvider(
                repository2, PrecompiledContracts.BRIDGE_ADDR,
                config.getNetworkConstants().getBridgeConstants(), activationsAllForks
        );

        provider2.clearNextFederationCreationBlockHeight();
        provider2.saveNextFederationCreationBlockHeight();

        // Once the network upgrade is active, we will store it in the repository
        verify(repository2, times(1)).addStorageBytes(
                PrecompiledContracts.BRIDGE_ADDR,
                DataWord.fromString("nextFedCreationBlockHeight"),
                null
        );
    }

    @Test
    public void isFlyoverFederationDerivationHashUsed_afterRSKIP176_returnTrue() {
        Repository repository = mock(Repository.class);

        Keccak256 derivationHash = PegTestUtils.createHash3(1);
        Sha256Hash btcTxHash = PegTestUtils.createHash(2);

        ActivationConfig.ForBlock activations = mock(ActivationConfig.ForBlock.class);
        when(activations.isActive(ConsensusRule.RSKIP176)).thenReturn(true);

        when(repository.getStorageBytes(
                PrecompiledContracts.BRIDGE_ADDR,
                DataWord.fromLongString("fastBridgeHashUsedInBtcTx-" + btcTxHash.toString() + derivationHash.toString()))
        ).thenReturn(new byte[]{FAST_BRIDGE_FEDERATION_SCRIPT_HASH_TRUE_VALUE_TEST});

        BridgeStorageProvider provider = new BridgeStorageProvider(
                repository,
                PrecompiledContracts.BRIDGE_ADDR,
                config.getNetworkConstants().getBridgeConstants(),
                activations
        );

        boolean result = provider.isFlyoverDerivationHashUsed(btcTxHash, derivationHash);
        Assert.assertTrue(result);
    }

    @Test
    public void isFlyoverFederationDerivationHashUsed_beforeRSKIP176_returnFalse() {
        Repository repository = mock(Repository.class);

        Keccak256 derivationHash = PegTestUtils.createHash3(1);
        Sha256Hash btcTxHash = PegTestUtils.createHash(2);

        ActivationConfig.ForBlock activations = mock(ActivationConfig.ForBlock.class);
        when(activations.isActive(ConsensusRule.RSKIP176)).thenReturn(false);

        BridgeStorageProvider provider = new BridgeStorageProvider(
                repository,
                PrecompiledContracts.BRIDGE_ADDR,
                config.getNetworkConstants().getBridgeConstants(),
                activations
        );

        boolean result = provider.isFlyoverDerivationHashUsed(btcTxHash, derivationHash);
        Assert.assertFalse(result);
    }

    @Test
    public void isFlyoverFederationDerivationHashUsed_storageReturnsNull_returnFalse() {
        Repository repository = mock(Repository.class);

        Keccak256 derivationHash = PegTestUtils.createHash3(1);
        Sha256Hash btcTxHash = PegTestUtils.createHash(2);

        when(repository.getStorageBytes(
                PrecompiledContracts.BRIDGE_ADDR,
                DataWord.fromLongString("fastBridgeHashUsedInBtcTx-" + btcTxHash.toString() + derivationHash.toString()))
        ).thenReturn(null);

        ActivationConfig.ForBlock activations = mock(ActivationConfig.ForBlock.class);
        when(activations.isActive(ConsensusRule.RSKIP176)).thenReturn(true);

        BridgeStorageProvider provider = new BridgeStorageProvider(
                repository,
                PrecompiledContracts.BRIDGE_ADDR,
                config.getNetworkConstants().getBridgeConstants(),
                activations
        );

        boolean result = provider.isFlyoverDerivationHashUsed(btcTxHash, derivationHash);
        Assert.assertFalse(result);
    }

    @Test
    public void isFlyoverFederationDerivationHashUsed_storageReturnsEmpty_returnFalse() {
        Repository repository = mock(Repository.class);

        Keccak256 derivationHash = PegTestUtils.createHash3(1);
        Sha256Hash btcTxHash = PegTestUtils.createHash(2);

        when(repository.getStorageBytes(
                PrecompiledContracts.BRIDGE_ADDR,
                DataWord.fromLongString("fastBridgeHashUsedInBtcTx-" + btcTxHash.toString() + derivationHash.toString()))
        ).thenReturn(new byte[]{});

        ActivationConfig.ForBlock activations = mock(ActivationConfig.ForBlock.class);
        when(activations.isActive(ConsensusRule.RSKIP176)).thenReturn(true);

        BridgeStorageProvider provider = new BridgeStorageProvider(
                repository,
                PrecompiledContracts.BRIDGE_ADDR,
                config.getNetworkConstants().getBridgeConstants(),
                activations
        );

        boolean result = provider.isFlyoverDerivationHashUsed(btcTxHash, derivationHash);
        Assert.assertFalse(result);
    }

    @Test
    public void isFlyoverFederationDerivationHashUsed_storageReturnsWrongValue_returnFalse() {
        Repository repository = mock(Repository.class);

        Keccak256 derivationHash = PegTestUtils.createHash3(1);
        Sha256Hash btcTxHash = PegTestUtils.createHash(2);

        when(repository.getStorageBytes(
                PrecompiledContracts.BRIDGE_ADDR,
                DataWord.fromLongString("fastBridgeHashUsedInBtcTx-" + btcTxHash.toString() + derivationHash.toString()))
        ).thenReturn(new byte[]{(byte) 0});

        ActivationConfig.ForBlock activations = mock(ActivationConfig.ForBlock.class);
        when(activations.isActive(ConsensusRule.RSKIP176)).thenReturn(true);

        BridgeStorageProvider provider = new BridgeStorageProvider(
                repository,
                PrecompiledContracts.BRIDGE_ADDR,
                config.getNetworkConstants().getBridgeConstants(),
                activations
        );

        boolean result = provider.isFlyoverDerivationHashUsed(btcTxHash, derivationHash);
        Assert.assertFalse(result);
    }

    @Test
    public void saveNextFederationCreationBlockHeight_before_RSKIP186() {
        Repository repository1 = mock(Repository.class);

        BridgeStorageProvider provider1 = new BridgeStorageProvider(
                repository1, PrecompiledContracts.BRIDGE_ADDR,
                config.getNetworkConstants().getBridgeConstants(), activationsBeforeFork
        );

        provider1.setNextFederationCreationBlockHeight(10L);
        provider1.saveNextFederationCreationBlockHeight();

        // If the network upgrade is not enabled we shouldn't be saving to the repository
        verify(repository1, never()).addStorageBytes(
                eq(PrecompiledContracts.BRIDGE_ADDR),
                eq(DataWord.fromString("nextFedCreationBlockHeight")),
                any()
        );

        Repository repository2 = mock(Repository.class);

        BridgeStorageProvider provider2 = new BridgeStorageProvider(
                repository2, PrecompiledContracts.BRIDGE_ADDR,
                config.getNetworkConstants().getBridgeConstants(), activationsBeforeFork
        );

        provider2.clearNextFederationCreationBlockHeight();
        provider2.saveNextFederationCreationBlockHeight();

        // If the network upgrade is not enabled we shouldn't be saving to the repository
        verify(repository2, never()).addStorageBytes(
                eq(PrecompiledContracts.BRIDGE_ADDR),
                eq(DataWord.fromString("nextFedCreationBlockHeight")),
                any()
        );
    }

    @Test
    public void getLastRetiredFederationP2SHScript_before_fork() {
        Repository repository = mock(Repository.class);

        BridgeStorageProvider provider0 = new BridgeStorageProvider(
                repository, PrecompiledContracts.BRIDGE_ADDR,
                config.getNetworkConstants().getBridgeConstants(), activationsBeforeFork
        );

        assertEquals(Optional.empty(), provider0.getLastRetiredFederationP2SHScript());

        // If the network upgrade is not enabled we shouldn't be reading the repository
        verify(repository, never()).getStorageBytes(PrecompiledContracts.BRIDGE_ADDR, DataWord.fromString("lastRetiredFedP2SHScript"));
    }

    @Test
    public void getLastRetiredFederationP2SHScript_after_fork() {
        Repository repository = mock(Repository.class);
        Script script = new Script(new byte[] {});
        // If by chance the repository is called I want to force the tests to fail
        when(repository.getStorageBytes(PrecompiledContracts.BRIDGE_ADDR, DataWord.fromString("lastRetiredFedP2SHScript")))
                .thenReturn(BridgeSerializationUtils.serializeScript(script));

        BridgeStorageProvider provider0 = new BridgeStorageProvider(
                repository, PrecompiledContracts.BRIDGE_ADDR,
                config.getNetworkConstants().getBridgeConstants(), activationsAllForks
        );

        assertEquals(Optional.of(script), provider0.getLastRetiredFederationP2SHScript());

        // If the network upgrade is not enabled we shouldn't be reading the repository
        verify(repository, atLeastOnce()).getStorageBytes(PrecompiledContracts.BRIDGE_ADDR, DataWord.fromString("lastRetiredFedP2SHScript"));
    }

    @Test
    public void setLastRetiredFederationP2SHScriptAndGetLastRetiredFederationP2SHScript() {
        Repository repository = createRepository();
        Repository track = repository.startTracking();
        Script script = new Script(new byte[] {});

        BridgeStorageProvider provider0 = new BridgeStorageProvider(
                track, PrecompiledContracts.BRIDGE_ADDR,
                config.getNetworkConstants().getBridgeConstants(), activationsAllForks
        );

        // We store the value
        provider0.setLastRetiredFederationP2SHScript(script);
        provider0.saveLastRetiredFederationP2SHScript();
        track.commit();

        track = repository.startTracking();

        BridgeStorageProvider provider = new BridgeStorageProvider(
                track, PrecompiledContracts.BRIDGE_ADDR,
                config.getNetworkConstants().getBridgeConstants(), activationsAllForks
        );

        // And then we get it back
        assertThat(provider.getLastRetiredFederationP2SHScript(), is(Optional.of(script)));
    }

    @Test
    public void saveLastRetiredFederationP2SHScript_after_RSKIP186() {
        Repository repository = mock(Repository.class);

        BridgeStorageProvider provider0 = new BridgeStorageProvider(
                repository,
                PrecompiledContracts.BRIDGE_ADDR,
                config.getNetworkConstants().getBridgeConstants(),
                activationsAllForks
        );

        Script script = new Script(new byte[]{});

        provider0.setLastRetiredFederationP2SHScript(script);
        provider0.saveLastRetiredFederationP2SHScript();

        // Once the network upgrade is active, we will store it in the repository
        verify(repository, times(1)).addStorageBytes(
                PrecompiledContracts.BRIDGE_ADDR,
                DataWord.fromString("lastRetiredFedP2SHScript"),
                BridgeSerializationUtils.serializeScript(script)
        );
    }

    @Test
    public void saveLastRetiredFederationP2SHScript_before_RSKIP186() {
        Repository repository = mock(Repository.class);

        BridgeStorageProvider provider0 = new BridgeStorageProvider(
                repository,
                PrecompiledContracts.BRIDGE_ADDR,
                config.getNetworkConstants().getBridgeConstants(),
                activationsBeforeFork
        );

        Script script = new Script(new byte[]{});

        provider0.setLastRetiredFederationP2SHScript(script);
        provider0.saveLastRetiredFederationP2SHScript();

        // If the network upgrade is not enabled we shouldn't be saving to the repository
        verify(repository, never()).addStorageBytes(
                eq(PrecompiledContracts.BRIDGE_ADDR),
                eq(DataWord.fromString("lastRetiredFedP2SHScript")),
                any()
        );
    }

    @Test
    public void saveDerivationArgumentsScriptHash_afterRSKIP176_ok() throws IOException {
        Repository repository = mock(Repository.class);

        Keccak256 derivationHash = PegTestUtils.createHash3(1);
        Sha256Hash btcTxHash = PegTestUtils.createHash(2);

        ActivationConfig.ForBlock activations = mock(ActivationConfig.ForBlock.class);
        when(activations.isActive(ConsensusRule.RSKIP176)).thenReturn(true);

        BridgeStorageProvider provider = new BridgeStorageProvider(
            repository,
            PrecompiledContracts.BRIDGE_ADDR,
            config.getNetworkConstants().getBridgeConstants(),
            activations
        );

        provider.markFlyoverDerivationHashAsUsed(btcTxHash, derivationHash);

        provider.save();

        verify(repository, times(1)).addStorageBytes(
            PrecompiledContracts.BRIDGE_ADDR,
            DataWord.fromLongString("fastBridgeHashUsedInBtcTx-" + btcTxHash + derivationHash),
            new byte[]{FAST_BRIDGE_FEDERATION_SCRIPT_HASH_TRUE_VALUE_TEST}
        );
        verifyNoMoreInteractions(repository);
    }

    @Test
    public void saveDerivationArgumentsScriptHash_afterRSKIP176_nullBtcTxHash_notSaved() throws IOException {
        Repository repository = mock(Repository.class);

        Keccak256 derivationHash = PegTestUtils.createHash3(1);
        ActivationConfig.ForBlock activations = mock(ActivationConfig.ForBlock.class);
        when(activations.isActive(ConsensusRule.RSKIP176)).thenReturn(true);

        BridgeStorageProvider provider = new BridgeStorageProvider(
            repository,
            PrecompiledContracts.BRIDGE_ADDR,
            config.getNetworkConstants().getBridgeConstants(),
            activations
        );

        provider.markFlyoverDerivationHashAsUsed(null, derivationHash);

        provider.save();

        verifyNoInteractions(repository);
    }

    @Test
    public void saveDerivationArgumentsScriptHash_afterRSKIP176_nullDerivationHash_notSaved()
        throws IOException {
        Repository repository = mock(Repository.class);

        Sha256Hash btcTxHash = PegTestUtils.createHash(1);

        ActivationConfig.ForBlock activations = mock(ActivationConfig.ForBlock.class);
        when(activations.isActive(ConsensusRule.RSKIP176)).thenReturn(true);

        BridgeStorageProvider provider = new BridgeStorageProvider(
            repository,
            PrecompiledContracts.BRIDGE_ADDR,
            config.getNetworkConstants().getBridgeConstants(),
            activations
        );

        provider.markFlyoverDerivationHashAsUsed(btcTxHash, null);

        provider.save();

        verifyNoInteractions(repository);
    }

    @Test
    public void saveDerivationArgumentsScriptHash_beforeRSKIP176_ok() throws IOException {
        Repository repository = mock(Repository.class);

        Keccak256 derivationHash = PegTestUtils.createHash3(1);
        Sha256Hash btcTxHash = PegTestUtils.createHash(2);

        ActivationConfig.ForBlock activations = mock(ActivationConfig.ForBlock.class);
        when(activations.isActive(ConsensusRule.RSKIP176)).thenReturn(false);

        BridgeStorageProvider provider = new BridgeStorageProvider(
            repository,
            PrecompiledContracts.BRIDGE_ADDR,
            config.getNetworkConstants().getBridgeConstants(),
            activations
        );

        provider.markFlyoverDerivationHashAsUsed(btcTxHash, derivationHash);

        provider.save();

        verify(repository, never()).addStorageBytes(
            PrecompiledContracts.BRIDGE_ADDR,
            DataWord.fromLongString("fastBridgeHashUsedInBtcTx-" + btcTxHash + derivationHash),
            new byte[]{FAST_BRIDGE_FEDERATION_SCRIPT_HASH_TRUE_VALUE_TEST}
        );
    }

    @Test
    public void getFlyoverFederationInformation_afterRSKIP176_ok() {
        Repository repository = mock(Repository.class);

        byte[] flyoverFederationRedeemScriptHash = new byte[]{(byte) 0xbb};
        Keccak256 derivationHash = PegTestUtils.createHash3(1);
        byte[] federationRedeemScriptHash = new byte[]{(byte) 0xaa};
        FlyoverFederationInformation flyoverFederationInformation = new FlyoverFederationInformation(
            derivationHash,
            federationRedeemScriptHash,
            flyoverFederationRedeemScriptHash
        );

        when(repository.getStorageBytes(
            PrecompiledContracts.BRIDGE_ADDR,
            DataWord.fromLongString("fastBridgeFederationInformation-" + Hex.toHexString(flyoverFederationRedeemScriptHash)))
        ).thenReturn(BridgeSerializationUtils.serializeFlyoverFederationInformation(flyoverFederationInformation));

        ActivationConfig.ForBlock activations = mock(ActivationConfig.ForBlock.class);
        when(activations.isActive(ConsensusRule.RSKIP176)).thenReturn(true);

        BridgeStorageProvider provider = new BridgeStorageProvider(
            repository,
            PrecompiledContracts.BRIDGE_ADDR,
            config.getNetworkConstants().getBridgeConstants(),
            activations
        );

        Optional <FlyoverFederationInformation> result = provider.getFlyoverFederationInformation(flyoverFederationRedeemScriptHash);

        Assert.assertTrue((result.isPresent()));
        Assert.assertArrayEquals(federationRedeemScriptHash, result.get().getFederationRedeemScriptHash());
        Assert.assertArrayEquals(derivationHash.getBytes(), result.get().getDerivationHash().getBytes());
        Assert.assertArrayEquals(flyoverFederationRedeemScriptHash, result.get().getFlyoverFederationRedeemScriptHash());
    }

    @Test
    public void getFlyoverFederationInformation_beforeRSKIP176_ok() {
        Repository repository = mock(Repository.class);

        Keccak256 derivationHash = PegTestUtils.createHash3(2);
        byte[] federationRedeemScriptHash = new byte[]{(byte) 0xaa};
        byte[] flyoverFederationRedeemScriptHash = new byte[]{(byte)0x22};
        FlyoverFederationInformation flyoverFederationInformation = new FlyoverFederationInformation(
            derivationHash,
            federationRedeemScriptHash,
            flyoverFederationRedeemScriptHash
        );

        lenient().when(repository.getStorageBytes(
            PrecompiledContracts.BRIDGE_ADDR,
            DataWord.fromLongString("fastBridgeFederationInformation-" + Hex.toHexString(flyoverFederationRedeemScriptHash)))
        ).thenReturn(BridgeSerializationUtils.serializeFlyoverFederationInformation(flyoverFederationInformation));

        ActivationConfig.ForBlock activations = mock(ActivationConfig.ForBlock.class);
        when(activations.isActive(ConsensusRule.RSKIP176)).thenReturn(false);

        BridgeStorageProvider provider = new BridgeStorageProvider(
            repository,
            PrecompiledContracts.BRIDGE_ADDR,
            config.getNetworkConstants().getBridgeConstants(),
            activations
        );

        Optional<FlyoverFederationInformation> result = provider.getFlyoverFederationInformation(flyoverFederationRedeemScriptHash);
        Assert.assertFalse(result.isPresent());
    }

    @Test
    public void getFlyoverFederationInformation_notFound() {
        Repository repository = mock(Repository.class);

        byte[] flyoverFederationRedeemScriptHash = new byte[]{(byte) 0xaa};

        when(repository.getStorageBytes(
            PrecompiledContracts.BRIDGE_ADDR,
            DataWord.fromLongString("fastBridgeFederationInformation-" + Hex.toHexString(flyoverFederationRedeemScriptHash)))
        ).thenReturn(null);

        ActivationConfig.ForBlock activations = mock(ActivationConfig.ForBlock.class);
        when(activations.isActive(ConsensusRule.RSKIP176)).thenReturn(true);

        BridgeStorageProvider provider = new BridgeStorageProvider(
            repository,
            PrecompiledContracts.BRIDGE_ADDR,
            config.getNetworkConstants().getBridgeConstants(),
            activations
        );

        Optional<FlyoverFederationInformation> result = provider.getFlyoverFederationInformation(flyoverFederationRedeemScriptHash);
        assertFalse(result.isPresent());
    }

    @Test
    public void getFlyoverFederationInformation_nullParameter_returnEmpty() {
        Repository repository = mock(Repository.class);

        ActivationConfig.ForBlock activations = mock(ActivationConfig.ForBlock.class);
        when(activations.isActive(ConsensusRule.RSKIP176)).thenReturn(true);

        BridgeStorageProvider provider = new BridgeStorageProvider(
            repository,
            PrecompiledContracts.BRIDGE_ADDR,
            config.getNetworkConstants().getBridgeConstants(),
            activations
        );

        Optional<FlyoverFederationInformation> result = provider.getFlyoverFederationInformation(null);
        Assert.assertFalse(result.isPresent());
    }

    @Test
    public void getFlyoverFederationInformation_arrayEmpty_returnEmpty() {
        Repository repository = mock(Repository.class);

        ActivationConfig.ForBlock activations = mock(ActivationConfig.ForBlock.class);
        when(activations.isActive(ConsensusRule.RSKIP176)).thenReturn(true);

        BridgeStorageProvider provider = new BridgeStorageProvider(
            repository,
            PrecompiledContracts.BRIDGE_ADDR,
            config.getNetworkConstants().getBridgeConstants(),
            activations
        );

        Optional<FlyoverFederationInformation> result = provider.getFlyoverFederationInformation(new byte[]{});
        Assert.assertFalse(result.isPresent());
    }

    @Test
    public void saveFlyoverFederationInformation_afterRSKIP176_ok() throws IOException {
        Repository repository = mock(Repository.class);

        Keccak256 derivationHash = PegTestUtils.createHash3(2);
        byte[] federationRedeemScriptHash = new byte[]{(byte) 0xaa};
        byte[] flyoverFederationRedeemScriptHash = new byte[]{(byte)0x22};
        FlyoverFederationInformation flyoverFederationInformation = new FlyoverFederationInformation(
            derivationHash,
            federationRedeemScriptHash,
            flyoverFederationRedeemScriptHash
        );

        ActivationConfig.ForBlock activations = mock(ActivationConfig.ForBlock.class);
        when(activations.isActive(ConsensusRule.RSKIP176)).thenReturn(true);

        BridgeStorageProvider provider = new BridgeStorageProvider(
            repository,
            PrecompiledContracts.BRIDGE_ADDR,
            config.getNetworkConstants().getBridgeConstants(),
            activations
        );

        provider.setFlyoverFederationInformation(flyoverFederationInformation);
        provider.save();

        verify(repository, times(1)).addStorageBytes(
            PrecompiledContracts.BRIDGE_ADDR,
            DataWord.fromLongString("fastBridgeFederationInformation-" + Hex.toHexString(flyoverFederationRedeemScriptHash)),
            BridgeSerializationUtils.serializeFlyoverFederationInformation(flyoverFederationInformation)
        );
    }

    @Test
    public void saveFlyoverFederationInformation_beforeRSKIP176_ok() throws IOException {
        Repository repository = mock(Repository.class);

        Keccak256 derivationHash = PegTestUtils.createHash3(2);
        byte[] federationRedeemScriptHash = new byte[]{(byte) 0xaa};
        byte[] flyoverFederationRedeemScriptHash = new byte[]{(byte)0x22};
        FlyoverFederationInformation flyoverFederationInformation = new FlyoverFederationInformation(
            derivationHash,
            federationRedeemScriptHash,
            flyoverFederationRedeemScriptHash
        );

        ActivationConfig.ForBlock activations = mock(ActivationConfig.ForBlock.class);
        when(activations.isActive(ConsensusRule.RSKIP176)).thenReturn(false);

        BridgeStorageProvider provider = new BridgeStorageProvider(
            repository,
            PrecompiledContracts.BRIDGE_ADDR,
            config.getNetworkConstants().getBridgeConstants(),
            activations
        );

        provider.setFlyoverFederationInformation(flyoverFederationInformation);
        provider.save();

        verify(repository, never()).addStorageBytes(
            PrecompiledContracts.BRIDGE_ADDR,
            DataWord.fromLongString("fastBridgeFederationInformation-" + Hex.toHexString(flyoverFederationRedeemScriptHash)),
            BridgeSerializationUtils.serializeFlyoverFederationInformation(flyoverFederationInformation)
        );
    }

    @Test
    public void saveFlyoverFederationInformation_alreadySet_dont_set_again() throws IOException {
        Repository repository = mock(Repository.class);

        Keccak256 derivationHash = PegTestUtils.createHash3(2);
        byte[] federationRedeemScriptHash = new byte[]{(byte) 0xaa};
        byte[] flyoverFederationRedeemScriptHash = new byte[]{(byte)0x22};
        FlyoverFederationInformation flyoverFederationInformation = new FlyoverFederationInformation(
            derivationHash,
            federationRedeemScriptHash,
            flyoverFederationRedeemScriptHash
        );

        ActivationConfig.ForBlock activations = mock(ActivationConfig.ForBlock.class);
        when(activations.isActive(ConsensusRule.RSKIP176)).thenReturn(true);

        BridgeStorageProvider provider = new BridgeStorageProvider(
            repository,
            PrecompiledContracts.BRIDGE_ADDR,
            config.getNetworkConstants().getBridgeConstants(),
            activations
        );

        provider.setFlyoverFederationInformation(flyoverFederationInformation);

        //Set again
        provider.setFlyoverFederationInformation(flyoverFederationInformation);
        provider.save();

        verify(repository, times(1)).addStorageBytes(
            PrecompiledContracts.BRIDGE_ADDR,
            DataWord.fromLongString("fastBridgeFederationInformation-" + Hex.toHexString(flyoverFederationRedeemScriptHash)),
            BridgeSerializationUtils.serializeFlyoverFederationInformation(flyoverFederationInformation)
        );
    }

    @Test
    public void getReceiveHeadersLastTimestamp_before_RSKIP200() {
        Repository repository = mock(Repository.class);

        BridgeStorageProvider provider = new BridgeStorageProvider(
                repository, PrecompiledContracts.BRIDGE_ADDR,
                config.getNetworkConstants().getBridgeConstants(), activationsBeforeFork
        );

        assertFalse(provider.getReceiveHeadersLastTimestamp().isPresent());
    }

    @Test
    public void getReceiveHeadersLastTimestamp_after_RSKIP200() {
        Repository repository = mock(Repository.class);

        long actualTimeStamp = System.currentTimeMillis();
        byte[] encodedTimeStamp = RLP.encodeBigInteger(BigInteger.valueOf(actualTimeStamp));
        when(repository.getStorageBytes(PrecompiledContracts.BRIDGE_ADDR, DataWord.fromString("receiveHeadersLastTimestamp")))
                .thenReturn(encodedTimeStamp);

        BridgeStorageProvider provider = new BridgeStorageProvider(
                repository, PrecompiledContracts.BRIDGE_ADDR,
                config.getNetworkConstants().getBridgeConstants(), activationsAllForks
        );

        Optional<Long> result = provider.getReceiveHeadersLastTimestamp();

        assertTrue(result.isPresent());
        assertEquals(actualTimeStamp, (long) result.get());
    }

    @Test
    public void getReceiveHeadersLastTimestamp_not_in_repository() {
        Repository repository = mock(Repository.class);

        BridgeStorageProvider provider = new BridgeStorageProvider(
                repository, PrecompiledContracts.BRIDGE_ADDR,
                config.getNetworkConstants().getBridgeConstants(), activationsAllForks
        );

        assertFalse(provider.getReceiveHeadersLastTimestamp().isPresent());
    }

    @Test
    public void saveReceiveHeadersLastTimestamp_before_RSKIP200() throws IOException {
        Repository repository = mock(Repository.class);

        BridgeStorageProvider provider = new BridgeStorageProvider(
                repository, PrecompiledContracts.BRIDGE_ADDR,
                config.getNetworkConstants().getBridgeConstants(), activationsBeforeFork
        );

        provider.setReceiveHeadersLastTimestamp(System.currentTimeMillis());

        provider.save();
        verify(repository, never()).addStorageBytes(
                eq(PrecompiledContracts.BRIDGE_ADDR),
                eq(DataWord.fromString("receiveHeadersLastTimestamp")),
                any(byte[].class)
        );
    }

    @Test
    public void saveReceiveHeadersLastTimestamp_after_RSKIP200() throws IOException {
        Repository repository = mock(Repository.class);

        BridgeStorageProvider provider = new BridgeStorageProvider(
                repository, PrecompiledContracts.BRIDGE_ADDR,
                config.getNetworkConstants().getBridgeConstants(), activationsAllForks
        );

        Long timeInMillis = System.currentTimeMillis();
        provider.setReceiveHeadersLastTimestamp(timeInMillis);

        provider.save();
        verify(repository, times(1)).addStorageBytes(
                PrecompiledContracts.BRIDGE_ADDR,
                DataWord.fromString("receiveHeadersLastTimestamp"),
                BridgeSerializationUtils.serializeLong(timeInMillis)
        );
    }

    @Test
    public void saveReceiveHeadersLastTimestamp_not_set() throws IOException {
        Repository repository = mock(Repository.class);

        BridgeStorageProvider provider = new BridgeStorageProvider(
                repository, PrecompiledContracts.BRIDGE_ADDR,
                config.getNetworkConstants().getBridgeConstants(), activationsAllForks
        );

        provider.save();
        verify(repository, never()).addStorageBytes(
                eq(PrecompiledContracts.BRIDGE_ADDR),
                eq(DataWord.fromString("receiveHeadersLastTimestamp")),
                any(byte[].class)
        );
    }

    @Test
    public void getNextPegoutHeight_before_RSKIP271_activation() {
        Repository repository = mock(Repository.class);

        BridgeStorageProvider provider = new BridgeStorageProvider(
                repository, PrecompiledContracts.BRIDGE_ADDR,
                config.getNetworkConstants().getBridgeConstants(), activationsBeforeFork
        );

        assertEquals(Optional.empty(), provider.getNextPegoutHeight());

        verify(repository, never()).getStorageBytes(PrecompiledContracts.BRIDGE_ADDR, NEXT_PEGOUT_HEIGHT_KEY);
    }

    @Test
    public void getNextPegoutHeight_after_RSKIP271_activation() {
        Repository repository = mock(Repository.class);

        when(repository.getStorageBytes(PrecompiledContracts.BRIDGE_ADDR, NEXT_PEGOUT_HEIGHT_KEY)).thenReturn(new byte[] { 1 });

        BridgeStorageProvider provider = new BridgeStorageProvider(
                repository, PrecompiledContracts.BRIDGE_ADDR,
                config.getNetworkConstants().getBridgeConstants(), activationsAllForks
        );

        assertEquals(Optional.of(1L), provider.getNextPegoutHeight());

        verify(repository, atLeastOnce()).getStorageBytes(PrecompiledContracts.BRIDGE_ADDR, NEXT_PEGOUT_HEIGHT_KEY);
    }

    @Test
    public void setNextPegoutHeightAndGetNextPegoutHeight_after_RSKIP271_activation() {
        Repository repository = createRepository();
        Repository track = repository.startTracking();

        BridgeStorageProvider provider1 = new BridgeStorageProvider(
                track, PrecompiledContracts.BRIDGE_ADDR,
                config.getNetworkConstants().getBridgeConstants(), activationsAllForks
        );

        provider1.setNextPegoutHeight(1L);
        provider1.saveNextPegoutHeight();
        track.commit();

        track = repository.startTracking();

        BridgeStorageProvider provider2 = new BridgeStorageProvider(
                track, PrecompiledContracts.BRIDGE_ADDR,
                config.getNetworkConstants().getBridgeConstants(), activationsAllForks
        );

        assertThat(provider2.getNextPegoutHeight(), is(Optional.of(1L)));
    }

    @Test
    public void saveNextPegoutHeight_before_RSKIP271() {
        Repository repository = mock(Repository.class);

        BridgeStorageProvider provider = new BridgeStorageProvider(
                repository, PrecompiledContracts.BRIDGE_ADDR,
                config.getNetworkConstants().getBridgeConstants(), activationsBeforeFork
        );

        provider.setNextPegoutHeight(10L);
        provider.saveNextPegoutHeight();

        verify(repository, never()).addStorageBytes(
                eq(PrecompiledContracts.BRIDGE_ADDR),
                eq(DataWord.fromString("nextPegoutHeight")),
                any()
        );
    }

    @Test
    public void saveNextPegoutHeight_after_RSKIP271() {
        Repository repository = mock(Repository.class);

        BridgeStorageProvider provider = new BridgeStorageProvider(
                repository, PrecompiledContracts.BRIDGE_ADDR,
                config.getNetworkConstants().getBridgeConstants(), activationsAllForks
        );

        provider.setNextPegoutHeight(10L);
        provider.saveNextPegoutHeight();

        verify(repository, times(1)).addStorageBytes(
                PrecompiledContracts.BRIDGE_ADDR,
                DataWord.fromString("nextPegoutHeight"),
                BridgeSerializationUtils.serializeLong(10L)
        );
    }

    @Test
    public void getNewFederationBtcUTXOs_before_RSKIP284_before_RSKIP293_testnet() throws IOException {
        testGetNewFederationBtcUTXOs(false, false, NetworkParameters.ID_TESTNET);
    }

    @Test
    public void getNewFederationBtcUTXOs_before_RSKIP284_before_RSKIP293_mainnet() throws IOException {
        testGetNewFederationBtcUTXOs(false, false, NetworkParameters.ID_MAINNET);
    }

    @Test
    public void getNewFederationBtcUTXOs_before_RSKIP284_after_RSKIP293_testnet() throws IOException {
        testGetNewFederationBtcUTXOs(false, true, NetworkParameters.ID_TESTNET);
    }

    @Test
    public void getNewFederationBtcUTXOs_before_RSKIP284_after_RSKIP293_mainnet() throws IOException {
        testGetNewFederationBtcUTXOs(false, true, NetworkParameters.ID_MAINNET);
    }

    @Test
    public void getNewFederationBtcUTXOs_after_RSKIP284_before_RSKIP293_testnet() throws IOException {
        testGetNewFederationBtcUTXOs(true, false, NetworkParameters.ID_TESTNET);
    }

    @Test
    public void getNewFederationBtcUTXOs_after_RSKIP284_before_RSKIP293_mainnet() throws IOException {
        testGetNewFederationBtcUTXOs(true, false, NetworkParameters.ID_MAINNET);
    }

    @Test
    public void getNewFederationBtcUTXOs_after_RSKIP284_after_RSKIP293_testnet() throws IOException {
        testGetNewFederationBtcUTXOs(true, true, NetworkParameters.ID_TESTNET);
    }

    @Test
    public void getNewFederationBtcUTXOs_after_RSKIP284_after_RSKIP293_mainnet() throws IOException {
        testGetNewFederationBtcUTXOs(true, true, NetworkParameters.ID_MAINNET);
    }

    @Test
    public void saveNewFederationBtcUTXOs_no_data() throws IOException {
        ActivationConfig.ForBlock activations = mock(ActivationConfig.ForBlock.class);

        Repository repository = mock(Repository.class);

        BridgeStorageProvider provider = new BridgeStorageProvider(
            repository,
            PrecompiledContracts.BRIDGE_ADDR,
            BridgeTestNetConstants.getInstance(),
            activations
        );

        provider.saveNewFederationBtcUTXOs();

        verify(repository, times(0)).addStorageBytes(
            eq(PrecompiledContracts.BRIDGE_ADDR),
            eq(NEW_FEDERATION_BTC_UTXOS_KEY),
            any()
        );
    }

    @Test
    public void saveNewFederationBtcUTXOs_before_RSKIP284_activation_testnet() throws IOException {
        testSaveNewFederationBtcUTXOs(false, NetworkParameters.ID_TESTNET);
    }

    @Test
    public void saveNewFederationBtcUTXOs_after_RSKIP284_activation_testnet() throws IOException {
        testSaveNewFederationBtcUTXOs(true, NetworkParameters.ID_TESTNET);
    }

    @Test
    public void saveNewFederationBtcUTXOs_before_RSKIP284_activation_mainnet() throws IOException {
        testSaveNewFederationBtcUTXOs(false, NetworkParameters.ID_MAINNET);
    }

    @Test
    public void saveNewFederationBtcUTXOs_after_RSKIP284_activation_mainnet() throws IOException {
        testSaveNewFederationBtcUTXOs(true, NetworkParameters.ID_MAINNET);
    }

    @Test
    public void getReleaseRequestQueueSize_when_releaseRequestQueue_is_null() throws IOException {
        Repository repository = mock(Repository.class);

        BridgeStorageProvider storageProvider = new BridgeStorageProvider(
                repository, PrecompiledContracts.BRIDGE_ADDR,
                config.getNetworkConstants().getBridgeConstants(), activationsAllForks
        );

        Assert.assertEquals(0, storageProvider.getReleaseRequestQueueSize());
    }

    @Test
    public void getReleaseRequestQueueSize_when_releaseRequestQueue_is_not_null() throws IOException {
        Repository repository = mock(Repository.class);

        BridgeStorageProvider storageProvider = new BridgeStorageProvider(
                repository, PrecompiledContracts.BRIDGE_ADDR,
                config.getNetworkConstants().getBridgeConstants(), activationsAllForks
        );

        ReleaseRequestQueue releaseRequestQueue = storageProvider.getReleaseRequestQueue();

        releaseRequestQueue.add(Address.fromBase58(BridgeRegTestConstants.getInstance().getBtcParams(), "mseEsMLuzaEdGbyAv9c9VRL9qGcb49qnxB"),
                Coin.COIN,
                PegTestUtils.createHash3(0));

        releaseRequestQueue.add(Address.fromBase58(BridgeRegTestConstants.getInstance().getBtcParams(), "mmWJhA74Pd6peL39V3AmtGHdGdJ4PyeXvL"),
                Coin.COIN,
                PegTestUtils.createHash3(1));

        Assert.assertEquals(2, storageProvider.getReleaseRequestQueueSize());
    }

    private void testGetOldFederation(Federation oldFederation, ActivationConfig.ForBlock activations) {
        BridgeConstants bridgeConstants = config.getNetworkConstants().getBridgeConstants();
        List<Integer> storageCalls = new ArrayList<>();
        List<Integer> deserializeCalls = new ArrayList<>();
        Repository repositoryMock = mock(Repository.class);
        BridgeStorageProvider storageProvider = new BridgeStorageProvider(
            repositoryMock,
            mockAddress("aabbccdd"),
            bridgeConstants,
            activations
        );

        when(repositoryMock.getStorageBytes(any(RskAddress.class), any(DataWord.class))).then((InvocationOnMock invocation) -> {
            storageCalls.add(0);
            RskAddress contractAddress = invocation.getArgument(0);
            DataWord address = invocation.getArgument(1);

            assertArrayEquals(Hex.decode("aabbccdd"), contractAddress.getBytes());

            if (storageCalls.size() == 1) {
                // First call is storage version getter
                Assert.assertEquals(DataWord.fromString("oldFederationFormatVersion"), address);
                return RLP.encodeBigInteger(BigInteger.valueOf(1234));
            } else {
                // Second call is the actual storage getter
                Assert.assertEquals(2, storageCalls.size());
                Assert.assertEquals(DataWord.fromString("oldFederation"), address);
                return new byte[]{(byte) 0xaa};
            }
        });

<<<<<<< HEAD
        try (MockedStatic<BridgeSerializationUtils> bridgeSerializationUtilsMocked = mockStatic(BridgeSerializationUtils.class)) {
            bridgeSerializationUtilsMocked.when(() -> BridgeSerializationUtils.deserializeFederation(any(byte[].class), any(NetworkParameters.class))).then((InvocationOnMock invocation) -> {
                deserializeCalls.add(0);
                byte[] data = invocation.getArgument(0);
                NetworkParameters networkParameters = invocation.getArgument(1);
                // Make sure we're deserializing what just came from the repo with the correct BTC context
                assertArrayEquals(new byte[]{(byte) 0xaa}, data);
                Assert.assertEquals(networkParameters, bridgeConstants.getBtcParams());
                return oldFederation;
            });

            Assert.assertEquals(oldFederation, storageProvider.getOldFederation());
            Assert.assertEquals(2, storageCalls.size());
            Assert.assertEquals(1, deserializeCalls.size());
        }
=======
        PowerMockito.when(BridgeSerializationUtils.deserializeFederation(
            any(byte[].class),
            any(NetworkParameters.class)
        )).then((InvocationOnMock invocation) -> {
            deserializeCalls.add(0);
            byte[] data = invocation.getArgument(0);
            NetworkParameters networkParameters = invocation.getArgument(1);
            // Make sure we're deserializing what just came from the repo with the correct BTC context
            assertArrayEquals(new byte[]{(byte) 0xaa}, data);
            Assert.assertEquals(networkParameters, bridgeConstants.getBtcParams());
            return oldFederation;
        });

        Assert.assertEquals(oldFederation, storageProvider.getOldFederation());
        Assert.assertEquals(2, storageCalls.size());
        Assert.assertEquals(1, deserializeCalls.size());
>>>>>>> d2b0c3c1
    }

    private void testSaveOldFederation(Federation oldFederation, int version, ActivationConfig.ForBlock activations) {
        List<Integer> storageBytesCalls = new ArrayList<>();
        List<Integer> serializeCalls = new ArrayList<>();
        Repository repositoryMock = mock(Repository.class);
        BridgeStorageProvider storageProvider = new BridgeStorageProvider(
            repositoryMock,
            mockAddress("aabbccdd"),
            config.getNetworkConstants().getBridgeConstants(),
            activations
        );

        try (MockedStatic<BridgeSerializationUtils> bridgeSerializationUtilsMocked = mockStatic(BridgeSerializationUtils.class)) {
            useOriginalIntegerSerialization(bridgeSerializationUtilsMocked);

            bridgeSerializationUtilsMocked.when(() -> BridgeSerializationUtils.serializeFederation(any(Federation.class))).then((InvocationOnMock invocation) -> {
                Federation federation = invocation.getArgument(0);
                Assert.assertEquals(oldFederation, federation);
                serializeCalls.add(0);
                return new byte[]{(byte) 0xbb};
            });

            Mockito.doAnswer((InvocationOnMock invocation) -> {
                storageBytesCalls.add(0);
                RskAddress contractAddress = invocation.getArgument(0);
                DataWord address = invocation.getArgument(1);
                byte[] data = invocation.getArgument(2);

                if (storageBytesCalls.size() == 1) {
                    // First call is the version setting
                    assertArrayEquals(Hex.decode("aabbccdd"), contractAddress.getBytes());
                    Assert.assertEquals(DataWord.fromString("oldFederationFormatVersion"), address);
                    Assert.assertEquals(BigInteger.valueOf(version), RLP.decodeBigInteger(data, 0));
                } else {
                    Assert.assertEquals(2, storageBytesCalls.size());
                    // Make sure the bytes are set to the correct address in the repo and that what's saved is what was serialized
                    assertArrayEquals(Hex.decode("aabbccdd"), contractAddress.getBytes());
                    Assert.assertEquals(DataWord.fromString("oldFederation"), address);
                    assertArrayEquals(new byte[]{(byte) 0xbb}, data);
                }
                return null;
            }).when(repositoryMock).addStorageBytes(any(RskAddress.class), any(DataWord.class), any(byte[].class));

            storageProvider.saveOldFederation();
            // Shouldn't have tried to save nor serialize anything
            Assert.assertEquals(0, storageBytesCalls.size());
            Assert.assertEquals(0, serializeCalls.size());
            storageProvider.setOldFederation(oldFederation);
            storageProvider.saveOldFederation();
            Assert.assertEquals(2, storageBytesCalls.size());
            Assert.assertEquals(1, serializeCalls.size());
        }
    }

    private void testGetNewFederationPostMultiKey(Federation federation, ForBlock activations) {
        List<Integer> storageCalls = new ArrayList<>();
        List<Integer> deserializeCalls = new ArrayList<>();
        Repository repositoryMock = mock(Repository.class);
        BridgeConstants bridgeConstants = config.getNetworkConstants().getBridgeConstants();
        BridgeStorageProvider storageProvider = new BridgeStorageProvider(
            repositoryMock,
            mockAddress("aabbccdd"),
            bridgeConstants,
            activations
        );

        when(repositoryMock.getStorageBytes(
            any(RskAddress.class),
            any(DataWord.class)
        )).then((InvocationOnMock invocation) -> {
            storageCalls.add(0);
            RskAddress contractAddress = invocation.getArgument(0);
            DataWord address = invocation.getArgument(1);

            assertArrayEquals(Hex.decode("aabbccdd"), contractAddress.getBytes());

            if (storageCalls.size() == 1) {
                // First call is storage version getter
                Assert.assertEquals(DataWord.fromString("newFederationFormatVersion"), address);
                return RLP.encodeBigInteger(BigInteger.valueOf(1234));
            } else {
                // Second call is the actual storage getter
                Assert.assertEquals(2, storageCalls.size());
                Assert.assertEquals(DataWord.fromString("newFederation"), address);
                return new byte[]{(byte) 0xaa};
            }
        });

<<<<<<< HEAD
        try (MockedStatic<BridgeSerializationUtils> bridgeSerializationUtilsMocked = mockStatic(BridgeSerializationUtils.class)) {
            bridgeSerializationUtilsMocked.when(() -> BridgeSerializationUtils.deserializeFederation(any(byte[].class), any(NetworkParameters.class))).then((InvocationOnMock invocation) -> {
                deserializeCalls.add(0);
                byte[] data = invocation.getArgument(0);
                NetworkParameters networkParameters = invocation.getArgument(1);
                // Make sure we're deserializing what just came from the repo with the correct BTC context
                assertArrayEquals(new byte[]{(byte) 0xaa}, data);
                Assert.assertEquals(networkParameters, bridgeConstants.getBtcParams());
                return federation;
            });


            Assert.assertEquals(federation, storageProvider.getNewFederation());
            Assert.assertEquals(2, storageCalls.size());
            Assert.assertEquals(1, deserializeCalls.size());
        }
=======
        PowerMockito.when(BridgeSerializationUtils.deserializeFederation(
            any(byte[].class),
            any(NetworkParameters.class)
        )).then((InvocationOnMock invocation) -> {
            deserializeCalls.add(0);
            byte[] data = invocation.getArgument(0);
            NetworkParameters networkParameters = invocation.getArgument(1);
            // Make sure we're deserializing what just came from the repo with the correct BTC context
            assertArrayEquals(new byte[]{(byte) 0xaa}, data);
            Assert.assertEquals(networkParameters, bridgeConstants.getBtcParams());
            return federation;
        });

        Assert.assertEquals(federation, storageProvider.getNewFederation());
        Assert.assertEquals(2, storageCalls.size());
        Assert.assertEquals(1, deserializeCalls.size());
>>>>>>> d2b0c3c1
    }

    private void testSaveNewFederationPostMultiKey(Federation newFederation, int version, ActivationConfig.ForBlock activations) {
        List<Integer> storageBytesCalls = new ArrayList<>();
        List<Integer> serializeCalls = new ArrayList<>();
        Repository repositoryMock = mock(Repository.class);
        BridgeStorageProvider storageProvider = new BridgeStorageProvider(
            repositoryMock,
            mockAddress("aabbccdd"),
            config.getNetworkConstants().getBridgeConstants(),
            activations
        );

        try (MockedStatic<BridgeSerializationUtils> bridgeSerializationUtilsMocked = mockStatic(BridgeSerializationUtils.class)) {
            useOriginalIntegerSerialization(bridgeSerializationUtilsMocked);

            bridgeSerializationUtilsMocked.when(() -> BridgeSerializationUtils.serializeFederation(any(Federation.class))).then((InvocationOnMock invocation) -> {
                Federation federation = invocation.getArgument(0);
                Assert.assertEquals(newFederation, federation);
                serializeCalls.add(0);
                return new byte[]{(byte) 0xbb};
            });

            Mockito.doAnswer((InvocationOnMock invocation) -> {
                storageBytesCalls.add(0);
                RskAddress contractAddress = invocation.getArgument(0);
                DataWord address = invocation.getArgument(1);
                byte[] data = invocation.getArgument(2);

                if (storageBytesCalls.size() == 1) {
                    // First call is the version setting
                    assertArrayEquals(Hex.decode("aabbccdd"), contractAddress.getBytes());
                    Assert.assertEquals(DataWord.fromString("newFederationFormatVersion"), address);
                    Assert.assertEquals(BigInteger.valueOf(version), RLP.decodeBigInteger(data, 0));
                } else {
                    Assert.assertEquals(2, storageBytesCalls.size());
                    // Make sure the bytes are set to the correct address in the repo and that what's saved is what was serialized
                    assertArrayEquals(Hex.decode("aabbccdd"), contractAddress.getBytes());
                    Assert.assertEquals(DataWord.fromString("newFederation"), address);
                    assertArrayEquals(new byte[]{(byte) 0xbb}, data);
                }
                return null;
            }).when(repositoryMock).addStorageBytes(any(RskAddress.class), any(DataWord.class), any(byte[].class));

            storageProvider.saveNewFederation();
            // Shouldn't have tried to save nor serialize anything
            Assert.assertEquals(0, storageBytesCalls.size());
            Assert.assertEquals(0, serializeCalls.size());
            storageProvider.setNewFederation(newFederation);
            storageProvider.saveNewFederation();
            Assert.assertEquals(2, storageBytesCalls.size());
            Assert.assertEquals(1, serializeCalls.size());
        }
    }

    private void testGetNewFederationBtcUTXOs(boolean isRskip284Active, boolean isRskip293Active, String networkId) throws IOException {
        ActivationConfig.ForBlock activations = mock(ActivationConfig.ForBlock.class);
        when(activations.isActive(ConsensusRule.RSKIP284)).thenReturn(isRskip284Active);
        when(activations.isActive(ConsensusRule.RSKIP293)).thenReturn(isRskip293Active);

        BridgeConstants bridgeConstants = networkId.equals(NetworkParameters.ID_MAINNET) ?
            BridgeMainNetConstants.getInstance() :
            BridgeTestNetConstants.getInstance();

        Repository repository = mock(Repository.class);
        List<UTXO> federationUtxos = Arrays.asList(
            PegTestUtils.createUTXO(1, 0, Coin.COIN),
            PegTestUtils.createUTXO(2, 2, Coin.COIN.divide(2)),
            PegTestUtils.createUTXO(3, 0, Coin.COIN.multiply(3))
        );
        when(repository.getStorageBytes(
            PrecompiledContracts.BRIDGE_ADDR,
            NEW_FEDERATION_BTC_UTXOS_KEY
        )).thenReturn(BridgeSerializationUtils.serializeUTXOList(federationUtxos));

        List<UTXO> federationUtxosAfterRskip284Activation = Arrays.asList(
            PegTestUtils.createUTXO(4, 0, Coin.FIFTY_COINS),
            PegTestUtils.createUTXO(5, 2, Coin.COIN.multiply(2))
        );
        when(repository.getStorageBytes(
            PrecompiledContracts.BRIDGE_ADDR,
            NEW_FEDERATION_BTC_UTXOS_KEY_FOR_TESTNET_PRE_HOP
        )).thenReturn(BridgeSerializationUtils.serializeUTXOList(federationUtxosAfterRskip284Activation));

        List<UTXO> federationUtxosAfterRskip293Activation = Arrays.asList(
            PegTestUtils.createUTXO(6, 1, Coin.valueOf(150_000)),
            PegTestUtils.createUTXO(7, 3, Coin.COIN.multiply(3))
        );
        when(repository.getStorageBytes(
            PrecompiledContracts.BRIDGE_ADDR,
            NEW_FEDERATION_BTC_UTXOS_KEY_FOR_TESTNET_POST_HOP
        )).thenReturn(BridgeSerializationUtils.serializeUTXOList(federationUtxosAfterRskip293Activation));

        BridgeStorageProvider provider = new BridgeStorageProvider(
            repository,
            PrecompiledContracts.BRIDGE_ADDR,
            bridgeConstants,
            activations
        );

        List<UTXO> obtainedUtxos = provider.getNewFederationBtcUTXOs();

        if (networkId.equals(NetworkParameters.ID_TESTNET) && (isRskip284Active || isRskip293Active)) {
            if (isRskip293Active) {
                Assert.assertEquals(federationUtxosAfterRskip293Activation, obtainedUtxos);
            } else {
                Assert.assertEquals(federationUtxosAfterRskip284Activation, obtainedUtxos);
            }
        } else {
            Assert.assertEquals(federationUtxos, obtainedUtxos);
        }
    }

    private void testSaveNewFederationBtcUTXOs(boolean isRskip284Active, String networkId) throws IOException {
        ActivationConfig.ForBlock activations = mock(ActivationConfig.ForBlock.class);
        when(activations.isActive(ConsensusRule.RSKIP284)).thenReturn(isRskip284Active);

        BridgeConstants bridgeConstants = networkId.equals(NetworkParameters.ID_MAINNET) ?
            BridgeMainNetConstants.getInstance() :
            BridgeTestNetConstants.getInstance();

        Repository repository = mock(Repository.class);
        List<UTXO> federationUtxos = Arrays.asList(
            PegTestUtils.createUTXO(1, 0, Coin.COIN),
            PegTestUtils.createUTXO(2, 2, Coin.COIN.divide(2)),
            PegTestUtils.createUTXO(3, 0, Coin.COIN.multiply(3))
        );
        when(repository.getStorageBytes(
            PrecompiledContracts.BRIDGE_ADDR,
            NEW_FEDERATION_BTC_UTXOS_KEY
        )).thenReturn(BridgeSerializationUtils.serializeUTXOList(federationUtxos));

        List<UTXO> federationUtxosAfterRskipActivation = Arrays.asList(
            PegTestUtils.createUTXO(4, 0, Coin.FIFTY_COINS),
            PegTestUtils.createUTXO(5, 2, Coin.COIN.multiply(2))
        );
        when(repository.getStorageBytes(
            PrecompiledContracts.BRIDGE_ADDR,
            NEW_FEDERATION_BTC_UTXOS_KEY_FOR_TESTNET_PRE_HOP
        )).thenReturn(BridgeSerializationUtils.serializeUTXOList(federationUtxosAfterRskipActivation));

        BridgeStorageProvider provider = new BridgeStorageProvider(
            repository,
            PrecompiledContracts.BRIDGE_ADDR,
            bridgeConstants,
            activations
        );

        provider.getNewFederationBtcUTXOs(); // Ensure there are elements in the UTXOs list
        provider.saveNewFederationBtcUTXOs();

        if (isRskip284Active && networkId.equals(NetworkParameters.ID_TESTNET)) {
            verify(repository, never()).addStorageBytes(
                eq(PrecompiledContracts.BRIDGE_ADDR),
                eq(NEW_FEDERATION_BTC_UTXOS_KEY),
                any()
            );
            verify(repository, times(1)).addStorageBytes(
                PrecompiledContracts.BRIDGE_ADDR,
                NEW_FEDERATION_BTC_UTXOS_KEY_FOR_TESTNET_PRE_HOP,
                BridgeSerializationUtils.serializeUTXOList(federationUtxosAfterRskipActivation)
            );
        } else {
            verify(repository, times(1)).addStorageBytes(
                PrecompiledContracts.BRIDGE_ADDR,
                NEW_FEDERATION_BTC_UTXOS_KEY,
                BridgeSerializationUtils.serializeUTXOList(federationUtxos)
            );
            verify(repository, never()).addStorageBytes(
                eq(PrecompiledContracts.BRIDGE_ADDR),
                eq(NEW_FEDERATION_BTC_UTXOS_KEY_FOR_TESTNET_PRE_HOP),
                any()
            );
        }
    }

    private BtcTransaction createTransaction() {
        BtcTransaction tx = new BtcTransaction(networkParameters);
        tx.addInput(PegTestUtils.createHash(), transactionOffset++, ScriptBuilder.createInputScript(new TransactionSignature(BigInteger.ONE, BigInteger.TEN)));

        return tx;
    }

    private RskAddress mockAddress(String addr) {
        RskAddress mock = mock(RskAddress.class);
        when(mock.getBytes()).thenReturn(Hex.decode(addr));
        return mock;
    }

    private Address getBtcAddress(String addr) {
        return new Address(config.getNetworkConstants().getBridgeConstants().getBtcParams(), Hex.decode(addr));
    }

    private Federation buildMockFederation(Integer... pks) {
        return new Federation(
                FederationTestUtils.getFederationMembersFromPks(pks),
                Instant.ofEpochMilli(1000),
                0L, NetworkParameters.fromID(NetworkParameters.ID_REGTEST)
        );
    }

    private PendingFederation buildMockPendingFederation(Integer... pks) {
        return new PendingFederation(FederationTestUtils.getFederationMembersFromPks(pks));
    }

    private void useOriginalIntegerSerialization(MockedStatic<BridgeSerializationUtils> bridgeSerializationUtilsMocked) {
        bridgeSerializationUtilsMocked.when(() -> BridgeSerializationUtils.serializeInteger(any(Integer.class))).thenCallRealMethod();
        bridgeSerializationUtilsMocked.when(() -> BridgeSerializationUtils.deserializeInteger(any(byte[].class))).thenCallRealMethod();
    }

    private static Repository createRepository() {
        TrieStore trieStore = new TrieStoreImpl(new HashMapDB());
        return new MutableRepository(new MutableTrieCache(new MutableTrieImpl(trieStore, new Trie(trieStore))));
    }
}<|MERGE_RESOLUTION|>--- conflicted
+++ resolved
@@ -338,7 +338,6 @@
             }
         });
 
-<<<<<<< HEAD
         try (MockedStatic<BridgeSerializationUtils> bridgeSerializationUtilsMocked = mockStatic(BridgeSerializationUtils.class)) {
             bridgeSerializationUtilsMocked.when(() -> BridgeSerializationUtils.deserializeFederationOnlyBtcKeys(any(byte[].class), any(NetworkParameters.class))).then((InvocationOnMock invocation) -> {
                 deserializeCalls.add(0);
@@ -356,23 +355,6 @@
             Assert.assertEquals(2, storageCalls.size());
             Assert.assertEquals(1, deserializeCalls.size());
         }
-=======
-        PowerMockito.when(BridgeSerializationUtils.deserializeFederationOnlyBtcKeys(any(byte[].class), any(NetworkParameters.class))).then((InvocationOnMock invocation) -> {
-            deserializeCalls.add(0);
-            byte[] data = invocation.getArgument(0);
-            NetworkParameters networkParameters = invocation.getArgument(1);
-
-            // Make sure we're deserializing what just came from the repo with the correct BTC context
-            assertArrayEquals(new byte[]{(byte) 0xaa}, data);
-            Assert.assertEquals(networkParameters, config.getNetworkConstants().getBridgeConstants().getBtcParams());
-            return newFederation;
-        });
-
-        Assert.assertEquals(newFederation, storageProvider.getNewFederation());
-        Assert.assertEquals(newFederation, storageProvider.getNewFederation());
-        Assert.assertEquals(2, storageCalls.size());
-        Assert.assertEquals(1, deserializeCalls.size());
->>>>>>> d2b0c3c1
     }
 
     @Test
@@ -392,11 +374,7 @@
                 RskAddress contractAddress = invocation.getArgument(0);
                 DataWord address = invocation.getArgument(1);
 
-<<<<<<< HEAD
-                assertArrayEquals(Hex.decode("aabbccdd"), contractAddress.getBytes());
-=======
             assertArrayEquals(Hex.decode("aabbccdd"), contractAddress.getBytes());
->>>>>>> d2b0c3c1
 
                 if (storageCalls.size() == 1) {
                     Assert.assertEquals(DataWord.fromString("newFederationFormatVersion"), address);
@@ -414,19 +392,9 @@
             assertNull(storageProvider.getNewFederation());
             Assert.assertEquals(3, storageCalls.size());
 
-<<<<<<< HEAD
             bridgeSerializationUtilsMocked.verify(() -> BridgeSerializationUtils.deserializeFederationOnlyBtcKeys(any(byte[].class), any(NetworkParameters.class)), never());
             bridgeSerializationUtilsMocked.verify(() -> BridgeSerializationUtils.deserializeFederation(any(byte[].class), any(NetworkParameters.class)), never());
         }
-=======
-        assertNull(storageProvider.getNewFederation());
-        assertNull(storageProvider.getNewFederation());
-        Assert.assertEquals(3, storageCalls.size());
-        PowerMockito.verifyStatic(BridgeSerializationUtils.class, never());
-        BridgeSerializationUtils.deserializeFederationOnlyBtcKeys(any(byte[].class), any(NetworkParameters.class));
-        PowerMockito.verifyStatic(BridgeSerializationUtils.class, never());
-        BridgeSerializationUtils.deserializeFederation(any(byte[].class), any(NetworkParameters.class));
->>>>>>> d2b0c3c1
     }
 
     @Test
@@ -491,11 +459,7 @@
                 RskAddress contractAddress = invocation.getArgument(0);
                 DataWord address = invocation.getArgument(1);
 
-<<<<<<< HEAD
-                assertArrayEquals(Hex.decode("aabbccdd"), contractAddress.getBytes());
-=======
             assertArrayEquals(Hex.decode("aabbccdd"), contractAddress.getBytes());
->>>>>>> d2b0c3c1
 
                 if (storageCalls.size() == 1) {
                     Assert.assertEquals(DataWord.fromString("newFederationFormatVersion"), address);
@@ -509,7 +473,6 @@
                 }
             });
 
-<<<<<<< HEAD
             assertNull(storageProvider.getNewFederation());
             assertNull(storageProvider.getNewFederation());
             Assert.assertEquals(3, storageCalls.size());
@@ -517,15 +480,6 @@
             bridgeSerializationUtilsMocked.verify(() -> BridgeSerializationUtils.deserializeFederationOnlyBtcKeys(any(byte[].class), any(NetworkParameters.class)), never());
             bridgeSerializationUtilsMocked.verify(() -> BridgeSerializationUtils.deserializeFederation(any(byte[].class), any(NetworkParameters.class)), never());
         }
-=======
-        assertNull(storageProvider.getNewFederation());
-        assertNull(storageProvider.getNewFederation());
-        Assert.assertEquals(3, storageCalls.size());
-        PowerMockito.verifyStatic(BridgeSerializationUtils.class, never());
-        BridgeSerializationUtils.deserializeFederationOnlyBtcKeys(any(byte[].class), any(NetworkParameters.class));
-        PowerMockito.verifyStatic(BridgeSerializationUtils.class, never());
-        BridgeSerializationUtils.deserializeFederation(any(byte[].class), any(NetworkParameters.class));
->>>>>>> d2b0c3c1
     }
 
     @Test
@@ -660,14 +614,13 @@
             }
         });
 
-<<<<<<< HEAD
         try (MockedStatic<BridgeSerializationUtils> bridgeSerializationUtilsMocked = mockStatic(BridgeSerializationUtils.class)) {
             bridgeSerializationUtilsMocked.when(() -> BridgeSerializationUtils.deserializeFederationOnlyBtcKeys(any(byte[].class), any(NetworkParameters.class))).then((InvocationOnMock invocation) -> {
                 deserializeCalls.add(0);
                 byte[] data = invocation.getArgument(0);
                 NetworkParameters networkParameters = invocation.getArgument(1);
                 // Make sure we're deserializing what just came from the repo with the correct BTC context
-                Assert.assertTrue(Arrays.equals(new byte[]{(byte) 0xaa}, data));
+                assertArrayEquals(new byte[]{(byte) 0xaa}, data);
                 Assert.assertEquals(networkParameters, config.getNetworkConstants().getBridgeConstants().getBtcParams());
                 return oldFederation;
             });
@@ -676,21 +629,6 @@
             Assert.assertEquals(2, storageCalls.size());
             Assert.assertEquals(1, deserializeCalls.size());
         }
-=======
-        PowerMockito.when(BridgeSerializationUtils.deserializeFederationOnlyBtcKeys(any(byte[].class), any(NetworkParameters.class))).then((InvocationOnMock invocation) -> {
-            deserializeCalls.add(0);
-            byte[] data = invocation.getArgument(0);
-            NetworkParameters networkParameters = invocation.getArgument(1);
-            // Make sure we're deserializing what just came from the repo with the correct BTC context
-            assertArrayEquals(new byte[]{(byte) 0xaa}, data);
-            Assert.assertEquals(networkParameters, config.getNetworkConstants().getBridgeConstants().getBtcParams());
-            return oldFederation;
-        });
-
-        Assert.assertEquals(oldFederation, storageProvider.getOldFederation());
-        Assert.assertEquals(2, storageCalls.size());
-        Assert.assertEquals(1, deserializeCalls.size());
->>>>>>> d2b0c3c1
     }
 
     @Test
@@ -710,11 +648,7 @@
                 RskAddress contractAddress = invocation.getArgument(0);
                 DataWord address = invocation.getArgument(1);
 
-<<<<<<< HEAD
-                assertArrayEquals(Hex.decode("aabbccdd"), contractAddress.getBytes());
-=======
             assertArrayEquals(Hex.decode("aabbccdd"), contractAddress.getBytes());
->>>>>>> d2b0c3c1
 
                 if (storageCalls.size() == 1) {
                     Assert.assertEquals(DataWord.fromString("oldFederationFormatVersion"), address);
@@ -732,19 +666,9 @@
             assertNull(storageProvider.getOldFederation());
             Assert.assertEquals(3, storageCalls.size());
 
-<<<<<<< HEAD
             bridgeSerializationUtilsMocked.verify(() -> BridgeSerializationUtils.deserializeFederationOnlyBtcKeys(any(byte[].class), any(NetworkParameters.class)), never());
             bridgeSerializationUtilsMocked.verify(() -> BridgeSerializationUtils.deserializeFederation(any(byte[].class), any(NetworkParameters.class)), never());
         }
-=======
-        assertNull(storageProvider.getOldFederation());
-        assertNull(storageProvider.getOldFederation());
-        Assert.assertEquals(3, storageCalls.size());
-        PowerMockito.verifyStatic(BridgeSerializationUtils.class, never());
-        BridgeSerializationUtils.deserializeFederationOnlyBtcKeys(any(byte[].class), any(NetworkParameters.class));
-        PowerMockito.verifyStatic(BridgeSerializationUtils.class, never());
-        BridgeSerializationUtils.deserializeFederation(any(byte[].class), any(NetworkParameters.class));
->>>>>>> d2b0c3c1
     }
 
     @Test
@@ -3625,7 +3549,6 @@
             }
         });
 
-<<<<<<< HEAD
         try (MockedStatic<BridgeSerializationUtils> bridgeSerializationUtilsMocked = mockStatic(BridgeSerializationUtils.class)) {
             bridgeSerializationUtilsMocked.when(() -> BridgeSerializationUtils.deserializeFederation(any(byte[].class), any(NetworkParameters.class))).then((InvocationOnMock invocation) -> {
                 deserializeCalls.add(0);
@@ -3641,24 +3564,6 @@
             Assert.assertEquals(2, storageCalls.size());
             Assert.assertEquals(1, deserializeCalls.size());
         }
-=======
-        PowerMockito.when(BridgeSerializationUtils.deserializeFederation(
-            any(byte[].class),
-            any(NetworkParameters.class)
-        )).then((InvocationOnMock invocation) -> {
-            deserializeCalls.add(0);
-            byte[] data = invocation.getArgument(0);
-            NetworkParameters networkParameters = invocation.getArgument(1);
-            // Make sure we're deserializing what just came from the repo with the correct BTC context
-            assertArrayEquals(new byte[]{(byte) 0xaa}, data);
-            Assert.assertEquals(networkParameters, bridgeConstants.getBtcParams());
-            return oldFederation;
-        });
-
-        Assert.assertEquals(oldFederation, storageProvider.getOldFederation());
-        Assert.assertEquals(2, storageCalls.size());
-        Assert.assertEquals(1, deserializeCalls.size());
->>>>>>> d2b0c3c1
     }
 
     private void testSaveOldFederation(Federation oldFederation, int version, ActivationConfig.ForBlock activations) {
@@ -3748,7 +3653,6 @@
             }
         });
 
-<<<<<<< HEAD
         try (MockedStatic<BridgeSerializationUtils> bridgeSerializationUtilsMocked = mockStatic(BridgeSerializationUtils.class)) {
             bridgeSerializationUtilsMocked.when(() -> BridgeSerializationUtils.deserializeFederation(any(byte[].class), any(NetworkParameters.class))).then((InvocationOnMock invocation) -> {
                 deserializeCalls.add(0);
@@ -3765,24 +3669,6 @@
             Assert.assertEquals(2, storageCalls.size());
             Assert.assertEquals(1, deserializeCalls.size());
         }
-=======
-        PowerMockito.when(BridgeSerializationUtils.deserializeFederation(
-            any(byte[].class),
-            any(NetworkParameters.class)
-        )).then((InvocationOnMock invocation) -> {
-            deserializeCalls.add(0);
-            byte[] data = invocation.getArgument(0);
-            NetworkParameters networkParameters = invocation.getArgument(1);
-            // Make sure we're deserializing what just came from the repo with the correct BTC context
-            assertArrayEquals(new byte[]{(byte) 0xaa}, data);
-            Assert.assertEquals(networkParameters, bridgeConstants.getBtcParams());
-            return federation;
-        });
-
-        Assert.assertEquals(federation, storageProvider.getNewFederation());
-        Assert.assertEquals(2, storageCalls.size());
-        Assert.assertEquals(1, deserializeCalls.size());
->>>>>>> d2b0c3c1
     }
 
     private void testSaveNewFederationPostMultiKey(Federation newFederation, int version, ActivationConfig.ForBlock activations) {
