--- conflicted
+++ resolved
@@ -35,6 +35,8 @@
 import org.junit.jupiter.api.extension.ExtendWith;
 import org.mockito.MockedStatic;
 import org.mockito.junit.jupiter.MockitoExtension;
+import org.mockito.junit.jupiter.MockitoSettings;
+import org.mockito.quality.Strictness;
 
 import java.math.BigInteger;
 import java.time.Instant;
@@ -43,20 +45,16 @@
 import static org.mockito.Mockito.*;
 
 @ExtendWith(MockitoExtension.class)
+// to avoid Junit5 unnecessary stub error due to some setup generalizations
+@MockitoSettings(strictness = Strictness.LENIENT)
 class PendingFederationTest {
     private PendingFederation pendingFederation;
 
-<<<<<<< HEAD
     @BeforeEach
     void createPendingFederation() {
-        pendingFederation = new PendingFederation(FederationTestUtils.getFederationMembersFromPks(100, 200, 300, 400, 500, 600));
-=======
-    @Before
-    public void createPendingFederation() {
         pendingFederation = new PendingFederation(
             FederationTestUtils.getFederationMembersFromPks(100, 200, 300, 400, 500, 600)
         );
->>>>>>> 347984b9
     }
 
     @Test
@@ -134,118 +132,65 @@
     }
 
     @Test
-<<<<<<< HEAD
     void buildFederation_ok_6_members_before_RSKIP_201_activation() {
-        ActivationConfig.ForBlock activations = mock(ActivationConfig.ForBlock.class);
-        when(activations.isActive(ConsensusRule.RSKIP201)).thenReturn(false);
-
-        Integer[] privateKeys = new Integer[]{100, 200, 300, 400, 500, 600};
-        Instant creationTime = Instant.ofEpochMilli(1234L);
-
-        PendingFederation otherPendingFederation = new PendingFederation(
-            FederationTestUtils.getFederationMembersFromPks(privateKeys)
-        );
-        Federation builtFederation = otherPendingFederation.buildFederation(
-            creationTime,
-            0L,
-            bridgeConstants,
-            activations
-        );
-
-        Federation expectedFederation = new Federation(
-            FederationTestUtils.getFederationMembersFromPks(privateKeys),
-            creationTime,
-            0L,
-            bridgeConstants.getBtcParams()
-        );
-
-        Assertions.assertEquals(expectedFederation, builtFederation);
+        testBuildFederation(
+            false,
+            false,
+            false,
+            NetworkParameters.ID_TESTNET,
+            6
+        );
     }
 
     @Test
     void buildFederation_ok_9_members_before_RSKIP_201_activation() {
-        ActivationConfig.ForBlock activations = mock(ActivationConfig.ForBlock.class);
-        when(activations.isActive(ConsensusRule.RSKIP201)).thenReturn(false);
-
-        Integer[] privateKeys = new Integer[]{100, 200, 300, 400, 500, 600, 700, 800, 900};
-        Instant creationTime = Instant.ofEpochMilli(1234L);
-
-        PendingFederation otherPendingFederation = new PendingFederation(
-            FederationTestUtils.getFederationMembersFromPks(privateKeys)
-        );
-        Federation builtFederation = otherPendingFederation.buildFederation(
-            creationTime,
-            0L,
-            bridgeConstants,
-            activations
-        );
-
-        Federation expectedFederation = new Federation(
-            FederationTestUtils.getFederationMembersFromPks(privateKeys),
-            creationTime,
-        0L,
-            bridgeConstants.getBtcParams()
-        );
-
-        Assertions.assertEquals(expectedFederation, builtFederation);
+        testBuildFederation(
+            false,
+            false,
+            false,
+            NetworkParameters.ID_TESTNET,
+            9
+        );
     }
 
     @Test
     void buildFederation_erp_ok_after_RSKIP_201_activation_before_RSKIP284_testnet() {
-        testBuildErpFederationConsideringRskip284ActivationAndNetworkId(false, NetworkParameters.ID_TESTNET);
+        testBuildFederation(
+            true,
+            false,
+            false,
+            NetworkParameters.ID_TESTNET,
+            6
+        );
     }
 
     @Test
     void buildFederation_erp_ok_after_RSKIP_201_activation_before_RSKIP284_mainnet() {
-        testBuildErpFederationConsideringRskip284ActivationAndNetworkId(false, NetworkParameters.ID_MAINNET);
+        testBuildFederation(
+            true,
+            false,
+            false,
+            NetworkParameters.ID_MAINNET,
+            6
+        );
     }
 
     @Test
     void buildFederation_erp_ok_after_RSKIP_201_activation_after_RSKIP284_testnet() {
-        testBuildErpFederationConsideringRskip284ActivationAndNetworkId(true, NetworkParameters.ID_TESTNET);
+        testBuildFederation(
+            true,
+            true,
+            false,
+            NetworkParameters.ID_TESTNET,
+            6
+        );
     }
 
     @Test
     void buildFederation_erp_ok_after_RSKIP_201_activation_after_RSKIP284_mainnet() {
-        testBuildErpFederationConsideringRskip284ActivationAndNetworkId(true, NetworkParameters.ID_MAINNET);
-=======
-    public void buildFederation_ok_6_members_before_RSKIP_201_activation() {
-        testBuildFederation(
-            false,
-            false,
-            false,
-            NetworkParameters.ID_TESTNET,
-            6
-        );
-    }
-
-    @Test
-    public void buildFederation_ok_9_members_before_RSKIP_201_activation() {
-        testBuildFederation(
-            false,
-            false,
-            false,
-            NetworkParameters.ID_TESTNET,
-            9
-        );
-    }
-
-    @Test
-    public void buildFederation_erp_ok_after_RSKIP_201_activation_before_RSKIP284_testnet() {
-        testBuildFederation(
-            true,
-            false,
-            false,
-            NetworkParameters.ID_TESTNET,
-            6
-        );
-    }
-
-    @Test
-    public void buildFederation_erp_ok_after_RSKIP_201_activation_before_RSKIP284_mainnet() {
-        testBuildFederation(
-            true,
-            false,
+        testBuildFederation(
+            true,
+            true,
             false,
             NetworkParameters.ID_MAINNET,
             6
@@ -253,56 +198,25 @@
     }
 
     @Test
-    public void buildFederation_erp_ok_after_RSKIP_201_activation_after_RSKIP284_testnet() {
-        testBuildFederation(
-            true,
-            true,
-            false,
-            NetworkParameters.ID_TESTNET,
-            6
-        );
-    }
-
-    @Test
-    public void buildFederation_erp_ok_after_RSKIP_201_activation_after_RSKIP284_mainnet() {
-        testBuildFederation(
-            true,
-            true,
-            false,
+    void buildFederation_after_RSKIP_353_activation_testnet() {
+        testBuildFederation(
+            true,
+            true,
+            true,
+            NetworkParameters.ID_TESTNET,
+            6
+        );
+    }
+
+    @Test
+    void buildFederation_after_RSKIP_353_activation_mainnet() {
+        testBuildFederation(
+            true,
+            true,
+            true,
             NetworkParameters.ID_MAINNET,
             6
         );
->>>>>>> 347984b9
-    }
-
-    @Test
-    public void buildFederation_after_RSKIP_353_activation_testnet() {
-        testBuildFederation(
-            true,
-            true,
-            true,
-            NetworkParameters.ID_TESTNET,
-            6
-        );
-    }
-
-    @Test
-    public void buildFederation_after_RSKIP_353_activation_mainnet() {
-        testBuildFederation(
-            true,
-            true,
-            true,
-            NetworkParameters.ID_MAINNET,
-            6
-        );
-<<<<<<< HEAD
-
-        Assertions.assertEquals(expectedFederation, builtFederation);
-        if (!isRskip284Active && networkId.equals(NetworkParameters.ID_TESTNET)) {
-            Assertions.assertEquals(TestConstants.ERP_TESTNET_REDEEM_SCRIPT, builtFederation.getRedeemScript());
-        }
-=======
->>>>>>> 347984b9
     }
 
     @Test
@@ -401,9 +315,9 @@
             );
         }
 
-        Assert.assertEquals(expectedFederation, builtFederation);
+        Assertions.assertEquals(expectedFederation, builtFederation);
         if (isRskip201Active && !isRskip284Active && networkId.equals(NetworkParameters.ID_TESTNET)) {
-            Assert.assertEquals(TestConstants.ERP_TESTNET_REDEEM_SCRIPT, builtFederation.getRedeemScript());
+            Assertions.assertEquals(TestConstants.ERP_TESTNET_REDEEM_SCRIPT, builtFederation.getRedeemScript());
         }
     }
 }