/*
 * This file is part of RskJ
 * Copyright (C) 2017 RSK Labs Ltd.
 *
 * This program is free software: you can redistribute it and/or modify
 * it under the terms of the GNU Lesser General Public License as published by
 * the Free Software Foundation, either version 3 of the License, or
 * (at your option) any later version.
 *
 * This program is distributed in the hope that it will be useful,
 * but WITHOUT ANY WARRANTY; without even the implied warranty of
 * MERCHANTABILITY or FITNESS FOR A PARTICULAR PURPOSE. See the
 * GNU Lesser General Public License for more details.
 *
 * You should have received a copy of the GNU Lesser General Public License
 * along with this program. If not, see <http://www.gnu.org/licenses/>.
 */

package co.rsk.peg.utils;

import co.rsk.bitcoinj.core.*;
import co.rsk.config.BridgeRegTestConstants;
import co.rsk.core.RskAddress;
import co.rsk.crypto.Keccak256;
import co.rsk.peg.*;
import org.bouncycastle.util.encoders.Hex;
<<<<<<< HEAD
import org.ethereum.config.blockchain.upgrades.ActivationConfig;
=======
>>>>>>> 347984b9
import org.ethereum.core.Block;
import org.ethereum.core.CallTransaction;
import org.ethereum.core.Transaction;
import org.ethereum.crypto.ECKey;
import org.ethereum.util.ByteUtil;
import org.ethereum.vm.LogInfo;
import org.ethereum.vm.PrecompiledContracts;
import org.junit.jupiter.api.Assertions;
import org.junit.jupiter.api.BeforeEach;
import org.junit.jupiter.api.Test;

import java.math.BigInteger;
import java.time.Instant;
import java.util.Arrays;
import java.util.LinkedList;
import java.util.List;
import java.util.stream.Collectors;

import static org.junit.jupiter.api.Assertions.assertArrayEquals;
import static org.junit.jupiter.api.Assertions.assertEquals;
import static org.mockito.Mockito.mock;
import static org.mockito.Mockito.when;

/**
 * Test class for BridgeEventLoggerImpl.
 *
 * @author martin.medina
 */

class BridgeEventLoggerImplTest {

    private static final BridgeRegTestConstants CONSTANTS = BridgeRegTestConstants.getInstance();
    private List<LogInfo> eventLogs;
    private BridgeEventLogger eventLogger;
    private BtcTransaction btcTxMock;
    private BtcTransaction btcTx;

    @BeforeEach
    void setup() {
        eventLogs = new LinkedList<>();
        eventLogger = new BridgeEventLoggerImpl(CONSTANTS, eventLogs);
        btcTxMock = mock(BtcTransaction.class);
        btcTx = new BtcTransaction(CONSTANTS.getBtcParams());
    }

    @Test
    void logLockBtc() {
        Address senderAddress = mock(Address.class);
        when(senderAddress.toString()).thenReturn("mixzLp4xx5bUsHuYUEyPpL42BzEDp8kSTv");

        RskAddress rskAddress = mock(RskAddress.class);
        when(rskAddress.toString()).thenReturn("0x00000000000000000000000000000000000000");

        // Mock btc transaction
        when(btcTxMock.getHash()).thenReturn(PegTestUtils.createHash(0));

        Coin amount = Coin.SATOSHI;

        // Act
        eventLogger.logLockBtc(rskAddress, btcTxMock, senderAddress, amount);

        commonAssertLogs(eventLogs);
        assertTopics(2, eventLogs);
        assertEvent(eventLogs, 0, BridgeEvents.LOCK_BTC.getEvent(), new Object[]{rskAddress.toString()}, new Object[]{btcTxMock.getHash().getBytes(), senderAddress.toString(), amount.getValue()});
    }

    @Test
    void logLockBtc_with_segwit_address() {
        Address senderAddress = new Address(CONSTANTS.getBtcParams(), CONSTANTS.getBtcParams().getP2SHHeader(), Hex.decode("c99a8f22127007255b4a9d8d57b0892ae2103f2d"));

        RskAddress rskAddress = mock(RskAddress.class);
        when(rskAddress.toString()).thenReturn("0x00000000000000000000000000000000000000");

        // Mock btc transaction
        when(btcTxMock.getHash()).thenReturn(PegTestUtils.createHash(0));

        Coin amount = Coin.SATOSHI;

        // Act
        eventLogger.logLockBtc(rskAddress, btcTxMock, senderAddress, amount);

        commonAssertLogs(eventLogs);
        assertTopics(2, eventLogs);
        assertEvent(eventLogs, 0, BridgeEvents.LOCK_BTC.getEvent(), new Object[]{rskAddress.toString()}, new Object[]{btcTxMock.getHash().getBytes(), "2NBdCxoCY6wx1NHpwGWfJThHk9K2tVdNx1A", amount.getValue()});
    }

    @Test
    void logPeginBtc() {
        // Setup event logger
        List<LogInfo> eventLogs = new LinkedList<>();
        BridgeEventLogger eventLogger = new BridgeEventLoggerImpl(null, eventLogs);

        RskAddress rskAddress = mock(RskAddress.class);
        when(rskAddress.toString()).thenReturn("0x00000000000000000000000000000000000000");

        // Mock btc transaction
        BtcTransaction mockedTx = mock(BtcTransaction.class);
        when(mockedTx.getHash()).thenReturn(PegTestUtils.createHash(0));

        Coin amount = Coin.SATOSHI;
        int protocolVersion = 1;

        // Act
        eventLogger.logPeginBtc(rskAddress, mockedTx, amount, protocolVersion);

        // Assert log size
        Assertions.assertEquals(1, eventLogs.size());

        LogInfo logResult = eventLogs.get(0);
        CallTransaction.Function event = BridgeEvents.PEGIN_BTC.getEvent();

        // Assert address that made the log
        Assertions.assertEquals(PrecompiledContracts.BRIDGE_ADDR, new RskAddress(logResult.getAddress()));

        // Assert log topics
        Assertions.assertEquals(3, logResult.getTopics().size());
        byte[][] topics = event.encodeEventTopics(rskAddress.toString(), mockedTx.getHash().getBytes());
        for (int i=0; i<topics.length; i++) {
            Assertions.assertArrayEquals(topics[i], logResult.getTopics().get(i).getData());
        }

        // Assert log data
        byte[] encodedData = event.encodeEventData(amount.getValue(), protocolVersion);
        Assertions.assertArrayEquals(encodedData, logResult.getData());
    }

    @Test
    void logUpdateCollections() {
        // Setup Rsk transaction
        Transaction tx = mock(Transaction.class);
        RskAddress sender = mock(RskAddress.class);
        when(sender.toString()).thenReturn("0x0000000000000000000000000000000000000001");
        when(tx.getSender()).thenReturn(sender);

        // Act
        eventLogger.logUpdateCollections(tx);

        commonAssertLogs(eventLogs);
        assertTopics(1, eventLogs);
        assertEvent(eventLogs, 0, BridgeEvents.UPDATE_COLLECTIONS.getEvent(), new Object[]{}, new Object[]{tx.getSender().toString()});
    }

    @Test
    void logAddSignature() {
        // Setup logAddSignature params
        BtcECKey federatorPubKey = BtcECKey.fromPrivate(BigInteger.valueOf(2L));
        Keccak256 rskTxHash = PegTestUtils.createHash3(1);
        when(btcTxMock.getHashAsString()).thenReturn("3e72fdbae7bbd103f08e876c765e3d5ba35db30ea46cb45ab52803f987ead9fb");

        // Act
        eventLogger.logAddSignature(federatorPubKey, btcTxMock, rskTxHash.getBytes());

        commonAssertLogs(eventLogs);
        assertTopics(3, eventLogs);
        ECKey key = ECKey.fromPublicOnly(federatorPubKey.getPubKey());
        String federatorRskAddress = ByteUtil.toHexString(key.getAddress());
        assertEvent(eventLogs, 0, BridgeEvents.ADD_SIGNATURE.getEvent(), new Object[]{rskTxHash.getBytes(), federatorRskAddress}, new Object[]{federatorPubKey.getPubKey()});
    }

    @Test
<<<<<<< HEAD
    void logReleaseBtcAfterRskip146() {
=======
    public void logReleaseBtc() {
>>>>>>> 347984b9
        // Setup Btc transaction
        Keccak256 rskTxHash = PegTestUtils.createHash3(1);

        // Act
        eventLogger.logReleaseBtc(btcTx, rskTxHash.getBytes());

        commonAssertLogs(eventLogs);
        assertTopics(2, eventLogs);
        assertEvent(eventLogs, 0, BridgeEvents.RELEASE_BTC.getEvent(), new Object[]{rskTxHash.getBytes()}, new Object[]{btcTx.bitcoinSerialize()});
    }

    @Test
<<<<<<< HEAD
    void logCommitFederation() {
        // Setup event logger
        when(constantsMock.getFederationActivationAge()).thenReturn(CONSTANTS.getFederationActivationAge());

=======
    public void logCommitFederation() {
>>>>>>> 347984b9
        // Setup parameters for test method call
        Block executionBlock = mock(Block.class);
        when(executionBlock.getTimestamp()).thenReturn(15005L);
        when(executionBlock.getNumber()).thenReturn(15L);

        List<BtcECKey> oldFederationKeys = Arrays.asList(
            BtcECKey.fromPublicOnly(Hex.decode("036bb9eab797eadc8b697f0e82a01d01cabbfaaca37e5bafc06fdc6fdd38af894a")),
            BtcECKey.fromPublicOnly(Hex.decode("031da807c71c2f303b7f409dd2605b297ac494a563be3b9ca5f52d95a43d183cc5")),
            BtcECKey.fromPublicOnly(Hex.decode("025eefeeeed5cdc40822880c7db1d0a88b7b986945ed3fc05a0b45fe166fe85e12")),
            BtcECKey.fromPublicOnly(Hex.decode("03c67ad63527012fd4776ae892b5dc8c56f80f1be002dc65cd520a2efb64e37b49"))
        );

        List<FederationMember> oldFederationMembers = FederationTestUtils.getFederationMembersWithBtcKeys(oldFederationKeys);

        Federation oldFederation = new Federation(
            oldFederationMembers,
            Instant.ofEpochMilli(15005L),
            15L,
            NetworkParameters.fromID(NetworkParameters.ID_REGTEST)
        );

        List<BtcECKey> newFederationKeys = Arrays.asList(
            BtcECKey.fromPublicOnly(Hex.decode("0346cb6b905e4dee49a862eeb2288217d06afcd4ace4b5ca77ebedfbc6afc1c19d")),
            BtcECKey.fromPublicOnly(Hex.decode("0269a0dbe7b8f84d1b399103c466fb20531a56b1ad3a7b44fe419e74aad8c46db7")),
            BtcECKey.fromPublicOnly(Hex.decode("026192d8ab41bd402eb0431457f6756a3f3ce15c955c534d2b87f1e0372d8ba338"))
        );

        List<FederationMember> newFederationMembers = FederationTestUtils.getFederationMembersWithBtcKeys(newFederationKeys);

        Federation newFederation = new Federation(
            newFederationMembers,
            Instant.ofEpochMilli(5005L),
            0L,
            NetworkParameters.fromID(NetworkParameters.ID_REGTEST)
        );

        // Act
        eventLogger.logCommitFederation(executionBlock, oldFederation, newFederation);

        commonAssertLogs(eventLogs);

        assertTopics(1, eventLogs);
        // Assert log data
        byte[] oldFederationFlatPubKeys = flatKeysAsByteArray(oldFederation.getBtcPublicKeys());
        String oldFederationBtcAddress = oldFederation.getAddress().toBase58();
        byte[] newFederationFlatPubKeys = flatKeysAsByteArray(newFederation.getBtcPublicKeys());
        String newFederationBtcAddress = newFederation.getAddress().toBase58();
        long newFedActivationBlockNumber = executionBlock.getNumber() + CONSTANTS.getFederationActivationAge();
        Object[] data = new Object[]{
            oldFederationFlatPubKeys,
            oldFederationBtcAddress,
            newFederationFlatPubKeys,
            newFederationBtcAddress,
            newFedActivationBlockNumber
        };
        assertEvent(eventLogs, 0, BridgeEvents.COMMIT_FEDERATION.getEvent(), new Object[]{}, data);
    }

    @Test
    void logReleaseBtcRequested() {
        Keccak256 rskTxHash = PegTestUtils.createHash3(0);
        Coin amount = Coin.SATOSHI;

        eventLogger.logReleaseBtcRequested(rskTxHash.getBytes(), btcTx, amount);

        commonAssertLogs(eventLogs);

        assertTopics(3, eventLogs);
        assertEvent(eventLogs, 0, BridgeEvents.RELEASE_REQUESTED.getEvent(), new Object[]{rskTxHash.getBytes(), btcTx.getHash().getBytes()}, new Object[]{amount.getValue()});
    }

    @Test
    void logRejectedPegin() {
        // Setup event logger
        List<LogInfo> eventLogs = new LinkedList<>();

        BridgeEventLogger eventLogger = new BridgeEventLoggerImpl(null, eventLogs);

        BtcTransaction btcTx = new BtcTransaction(BridgeRegTestConstants.getInstance().getBtcParams());

        eventLogger.logRejectedPegin(btcTx, RejectedPeginReason.PEGIN_CAP_SURPASSED);

        Assertions.assertEquals(1, eventLogs.size());
        LogInfo entry = eventLogs.get(0);

        Assertions.assertEquals(PrecompiledContracts.BRIDGE_ADDR, new RskAddress(entry.getAddress()));

        // Assert address that made the log
        LogInfo result = eventLogs.get(0);
        Assertions.assertArrayEquals(PrecompiledContracts.BRIDGE_ADDR.getBytes(), result.getAddress());

        // Assert log topics
        Assertions.assertEquals(2, result.getTopics().size());
        CallTransaction.Function event = BridgeEvents.REJECTED_PEGIN.getEvent();

        byte[][] topics = event.encodeEventTopics(btcTx.getHash().getBytes());

        for (int i=0; i<topics.length; i++) {
            Assertions.assertArrayEquals(topics[i], result.getTopics().get(i).getData());
        }

        // Assert log data
        Assertions.assertArrayEquals(event.encodeEventData(RejectedPeginReason.PEGIN_CAP_SURPASSED.getValue()), result.getData());
    }

    @Test
    void logUnrefundablePegin() {
        // Setup event logger
        List<LogInfo> eventLogs = new LinkedList<>();

        BridgeEventLogger eventLogger = new BridgeEventLoggerImpl(null, eventLogs);

        BtcTransaction btcTx = new BtcTransaction(BridgeRegTestConstants.getInstance().getBtcParams());

        eventLogger.logUnrefundablePegin(btcTx, UnrefundablePeginReason.LEGACY_PEGIN_UNDETERMINED_SENDER);

        Assertions.assertEquals(1, eventLogs.size());
        LogInfo entry = eventLogs.get(0);

        Assertions.assertEquals(PrecompiledContracts.BRIDGE_ADDR, new RskAddress(entry.getAddress()));

        // Assert address that made the log
        LogInfo result = eventLogs.get(0);
        Assertions.assertArrayEquals(PrecompiledContracts.BRIDGE_ADDR.getBytes(), result.getAddress());

        // Assert log topics
        Assertions.assertEquals(2, result.getTopics().size());
        CallTransaction.Function event = BridgeEvents.UNREFUNDABLE_PEGIN.getEvent();

        byte[][] topics = event.encodeEventTopics(btcTx.getHash().getBytes());

        for (int i=0; i<topics.length; i++) {
            Assertions.assertArrayEquals(topics[i], result.getTopics().get(i).getData());
        }

        // Assert log data
        Assertions.assertArrayEquals(event.encodeEventData(UnrefundablePeginReason.LEGACY_PEGIN_UNDETERMINED_SENDER.getValue()), result.getData());
    }


    @Test
    void testLogReleaseBtcRequestReceived() {
        String sender = "0x00000000000000000000000000000000000000";
        byte[] btcDestinationAddress = "1234".getBytes();
        Coin amount = Coin.COIN;

        eventLogger.logReleaseBtcRequestReceived(sender, btcDestinationAddress, amount);

        commonAssertLogs(eventLogs);
        assertTopics(2, eventLogs);
        assertEvent(eventLogs, 0, BridgeEvents.RELEASE_REQUEST_RECEIVED.getEvent(), new Object[]{sender}, new Object[]{btcDestinationAddress, amount.value});
    }


    @Test
    void testLogReleaseBtcRequestRejected() {
        String sender = "0x00000000000000000000000000000000000000";
        Coin amount = Coin.COIN;
        RejectedPegoutReason reason = RejectedPegoutReason.LOW_AMOUNT;

        eventLogger.logReleaseBtcRequestRejected(sender, amount, reason);

        commonAssertLogs(eventLogs);
        assertTopics(2, eventLogs);
        assertEvent(eventLogs, 0, BridgeEvents.RELEASE_REQUEST_REJECTED.getEvent(), new Object[]{sender}, new Object[]{amount.value, reason.getValue()});
    }

    @Test
    void logBatchPegoutCreated() {
        List<Keccak256> rskTxHashes = Arrays.asList(PegTestUtils.createHash3(0), PegTestUtils.createHash3(1), PegTestUtils.createHash3(2));

        eventLogger.logBatchPegoutCreated(btcTx, rskTxHashes);

        commonAssertLogs(eventLogs);

        assertTopics(2, eventLogs);

        assertEvent(eventLogs, 0, BridgeEvents.BATCH_PEGOUT_CREATED.getEvent(), new Object[]{btcTx.getHash().getBytes()}, new Object[]{serializeRskTxHashes(rskTxHashes)});
    }

    /**********************************
     *  -------     UTILS     ------- *
     *********************************/

    private static void assertEvent(List<LogInfo> logs, int index, CallTransaction.Function event, Object[] topics, Object[] params) {
        final LogInfo log = logs.get(index);
        assertEquals(LogInfo.byteArrayToList(event.encodeEventTopics(topics)), log.getTopics());
        assertArrayEquals(event.encodeEventData(params), log.getData());
    }

    private void assertTopics(int topics, List<LogInfo> logs) {
        assertEquals(topics, logs.get(0).getTopics().size());
    }

    private void commonAssertLogs(List<LogInfo> logs) {
        assertEquals(1, logs.size());
        LogInfo entry = logs.get(0);

        // Assert address that made the log
        assertEquals(PrecompiledContracts.BRIDGE_ADDR, new RskAddress(entry.getAddress()));
        assertArrayEquals(PrecompiledContracts.BRIDGE_ADDR.getBytes(), entry.getAddress());
    }

    private byte[] flatKeysAsByteArray(List<BtcECKey> keys) {
        List<byte[]> pubKeys = keys.stream()
                .map(BtcECKey::getPubKey)
                .collect(Collectors.toList());
        int pubKeysLength = pubKeys.stream().mapToInt(key -> key.length).sum();

        byte[] flatPubKeys = new byte[pubKeysLength];
        int copyPos = 0;
        for (byte[] key : pubKeys) {
            System.arraycopy(key, 0, flatPubKeys, copyPos, key.length);
            copyPos += key.length;
        }

        return flatPubKeys;
    }

    private byte[] serializeRskTxHashes(List<Keccak256> rskTxHashes) {
        List<byte[]> rskTxHashesList = rskTxHashes.stream()
            .map(Keccak256::getBytes)
            .collect(Collectors.toList());
        int rskTxHashesLength = rskTxHashesList.stream().mapToInt(key -> key.length).sum();

        byte[] serializedRskTxHashes = new byte[rskTxHashesLength];
        int copyPos = 0;
        for (byte[] rskTxHash : rskTxHashesList) {
            System.arraycopy(rskTxHash, 0, serializedRskTxHashes, copyPos, rskTxHash.length);
            copyPos += rskTxHash.length;
        }

        return serializedRskTxHashes;
    }

}<|MERGE_RESOLUTION|>--- conflicted
+++ resolved
@@ -24,10 +24,6 @@
 import co.rsk.crypto.Keccak256;
 import co.rsk.peg.*;
 import org.bouncycastle.util.encoders.Hex;
-<<<<<<< HEAD
-import org.ethereum.config.blockchain.upgrades.ActivationConfig;
-=======
->>>>>>> 347984b9
 import org.ethereum.core.Block;
 import org.ethereum.core.CallTransaction;
 import org.ethereum.core.Transaction;
@@ -188,11 +184,7 @@
     }
 
     @Test
-<<<<<<< HEAD
-    void logReleaseBtcAfterRskip146() {
-=======
-    public void logReleaseBtc() {
->>>>>>> 347984b9
+    void logReleaseBtc() {
         // Setup Btc transaction
         Keccak256 rskTxHash = PegTestUtils.createHash3(1);
 
@@ -205,14 +197,7 @@
     }
 
     @Test
-<<<<<<< HEAD
     void logCommitFederation() {
-        // Setup event logger
-        when(constantsMock.getFederationActivationAge()).thenReturn(CONSTANTS.getFederationActivationAge());
-
-=======
-    public void logCommitFederation() {
->>>>>>> 347984b9
         // Setup parameters for test method call
         Block executionBlock = mock(Block.class);
         when(executionBlock.getTimestamp()).thenReturn(15005L);
