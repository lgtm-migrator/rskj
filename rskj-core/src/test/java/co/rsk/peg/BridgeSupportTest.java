package co.rsk.peg;

import co.rsk.bitcoinj.core.*;
import co.rsk.bitcoinj.crypto.TransactionSignature;
import co.rsk.bitcoinj.script.Script;
import co.rsk.bitcoinj.script.ScriptBuilder;
import co.rsk.bitcoinj.script.ScriptChunk;
import co.rsk.bitcoinj.store.BlockStoreException;
import co.rsk.blockchain.utils.BlockGenerator;
import co.rsk.config.BridgeConstants;
import co.rsk.config.BridgeRegTestConstants;
import co.rsk.core.RskAddress;
import co.rsk.crypto.Keccak256;
import co.rsk.peg.BridgeSupport.TxType;
import co.rsk.peg.bitcoin.CoinbaseInformation;
import co.rsk.peg.bitcoin.MerkleBranch;
import co.rsk.peg.btcLockSender.BtcLockSender;
import co.rsk.peg.btcLockSender.BtcLockSender.TxSenderAddressType;
import co.rsk.peg.btcLockSender.BtcLockSenderProvider;
import co.rsk.peg.pegininstructions.PeginInstructions;
import co.rsk.peg.pegininstructions.PeginInstructionsException;
import co.rsk.peg.pegininstructions.PeginInstructionsProvider;
import co.rsk.peg.pegininstructions.PeginInstructionsVersion1;
import co.rsk.peg.utils.*;
import co.rsk.peg.whitelist.LockWhitelist;
import co.rsk.peg.whitelist.OneOffWhiteListEntry;
import co.rsk.test.builders.BridgeSupportBuilder;
import com.google.common.collect.Lists;
import org.bouncycastle.asn1.x9.X9ECParameters;
import org.bouncycastle.crypto.ec.CustomNamedCurves;
import org.bouncycastle.crypto.params.ECDomainParameters;
import org.bouncycastle.crypto.params.ECPrivateKeyParameters;
import org.bouncycastle.crypto.signers.ECDSASigner;
import org.bouncycastle.util.encoders.Hex;
import org.ethereum.config.Constants;
import org.ethereum.config.blockchain.upgrades.ActivationConfig;
import org.ethereum.config.blockchain.upgrades.ActivationConfigsForTest;
import org.ethereum.config.blockchain.upgrades.ConsensusRule;
import org.ethereum.core.Block;
import org.ethereum.core.Repository;
import org.ethereum.core.Transaction;
import org.ethereum.crypto.ECKey;
import org.ethereum.crypto.HashUtil;
import org.ethereum.util.ByteUtil;
import org.ethereum.util.RLP;
import org.ethereum.util.RLPList;
import org.ethereum.vm.LogInfo;
import org.ethereum.vm.PrecompiledContracts;
import org.ethereum.vm.exception.VMException;
import org.hamcrest.MatcherAssert;
import org.junit.jupiter.api.Assertions;
import org.junit.jupiter.api.BeforeEach;
import org.junit.jupiter.api.Test;
import org.mockito.ArgumentCaptor;
import org.mockito.Mockito;

import javax.annotation.Nullable;
import java.io.IOException;
import java.math.BigInteger;
import java.time.Instant;
import java.util.*;
import java.util.stream.Collectors;
import java.util.stream.Stream;

import static co.rsk.peg.PegTestUtils.*;
import static org.hamcrest.Matchers.hasItem;
import static org.hamcrest.Matchers.lessThanOrEqualTo;
import static org.hamcrest.collection.IsCollectionWithSize.hasSize;
import static org.hamcrest.collection.IsEmptyCollection.empty;
import static org.hamcrest.core.Is.is;
import static org.hamcrest.core.IsNot.not;
import static org.junit.jupiter.api.Assertions.*;
import static org.mockito.ArgumentMatchers.any;
import static org.mockito.ArgumentMatchers.anyInt;
import static org.mockito.Mockito.*;

class BridgeSupportTest extends BridgeSupportTestBase {
    private static final String TO_ADDRESS = "0000000000000000000000000000000000000006";
    private static final BigInteger DUST_AMOUNT = new BigInteger("1");
    private static final BigInteger NONCE = new BigInteger("0");
    private static final BigInteger GAS_PRICE = new BigInteger("100");
    private static final BigInteger GAS_LIMIT = new BigInteger("1000");
    private static final String DATA = "80af2871";
    private static final co.rsk.core.Coin LIMIT_MONETARY_BASE = new co.rsk.core.Coin(new BigInteger("21000000000000000000000000"));
    private static final RskAddress contractAddress = PrecompiledContracts.BRIDGE_ADDR;
    private static final List<BtcECKey> REGTEST_OLD_FEDERATION_PRIVATE_KEYS = Arrays.asList(
        BtcECKey.fromPrivate(Hex.decode("47129ffed2c0273c75d21bb8ba020073bb9a1638df0e04853407461fdd9e8b83")),
        BtcECKey.fromPrivate(Hex.decode("9f72d27ba603cfab5a0201974a6783ca2476ec3d6b4e2625282c682e0e5f1c35")),
        BtcECKey.fromPrivate(Hex.decode("e1b17fcd0ef1942465eee61b20561b16750191143d365e71de08b33dd84a9788"))
    );
    protected ActivationConfig.ForBlock activationsBeforeForks;
    protected ActivationConfig.ForBlock activationsAfterForks;

    @BeforeEach
    void setUpOnEachTest() {
        activationsBeforeForks = ActivationConfigsForTest.genesis().forBlock(0);
        activationsAfterForks = ActivationConfigsForTest.all().forBlock(0);
        bridgeSupportBuilder = new BridgeSupportBuilder();
    }

    @Test
    void activations_is_set() {
        ActivationConfig.ForBlock activations = mock(ActivationConfig.ForBlock.class);
        when(activations.isActive(ConsensusRule.RSKIP124)).thenReturn(true);

        BridgeSupport bridgeSupport = bridgeSupportBuilder.withActivations(activations).build();

        Assertions.assertTrue(bridgeSupport.getActivations().isActive(ConsensusRule.RSKIP124));
    }

    @Test
    void voteFeePerKbChange_nullFeeThrows() {
        BridgeStorageProvider provider = mock(BridgeStorageProvider.class);
        Transaction tx = mock(Transaction.class);
        BridgeConstants constants = mock(BridgeConstants.class);
        AddressBasedAuthorizer authorizer = mock(AddressBasedAuthorizer.class);

        when(provider.getFeePerKbElection(any())).thenReturn(new ABICallElection(null));
        when(tx.getSender()).thenReturn(new RskAddress(ByteUtil.leftPadBytes(new byte[]{0x43}, 20)));
        when(constants.getFeePerKbChangeAuthorizer()).thenReturn(authorizer);
        when(authorizer.isAuthorized(tx)).thenReturn(true);

        BridgeSupport bridgeSupport = bridgeSupportBuilder
                .withBridgeConstants(constants)
                .withProvider(provider)
                .build();

        Assertions.assertThrows(NullPointerException.class, () -> bridgeSupport.voteFeePerKbChange(tx, null));

        verify(provider, never()).setFeePerKb(any());
    }

    @Test
    void voteFeePerKbChange_unsuccessfulVote_unauthorized() {
        BridgeStorageProvider provider = mock(BridgeStorageProvider.class);
        Transaction tx = mock(Transaction.class);
        BridgeConstants constants = mock(BridgeConstants.class);
        AddressBasedAuthorizer authorizer = mock(AddressBasedAuthorizer.class);
        byte[] senderBytes = ByteUtil.leftPadBytes(new byte[]{0x43}, 20);

        when(provider.getFeePerKbElection(any())).thenReturn(new ABICallElection(authorizer));
        when(tx.getSender()).thenReturn(new RskAddress(senderBytes));
        when(constants.getFeePerKbChangeAuthorizer()).thenReturn(authorizer);
        when(authorizer.isAuthorized(tx)).thenReturn(false);

        BridgeSupport bridgeSupport = bridgeSupportBuilder
            .withBridgeConstants(constants)
            .withProvider(provider)
            .build();

        MatcherAssert.assertThat(bridgeSupport.voteFeePerKbChange(tx, Coin.CENT), is(-10));
        verify(provider, never()).setFeePerKb(any());
    }

    @Test
    void voteFeePerKbChange_unsuccessfulVote_negativeFeePerKb() {
        BridgeStorageProvider provider = mock(BridgeStorageProvider.class);
        Transaction tx = mock(Transaction.class);
        BridgeConstants constants = mock(BridgeConstants.class);
        AddressBasedAuthorizer authorizer = mock(AddressBasedAuthorizer.class);
        byte[] senderBytes = ByteUtil.leftPadBytes(new byte[]{0x43}, 20);

        when(provider.getFeePerKbElection(any()))
                .thenReturn(new ABICallElection(authorizer));
        when(tx.getSender())
                .thenReturn(new RskAddress(senderBytes));
        when(constants.getFeePerKbChangeAuthorizer())
                .thenReturn(authorizer);
        when(authorizer.isAuthorized(tx))
                .thenReturn(true);
        when(authorizer.isAuthorized(tx.getSender()))
                .thenReturn(true);
        when(authorizer.getRequiredAuthorizedKeys())
                .thenReturn(2);

        BridgeSupport bridgeSupport = bridgeSupportBuilder
                .withBridgeConstants(constants)
                .withProvider(provider)
                .build();

        MatcherAssert.assertThat(bridgeSupport.voteFeePerKbChange(tx, Coin.NEGATIVE_SATOSHI), is(-1));
        MatcherAssert.assertThat(bridgeSupport.voteFeePerKbChange(tx, Coin.ZERO), is(-1));
        verify(provider, never()).setFeePerKb(any());
    }

    @Test
    void voteFeePerKbChange_unsuccessfulVote_excessiveFeePerKb() {
        final long MAX_FEE_PER_KB = 5_000_000L;
        BridgeStorageProvider provider = mock(BridgeStorageProvider.class);
        Transaction tx = mock(Transaction.class);
        BridgeConstants constants = mock(BridgeConstants.class);
        AddressBasedAuthorizer authorizer = mock(AddressBasedAuthorizer.class);
        byte[] senderBytes = ByteUtil.leftPadBytes(new byte[]{0x43}, 20);

        when(provider.getFeePerKbElection(any()))
                .thenReturn(new ABICallElection(authorizer));
        when(tx.getSender())
                .thenReturn(new RskAddress(senderBytes));
        when(constants.getFeePerKbChangeAuthorizer())
                .thenReturn(authorizer);
        when(authorizer.isAuthorized(tx))
                .thenReturn(true);
        when(authorizer.isAuthorized(tx.getSender()))
                .thenReturn(true);
        when(authorizer.getRequiredAuthorizedKeys())
                .thenReturn(2);
        when(constants.getMaxFeePerKb())
                .thenReturn(Coin.valueOf(MAX_FEE_PER_KB));

        BridgeSupport bridgeSupport = bridgeSupportBuilder
                .withBridgeConstants(constants)
                .withProvider(provider)
                .build();

        MatcherAssert.assertThat(bridgeSupport.voteFeePerKbChange(tx, Coin.valueOf(MAX_FEE_PER_KB)), is(1));
        MatcherAssert.assertThat(bridgeSupport.voteFeePerKbChange(tx, Coin.valueOf(MAX_FEE_PER_KB + 1)), is(-2));
        verify(provider, never()).setFeePerKb(any());
    }

    @Test
    void voteFeePerKbChange_successfulVote() {
        final long MAX_FEE_PER_KB = 5_000_000L;
        BridgeStorageProvider provider = mock(BridgeStorageProvider.class);
        Transaction tx = mock(Transaction.class);
        BridgeConstants constants = mock(BridgeConstants.class);
        AddressBasedAuthorizer authorizer = mock(AddressBasedAuthorizer.class);
        byte[] senderBytes = ByteUtil.leftPadBytes(new byte[]{0x43}, 20);

        when(provider.getFeePerKbElection(any()))
                .thenReturn(new ABICallElection(authorizer));
        when(tx.getSender())
                .thenReturn(new RskAddress(senderBytes));
        when(constants.getFeePerKbChangeAuthorizer())
                .thenReturn(authorizer);
        when(authorizer.isAuthorized(tx))
                .thenReturn(true);
        when(authorizer.isAuthorized(tx.getSender()))
                .thenReturn(true);
        when(authorizer.getRequiredAuthorizedKeys())
                .thenReturn(2);
        when(constants.getMaxFeePerKb())
                .thenReturn(Coin.valueOf(MAX_FEE_PER_KB));

        BridgeSupport bridgeSupport = bridgeSupportBuilder
                .withBridgeConstants(constants)
                .withProvider(provider)
                .build();

        MatcherAssert.assertThat(bridgeSupport.voteFeePerKbChange(tx, Coin.CENT), is(1));
        verify(provider, never()).setFeePerKb(any());
    }

    @Test
    void voteFeePerKbChange_successfulVoteWithFeeChange() {
        final long MAX_FEE_PER_KB = 5_000_000L;
        BridgeStorageProvider provider = mock(BridgeStorageProvider.class);
        Transaction tx = mock(Transaction.class);
        BridgeConstants constants = mock(BridgeConstants.class);
        AddressBasedAuthorizer authorizer = mock(AddressBasedAuthorizer.class);
        byte[] senderBytes = ByteUtil.leftPadBytes(new byte[]{0x43}, 20);

        when(provider.getFeePerKbElection(any()))
                .thenReturn(new ABICallElection(authorizer));
        when(tx.getSender())
                .thenReturn(new RskAddress(senderBytes));
        when(constants.getFeePerKbChangeAuthorizer())
                .thenReturn(authorizer);
        when(authorizer.isAuthorized(tx))
                .thenReturn(true);
        when(authorizer.isAuthorized(tx.getSender()))
                .thenReturn(true);
        when(authorizer.getRequiredAuthorizedKeys())
                .thenReturn(1);
        when(constants.getMaxFeePerKb())
                .thenReturn(Coin.valueOf(MAX_FEE_PER_KB));

        BridgeSupport bridgeSupport = bridgeSupportBuilder
                .withBridgeConstants(constants)
                .withProvider(provider)
                .build();

        MatcherAssert.assertThat(bridgeSupport.voteFeePerKbChange(tx, Coin.CENT), is(1));
        verify(provider).setFeePerKb(Coin.CENT);
    }

    @Test
    void getLockingCap() {
        ActivationConfig.ForBlock activations = mock(ActivationConfig.ForBlock.class);
        when(activations.isActive(ConsensusRule.RSKIP134)).thenReturn(true);

        BridgeConstants constants = mock(BridgeConstants.class);
        when(constants.getInitialLockingCap()).thenReturn(Coin.SATOSHI);

        BridgeStorageProvider provider = mock(BridgeStorageProvider.class);
        when(provider.getLockingCap()).thenReturn(null).thenReturn(constants.getInitialLockingCap());

        BridgeSupport bridgeSupport = bridgeSupportBuilder
                .withBridgeConstants(constants)
                .withProvider(provider)
                .withActivations(activations)
                .build();

        // First time should also call setLockingCap as it was null
        assertEquals(constants.getInitialLockingCap(), bridgeSupport.getLockingCap());
        // Second time should just return the value
        assertEquals(constants.getInitialLockingCap(), bridgeSupport.getLockingCap());
        // Verify the set was called just once
        verify(provider, times(1)).setLockingCap(constants.getInitialLockingCap());
    }

    @Test
    void getActivePowpegRedeemScript_before_RSKIP293_activation() {
        ActivationConfig.ForBlock activations = mock(ActivationConfig.ForBlock.class);
        when(activations.isActive(ConsensusRule.RSKIP293)).thenReturn(false);

        BridgeSupport bridgeSupport = bridgeSupportBuilder
                .withBridgeConstants(bridgeConstantsRegtest)
                .withActivations(activations)
                .build();

        assertEquals(Optional.empty(), bridgeSupport.getActivePowpegRedeemScript());
    }

    @Test
    void getActivePowpegRedeemScript_after_RSKIP293_activation() {
        ActivationConfig.ForBlock activations = mock(ActivationConfig.ForBlock.class);
        when(activations.isActive(ConsensusRule.RSKIP293)).thenReturn(true);

        BridgeSupport bridgeSupport = bridgeSupportBuilder
            .withBridgeConstants(bridgeConstantsRegtest)
            .withActivations(activations)
            .build();

        assertTrue(bridgeSupport.getActivePowpegRedeemScript().isPresent());
        assertEquals(
            bridgeConstantsRegtest.getGenesisFederation().getRedeemScript(),
            bridgeSupport.getActivePowpegRedeemScript().get()
        );
    }

    @Test
    void increaseLockingCap_unauthorized() {
        AddressBasedAuthorizer authorizer = mock(AddressBasedAuthorizer.class);
        when(authorizer.isAuthorized(any(Transaction.class))).thenReturn(false);

        BridgeConstants constants = mock(BridgeConstants.class);
        when(constants.getIncreaseLockingCapAuthorizer()).thenReturn(authorizer);

        BridgeSupport bridgeSupport = bridgeSupportBuilder
                .withBridgeConstants(constants)
                .withActivations(ActivationConfigsForTest.all().forBlock(0))
                .build();

        assertFalse(bridgeSupport.increaseLockingCap(mock(Transaction.class), Coin.SATOSHI));
    }

    @Test
    void increaseLockingCap_below_current_value() {
        BridgeStorageProvider provider = mock(BridgeStorageProvider.class);
        when(provider.getLockingCap()).thenReturn(Coin.COIN);

        AddressBasedAuthorizer authorizer = mock(AddressBasedAuthorizer.class);
        when(authorizer.isAuthorized(any(Transaction.class))).thenReturn(true);

        BridgeConstants constants = mock(BridgeConstants.class);
        when(constants.getIncreaseLockingCapAuthorizer()).thenReturn(authorizer);

        BridgeSupport bridgeSupport = bridgeSupportBuilder
                .withBridgeConstants(constants)
                .withProvider(provider)
                .withActivations(ActivationConfigsForTest.all().forBlock(0))
                .build();

        assertFalse(bridgeSupport.increaseLockingCap(mock(Transaction.class), Coin.SATOSHI));
    }

    @Test
    void increaseLockingCap_above_upper_value() {
        BridgeStorageProvider provider = mock(BridgeStorageProvider.class);
        when(provider.getLockingCap()).thenReturn(Coin.COIN);

        AddressBasedAuthorizer authorizer = mock(AddressBasedAuthorizer.class);
        when(authorizer.isAuthorized(any(Transaction.class))).thenReturn(true);

        BridgeConstants constants = mock(BridgeConstants.class);
        when(constants.getIncreaseLockingCapAuthorizer()).thenReturn(authorizer);

        int multiplier = 2;
        when(constants.getLockingCapIncrementsMultiplier()).thenReturn(multiplier);

        BridgeSupport bridgeSupport = bridgeSupportBuilder
                .withBridgeConstants(constants)
                .withProvider(provider)
                .withActivations(ActivationConfigsForTest.all().forBlock(0))
                .build();

        assertFalse(bridgeSupport.increaseLockingCap(mock(Transaction.class), Coin.COIN.multiply(multiplier).plus(Coin.SATOSHI)));
    }

    @Test
    void increaseLockingCap() {
        Coin lastValue = Coin.COIN;
        BridgeStorageProvider provider = mock(BridgeStorageProvider.class);
        when(provider.getLockingCap()).thenReturn(lastValue);

        AddressBasedAuthorizer authorizer = mock(AddressBasedAuthorizer.class);
        when(authorizer.isAuthorized(any(Transaction.class))).thenReturn(true);

        BridgeConstants constants = mock(BridgeConstants.class);
        when(constants.getIncreaseLockingCapAuthorizer()).thenReturn(authorizer);
        int multiplier = 2;
        when(constants.getLockingCapIncrementsMultiplier()).thenReturn(multiplier);

        BridgeSupport bridgeSupport = bridgeSupportBuilder
                .withBridgeConstants(constants)
                .withProvider(provider)
                .withActivations(ActivationConfigsForTest.all().forBlock(0))
                .build();

        // Accepts up to the last value (increment 0)
        assertTrue(bridgeSupport.increaseLockingCap(mock(Transaction.class), lastValue));

        // Accepts up to the last value plus one
        assertTrue(bridgeSupport.increaseLockingCap(mock(Transaction.class), lastValue.plus(Coin.SATOSHI)));

        // Accepts a value in the middle
        assertTrue(bridgeSupport.increaseLockingCap(mock(Transaction.class), lastValue.plus(Coin.CENT)));

        // Accepts up to the last value times multiplier
        assertTrue(bridgeSupport.increaseLockingCap(mock(Transaction.class), lastValue.multiply(multiplier)));
    }

    @Test
    void registerBtcTransaction_before_RSKIP134_activation_sends_above_lockingcap() throws IOException, BlockStoreException, BridgeIllegalArgumentException {
        // Sending above locking cap evaluating different conditions (sending to both fed, to one, including funds in wallet and in utxos waiting for signatures...)
        assertLockingCap(true, false, Coin.COIN.multiply(3), Coin.COIN, Coin.COIN, Coin.COIN, Coin.COIN);
        assertLockingCap(true, false, Coin.COIN.multiply(3), Coin.ZERO, Coin.COIN.multiply(2), Coin.COIN, Coin.COIN);
        assertLockingCap(true, false, Coin.COIN.multiply(3), Coin.COIN.multiply(2), Coin.ZERO, Coin.COIN, Coin.COIN);
        assertLockingCap(true, false, Coin.COIN.multiply(3), Coin.COIN.multiply(2), Coin.ZERO, Coin.COIN, Coin.COIN);
        assertLockingCap(true, false, Coin.COIN.multiply(3), Coin.COIN.multiply(2), Coin.ZERO, Coin.COIN, Coin.COIN);
        assertLockingCap(true, false, Coin.COIN.multiply(3), Coin.COIN.multiply(2), Coin.ZERO, Coin.COIN.multiply(2), Coin.ZERO);
        assertLockingCap(true, false, Coin.COIN.multiply(3), Coin.COIN.multiply(2), Coin.ZERO, Coin.ZERO, Coin.COIN.multiply(2));

        // Right above locking cap
        assertLockingCap(true, false, Coin.COIN.multiply(5), Coin.COIN.multiply(5), Coin.ZERO, Coin.ZERO, Coin.SATOSHI);
        assertLockingCap(true, false, Coin.COIN.multiply(5), Coin.COIN.multiply(5), Coin.ZERO, Coin.SATOSHI, Coin.ZERO);
    }

    @Test
    void registerBtcTransaction_before_RSKIP134_activation_sends_exactly_lockingcap() throws IOException, BlockStoreException, BridgeIllegalArgumentException {
        assertLockingCap(true, false, Coin.COIN.multiply(5), Coin.ZERO, Coin.COIN, Coin.COIN, Coin.COIN);
        assertLockingCap(true, false, Coin.COIN.multiply(5), Coin.COIN, Coin.ZERO, Coin.COIN, Coin.COIN);
        assertLockingCap(true, false, Coin.COIN.multiply(5), Coin.COIN, Coin.COIN, Coin.COIN, Coin.COIN);
        assertLockingCap(true, false, Coin.COIN.multiply(5), Coin.COIN, Coin.COIN, Coin.COIN, Coin.COIN);
        assertLockingCap(true, false, Coin.COIN.multiply(5), Coin.COIN, Coin.COIN, Coin.ZERO, Coin.COIN);
        assertLockingCap(true, false, Coin.COIN.multiply(5), Coin.COIN, Coin.COIN, Coin.COIN, Coin.ZERO);
    }

    @Test
    void registerBtcTransaction_before_RSKIP134_activation_sends_below_lockingcap() throws IOException, BlockStoreException, BridgeIllegalArgumentException {
        assertLockingCap(true, false, Coin.COIN.multiply(6), Coin.ZERO, Coin.COIN, Coin.COIN, Coin.COIN);
        assertLockingCap(true, false, Coin.COIN.multiply(6), Coin.COIN, Coin.ZERO, Coin.COIN, Coin.COIN);
        assertLockingCap(true, false, Coin.COIN.multiply(6), Coin.COIN, Coin.COIN, Coin.COIN, Coin.COIN);
        assertLockingCap(true, false, Coin.COIN.multiply(6), Coin.COIN, Coin.COIN, Coin.COIN, Coin.COIN);
        assertLockingCap(true, false, Coin.COIN.multiply(6), Coin.COIN, Coin.COIN, Coin.COIN, Coin.ZERO);
        assertLockingCap(true, false, Coin.COIN.multiply(6), Coin.COIN, Coin.COIN, Coin.ZERO, Coin.COIN);
    }

    @Test
    void registerBtcTransaction_after_RSKIP134_activation_sends_above_lockingcap() throws IOException, BlockStoreException, BridgeIllegalArgumentException {
        // Sending above locking cap evaluating different conditions (sending to both fed, to one, including funds in wallet and in utxos waiting for signatures...)
        assertLockingCap(false, true, Coin.COIN.multiply(4), Coin.COIN, Coin.COIN.multiply(2), Coin.COIN, Coin.COIN);
        assertLockingCap(false, true, Coin.COIN.multiply(4), Coin.ZERO, Coin.COIN.multiply(3), Coin.COIN, Coin.COIN);
        assertLockingCap(false, true, Coin.COIN.multiply(4), Coin.COIN.multiply(3), Coin.ZERO, Coin.COIN, Coin.COIN);
        assertLockingCap(false, true, Coin.COIN.multiply(4), Coin.COIN.multiply(3), Coin.ZERO, Coin.COIN, Coin.COIN);
        assertLockingCap(false, true, Coin.COIN.multiply(4), Coin.COIN.multiply(3), Coin.ZERO, Coin.COIN, Coin.COIN);
        assertLockingCap(false, true, Coin.COIN.multiply(4), Coin.COIN.multiply(3), Coin.ZERO, Coin.COIN.multiply(2), Coin.ZERO);
        assertLockingCap(false, true, Coin.COIN.multiply(4), Coin.COIN.multiply(3), Coin.ZERO, Coin.ZERO, Coin.COIN.multiply(2));

        // Right above locking cap
        assertLockingCap(false, true, Coin.COIN.multiply(5), Coin.COIN.multiply(5), Coin.ZERO, Coin.ZERO, Coin.SATOSHI);
        assertLockingCap(false, true, Coin.COIN.multiply(5), Coin.COIN.multiply(5), Coin.ZERO, Coin.SATOSHI, Coin.ZERO);
        assertLockingCap(false, true, Coin.COIN.multiply(5), Coin.COIN.multiply(5), Coin.SATOSHI, Coin.ZERO, Coin.ZERO);
        assertLockingCap(false, true, Coin.COIN.multiply(5), Coin.COIN.multiply(5).add(Coin.SATOSHI), Coin.ZERO, Coin.ZERO, Coin.ZERO);
    }

    @Test
    void registerBtcTransaction_after_RSKIP134_activation_sends_exactly_lockingcap() throws IOException, BlockStoreException, BridgeIllegalArgumentException {
        assertLockingCap(true, true, Coin.COIN.multiply(5), Coin.ZERO, Coin.COIN, Coin.COIN, Coin.COIN);
        assertLockingCap(true, true, Coin.COIN.multiply(5), Coin.COIN, Coin.ZERO, Coin.COIN, Coin.COIN);
        assertLockingCap(true, true, Coin.COIN.multiply(5), Coin.COIN, Coin.COIN, Coin.COIN, Coin.COIN);
        assertLockingCap(true, true, Coin.COIN.multiply(5), Coin.COIN, Coin.COIN, Coin.COIN, Coin.COIN);
        assertLockingCap(true, true, Coin.COIN.multiply(5), Coin.COIN, Coin.COIN, Coin.ZERO, Coin.COIN);
        assertLockingCap(true, true, Coin.COIN.multiply(5), Coin.COIN, Coin.COIN, Coin.COIN, Coin.ZERO);
    }

    @Test
    void registerBtcTransaction_after_RSKIP134_activation_sends_below_lockingcap() throws IOException, BlockStoreException, BridgeIllegalArgumentException {
        assertLockingCap(true, true, Coin.COIN.multiply(6), Coin.ZERO, Coin.COIN, Coin.COIN, Coin.COIN);
        assertLockingCap(true, true, Coin.COIN.multiply(6), Coin.COIN, Coin.ZERO, Coin.COIN, Coin.COIN);
        assertLockingCap(true, true, Coin.COIN.multiply(6), Coin.COIN, Coin.COIN, Coin.COIN, Coin.COIN);
        assertLockingCap(true, true, Coin.COIN.multiply(6), Coin.COIN, Coin.COIN, Coin.COIN, Coin.COIN);
        assertLockingCap(true, true, Coin.COIN.multiply(6), Coin.COIN, Coin.COIN, Coin.COIN, Coin.ZERO);
        assertLockingCap(true, true, Coin.COIN.multiply(6), Coin.COIN, Coin.COIN, Coin.ZERO, Coin.COIN);
    }

    @Test
    void isBtcTxHashAlreadyProcessed() throws IOException {
        BridgeConstants bridgeConstants = BridgeRegTestConstants.getInstance();
        ActivationConfig.ForBlock activations = ActivationConfigsForTest.all().forBlock(0L);

        Sha256Hash hash1 = Sha256Hash.ZERO_HASH;
        Sha256Hash hash2 = Sha256Hash.wrap("0000000000000000000000000000000000000000000000000000000000000001");

        BridgeStorageProvider bridgeStorageProvider = mock(BridgeStorageProvider.class);
        when(bridgeStorageProvider.getHeightIfBtcTxhashIsAlreadyProcessed(hash1)).thenReturn(Optional.of(1L));

        BridgeSupport bridgeSupport = bridgeSupportBuilder
                .withBridgeConstants(bridgeConstants)
                .withProvider(bridgeStorageProvider)
                .withActivations(activations)
                .build();

        assertTrue(bridgeSupport.isBtcTxHashAlreadyProcessed(hash1));
        assertFalse(bridgeSupport.isBtcTxHashAlreadyProcessed(hash2));
    }

    @Test
    void getBtcTxHashProcessedHeight() throws IOException {
        BridgeConstants bridgeConstants = BridgeRegTestConstants.getInstance();
        ActivationConfig.ForBlock activations = ActivationConfigsForTest.all().forBlock(0L);

        Sha256Hash hash1 = Sha256Hash.ZERO_HASH;
        Sha256Hash hash2 = Sha256Hash.wrap("0000000000000000000000000000000000000000000000000000000000000001");

        BridgeStorageProvider bridgeStorageProvider = mock(BridgeStorageProvider.class);
        when(bridgeStorageProvider.getHeightIfBtcTxhashIsAlreadyProcessed(hash1)).thenReturn(Optional.of(1L));

        BridgeSupport bridgeSupport = bridgeSupportBuilder
                .withBridgeConstants(bridgeConstants)
                .withProvider(bridgeStorageProvider)
                .withActivations(activations)
                .build();

        assertEquals(Long.valueOf(1), bridgeSupport.getBtcTxHashProcessedHeight(hash1));
        assertEquals(Long.valueOf(-1), bridgeSupport.getBtcTxHashProcessedHeight(hash2));
    }

    @Test
    void eventLoggerLogLockBtc_before_rskip_146_activation() throws Exception {
        ActivationConfig.ForBlock activations = mock(ActivationConfig.ForBlock.class);
        when(activations.isActive(ConsensusRule.RSKIP146)).thenReturn(false);

        BridgeEventLogger mockedEventLogger = mock(BridgeEventLogger.class);

        BridgeStorageProvider mockBridgeStorageProvider = mock(BridgeStorageProvider.class);
        when(mockBridgeStorageProvider.getHeightIfBtcTxhashIsAlreadyProcessed(any(Sha256Hash.class))).thenReturn(Optional.empty());

        LockWhitelist lockWhitelist = mock(LockWhitelist.class);
        when(lockWhitelist.isWhitelistedFor(any(Address.class), any(Coin.class), any(int.class))).thenReturn(true);
        when(mockBridgeStorageProvider.getLockWhitelist()).thenReturn(lockWhitelist);
        when(mockBridgeStorageProvider.getNewFederation()).thenReturn(bridgeConstantsRegtest.getGenesisFederation());

        Block executionBlock = mock(Block.class);
        BtcBlockStoreWithCache.Factory btcBlockStoreFactory = mock(BtcBlockStoreWithCache.Factory.class);

        BtcBlockStoreWithCache btcBlockStore = mock(BtcBlockStoreWithCache.class);
        when(btcBlockStoreFactory.newInstance(any(Repository.class), any(), any(), any())).thenReturn(btcBlockStore);

        // Create transaction
        Coin lockValue = Coin.COIN;
        BtcTransaction tx = new BtcTransaction(bridgeConstantsRegtest.getBtcParams());
        tx.addOutput(lockValue, mockBridgeStorageProvider.getNewFederation().getAddress());
        BtcECKey srcKey = new BtcECKey();
        tx.addInput(PegTestUtils.createHash(1), 0, ScriptBuilder.createInputScript(null, srcKey));

        // Create header and PMT
        byte[] bits = new byte[1];
        bits[0] = 0x3f;
        List<Sha256Hash> hashes = new ArrayList<>();
        hashes.add(tx.getHash());
        PartialMerkleTree pmt = new PartialMerkleTree(bridgeConstantsRegtest.getBtcParams(), bits, hashes, 1);
        Sha256Hash merkleRoot = pmt.getTxnHashAndMerkleRoot(new ArrayList<>());
        co.rsk.bitcoinj.core.BtcBlock btcBlock =
                new co.rsk.bitcoinj.core.BtcBlock(bridgeConstantsRegtest.getBtcParams(), 1, PegTestUtils.createHash(), merkleRoot,
                        1, 1, 1, new ArrayList<>());

        int height = 1;

        mockChainOfStoredBlocks(btcBlockStore, btcBlock, height + bridgeConstantsRegtest.getBtc2RskMinimumAcceptableConfirmations(), height);

        BridgeSupport bridgeSupport = bridgeSupportBuilder
                .withBridgeConstants(bridgeConstantsRegtest)
                .withProvider(mockBridgeStorageProvider)
                .withEventLogger(mockedEventLogger)
                .withBtcLockSenderProvider(new BtcLockSenderProvider())
                .withPeginInstructionsProvider(new PeginInstructionsProvider())
                .withExecutionBlock(executionBlock)
                .withBtcBlockStoreFactory(btcBlockStoreFactory)
                .withActivations(activations)
                .build();

        bridgeSupport.registerBtcTransaction(mock(Transaction.class), tx.bitcoinSerialize(), height, pmt.bitcoinSerialize());

        verify(mockedEventLogger, never()).logLockBtc(any(RskAddress.class), any(BtcTransaction.class), any(Address.class), any(Coin.class));
    }

    @Test
    void eventLoggerLogLockBtc_after_rskip_146_activation() throws Exception {
        ActivationConfig.ForBlock activations = mock(ActivationConfig.ForBlock.class);
        when(activations.isActive(ConsensusRule.RSKIP146)).thenReturn(true);

        BridgeEventLogger mockedEventLogger = mock(BridgeEventLogger.class);

        BridgeStorageProvider mockBridgeStorageProvider = mock(BridgeStorageProvider.class);
        when(mockBridgeStorageProvider.getHeightIfBtcTxhashIsAlreadyProcessed(any(Sha256Hash.class))).thenReturn(Optional.empty());

        LockWhitelist lockWhitelist = mock(LockWhitelist.class);
        when(lockWhitelist.isWhitelistedFor(any(Address.class), any(Coin.class), any(int.class))).thenReturn(true);
        when(mockBridgeStorageProvider.getLockWhitelist()).thenReturn(lockWhitelist);
        when(mockBridgeStorageProvider.getNewFederation()).thenReturn(bridgeConstantsRegtest.getGenesisFederation());

        Block executionBlock = mock(Block.class);
        BtcBlockStoreWithCache.Factory btcBlockStoreFactory = mock(BtcBlockStoreWithCache.Factory.class);

        BtcBlockStoreWithCache btcBlockStore = mock(BtcBlockStoreWithCache.class);
        when(btcBlockStoreFactory.newInstance(any(Repository.class), any(), any(), any())).thenReturn(btcBlockStore);

        // Create transaction
        Coin lockValue = Coin.COIN;
        BtcTransaction tx = new BtcTransaction(bridgeConstantsRegtest.getBtcParams());
        tx.addOutput(lockValue, mockBridgeStorageProvider.getNewFederation().getAddress());
        BtcECKey srcKey = new BtcECKey();
        tx.addInput(PegTestUtils.createHash(1), 0, ScriptBuilder.createInputScript(null, srcKey));

        // Create header and PMT
        byte[] bits = new byte[1];
        bits[0] = 0x3f;
        List<Sha256Hash> hashes = new ArrayList<>();
        hashes.add(tx.getHash());
        PartialMerkleTree pmt = new PartialMerkleTree(bridgeConstantsRegtest.getBtcParams(), bits, hashes, 1);
        Sha256Hash merkleRoot = pmt.getTxnHashAndMerkleRoot(new ArrayList<>());
        co.rsk.bitcoinj.core.BtcBlock btcBlock = new co.rsk.bitcoinj.core.BtcBlock(
            bridgeConstantsRegtest.getBtcParams(),
            1,
            PegTestUtils.createHash(1),
            merkleRoot,
            1,
            1,
            1,
            new ArrayList<>()
        );

        int height = 1;

        mockChainOfStoredBlocks(
            btcBlockStore,
            btcBlock,
            height + bridgeConstantsRegtest.getBtc2RskMinimumAcceptableConfirmations(),
            height
        );

        BridgeSupport bridgeSupport = bridgeSupportBuilder
                .withBridgeConstants(bridgeConstantsRegtest)
                .withProvider(mockBridgeStorageProvider)
                .withEventLogger(mockedEventLogger)
                .withBtcLockSenderProvider(new BtcLockSenderProvider())
                .withPeginInstructionsProvider(new PeginInstructionsProvider())
                .withExecutionBlock(executionBlock)
                .withBtcBlockStoreFactory(btcBlockStoreFactory)
                .withActivations(activations)
                .build();

        bridgeSupport.registerBtcTransaction(mock(Transaction.class), tx.bitcoinSerialize(), height, pmt.bitcoinSerialize());
        verify(mockedEventLogger, atLeastOnce()).logLockBtc(any(RskAddress.class), any(BtcTransaction.class), any(Address.class), any(Coin.class));
    }
    @Test
    void eventLoggerLogPeginRejectionEvents_before_rskip_181_activation() throws Exception {
        ActivationConfig.ForBlock activations = mock(ActivationConfig.ForBlock.class);
        when(activations.isActive(ConsensusRule.RSKIP170)).thenReturn(true);
        when(activations.isActive(ConsensusRule.RSKIP181)).thenReturn(false);

        BridgeEventLogger mockedEventLogger = mock(BridgeEventLogger.class);

        BridgeStorageProvider mockBridgeStorageProvider = mock(BridgeStorageProvider.class);
        when(mockBridgeStorageProvider.getHeightIfBtcTxhashIsAlreadyProcessed(any(Sha256Hash.class))).thenReturn(Optional.empty());

        LockWhitelist lockWhitelist = mock(LockWhitelist.class);
        when(lockWhitelist.isWhitelistedFor(any(Address.class), any(Coin.class), any(int.class))).thenReturn(true);
        when(mockBridgeStorageProvider.getLockWhitelist()).thenReturn(lockWhitelist);
        when(mockBridgeStorageProvider.getNewFederation()).thenReturn(bridgeConstantsRegtest.getGenesisFederation());

        Block executionBlock = mock(Block.class);
        BtcBlockStoreWithCache.Factory btcBlockStoreFactory = mock(BtcBlockStoreWithCache.Factory.class);

        BtcBlockStoreWithCache btcBlockStore = mock(BtcBlockStoreWithCache.class);
        when(btcBlockStoreFactory.newInstance(any(Repository.class), any(), any(), any())).thenReturn(btcBlockStore);

        // Create transaction
        Coin lockValue = Coin.COIN;
        BtcTransaction tx = new BtcTransaction(bridgeConstantsRegtest.getBtcParams());
        tx.addOutput(lockValue, mockBridgeStorageProvider.getNewFederation().getAddress());
        BtcECKey srcKey = new BtcECKey();
        tx.addInput(PegTestUtils.createHash(1), 0, ScriptBuilder.createInputScript(null, srcKey));

        // Create header and PMT
        byte[] bits = new byte[1];
        bits[0] = 0x3f;
        List<Sha256Hash> hashes = new ArrayList<>();
        hashes.add(tx.getHash());
        PartialMerkleTree pmt = new PartialMerkleTree(bridgeConstantsRegtest.getBtcParams(), bits, hashes, 1);
        Sha256Hash merkleRoot = pmt.getTxnHashAndMerkleRoot(new ArrayList<>());
        co.rsk.bitcoinj.core.BtcBlock btcBlock =
                new co.rsk.bitcoinj.core.BtcBlock(bridgeConstantsRegtest.getBtcParams(), 1, PegTestUtils.createHash(), merkleRoot,
                        1, 1, 1, new ArrayList<>());

        int height = 1;

        mockChainOfStoredBlocks(btcBlockStore, btcBlock, height + bridgeConstantsRegtest.getBtc2RskMinimumAcceptableConfirmations(), height);

        BtcLockSenderProvider btcLockSenderProvider = mock(BtcLockSenderProvider.class);
        when(btcLockSenderProvider.tryGetBtcLockSender(any(BtcTransaction.class))).thenReturn(Optional.empty());

        PeginInstructionsProvider peginInstructionsProvider = mock(PeginInstructionsProvider.class);
        when(peginInstructionsProvider.buildPeginInstructions(any(BtcTransaction.class))).thenReturn(Optional.empty());

        BridgeSupport bridgeSupport = bridgeSupportBuilder
                .withBridgeConstants(bridgeConstantsRegtest)
                .withProvider(mockBridgeStorageProvider)
                .withEventLogger(mockedEventLogger)
                .withBtcLockSenderProvider(btcLockSenderProvider)
                .withPeginInstructionsProvider(new PeginInstructionsProvider())
                .withExecutionBlock(executionBlock)
                .withBtcBlockStoreFactory(btcBlockStoreFactory)
                .withActivations(activations)
                .build();

        bridgeSupport.registerBtcTransaction(mock(Transaction.class), tx.bitcoinSerialize(), height, pmt.bitcoinSerialize());

        verify(mockedEventLogger, never()).logRejectedPegin(any(BtcTransaction.class), any(RejectedPeginReason.class));
        verify(mockedEventLogger, never()).logUnrefundablePegin(any(BtcTransaction.class), any(UnrefundablePeginReason.class));
    }

    @Test
    void eventLoggerLogPeginRejectionEvents_after_rskip_181_activation() throws Exception {
        ActivationConfig.ForBlock activations = mock(ActivationConfig.ForBlock.class);
        when(activations.isActive(ConsensusRule.RSKIP170)).thenReturn(true);
        when(activations.isActive(ConsensusRule.RSKIP181)).thenReturn(true);

        BridgeEventLogger mockedEventLogger = mock(BridgeEventLogger.class);

        BridgeStorageProvider mockBridgeStorageProvider = mock(BridgeStorageProvider.class);
        when(mockBridgeStorageProvider.getHeightIfBtcTxhashIsAlreadyProcessed(any(Sha256Hash.class))).thenReturn(Optional.empty());

        LockWhitelist lockWhitelist = mock(LockWhitelist.class);
        when(lockWhitelist.isWhitelistedFor(any(Address.class), any(Coin.class), any(int.class))).thenReturn(true);
        when(mockBridgeStorageProvider.getLockWhitelist()).thenReturn(lockWhitelist);
        when(mockBridgeStorageProvider.getNewFederation()).thenReturn(bridgeConstantsRegtest.getGenesisFederation());

        Block executionBlock = mock(Block.class);
        BtcBlockStoreWithCache.Factory btcBlockStoreFactory = mock(BtcBlockStoreWithCache.Factory.class);

        BtcBlockStoreWithCache btcBlockStore = mock(BtcBlockStoreWithCache.class);
        when(btcBlockStoreFactory.newInstance(any(Repository.class), any(), any(), any())).thenReturn(btcBlockStore);

        // Create transaction
        Coin lockValue = Coin.COIN;
        BtcTransaction tx = new BtcTransaction(bridgeConstantsRegtest.getBtcParams());
        tx.addOutput(lockValue, mockBridgeStorageProvider.getNewFederation().getAddress());
        BtcECKey srcKey = new BtcECKey();
        tx.addInput(PegTestUtils.createHash(1), 0, ScriptBuilder.createInputScript(null, srcKey));

        // Create header and PMT
        byte[] bits = new byte[1];
        bits[0] = 0x3f;
        List<Sha256Hash> hashes = new ArrayList<>();
        hashes.add(tx.getHash());
        PartialMerkleTree pmt = new PartialMerkleTree(bridgeConstantsRegtest.getBtcParams(), bits, hashes, 1);
        Sha256Hash merkleRoot = pmt.getTxnHashAndMerkleRoot(new ArrayList<>());
        co.rsk.bitcoinj.core.BtcBlock btcBlock =
                new co.rsk.bitcoinj.core.BtcBlock(bridgeConstantsRegtest.getBtcParams(), 1, PegTestUtils.createHash(), merkleRoot,
                        1, 1, 1, new ArrayList<>());

        int height = 1;

        mockChainOfStoredBlocks(btcBlockStore, btcBlock, height + bridgeConstantsRegtest.getBtc2RskMinimumAcceptableConfirmations(), height);

        BtcLockSenderProvider btcLockSenderProvider = mock(BtcLockSenderProvider.class);
        when(btcLockSenderProvider.tryGetBtcLockSender(any(BtcTransaction.class))).thenReturn(Optional.empty());

        PeginInstructionsProvider peginInstructionsProvider = mock(PeginInstructionsProvider.class);
        when(peginInstructionsProvider.buildPeginInstructions(any(BtcTransaction.class))).thenReturn(Optional.empty());

        BridgeSupport bridgeSupport = bridgeSupportBuilder
                .withBridgeConstants(bridgeConstantsRegtest)
                .withProvider(mockBridgeStorageProvider)
                .withEventLogger(mockedEventLogger)
                .withBtcLockSenderProvider(btcLockSenderProvider)
                .withPeginInstructionsProvider(new PeginInstructionsProvider())
                .withExecutionBlock(executionBlock)
                .withBtcBlockStoreFactory(btcBlockStoreFactory)
                .withActivations(activations)
                .build();

        bridgeSupport.registerBtcTransaction(mock(Transaction.class), tx.bitcoinSerialize(), height, pmt.bitcoinSerialize());

        verify(mockedEventLogger, atLeastOnce()).logRejectedPegin(any(BtcTransaction.class), any(RejectedPeginReason.class));
        verify(mockedEventLogger, atLeastOnce()).logUnrefundablePegin(any(BtcTransaction.class), any(UnrefundablePeginReason.class));
    }

    @Test
    void eventLoggerLogPeginBtc_before_rskip_170_activation() throws Exception {
        ActivationConfig.ForBlock activations = mock(ActivationConfig.ForBlock.class);
        when(activations.isActive(ConsensusRule.RSKIP146)).thenReturn(true);
        when(activations.isActive(ConsensusRule.RSKIP170)).thenReturn(false);

        BridgeEventLogger mockedEventLogger = mock(BridgeEventLogger.class);

        BridgeStorageProvider mockBridgeStorageProvider = mock(BridgeStorageProvider.class);
        when(mockBridgeStorageProvider.getHeightIfBtcTxhashIsAlreadyProcessed(any(Sha256Hash.class))).thenReturn(Optional.empty());

        LockWhitelist lockWhitelist = mock(LockWhitelist.class);
        when(lockWhitelist.isWhitelistedFor(any(Address.class), any(Coin.class), any(int.class))).thenReturn(true);
        when(mockBridgeStorageProvider.getLockWhitelist()).thenReturn(lockWhitelist);
        when(mockBridgeStorageProvider.getNewFederation()).thenReturn(bridgeConstantsRegtest.getGenesisFederation());

        Block executionBlock = mock(Block.class);
        BtcBlockStoreWithCache.Factory btcBlockStoreFactory = mock(BtcBlockStoreWithCache.Factory.class);

        BtcBlockStoreWithCache btcBlockStore = mock(BtcBlockStoreWithCache.class);
        when(btcBlockStoreFactory.newInstance(any(Repository.class), any(), any(), any())).thenReturn(btcBlockStore);

        // Create transaction
        Coin lockValue = Coin.COIN;
        BtcTransaction tx = new BtcTransaction(bridgeConstantsRegtest.getBtcParams());
        tx.addOutput(lockValue, mockBridgeStorageProvider.getNewFederation().getAddress());
        BtcECKey srcKey = new BtcECKey();
        tx.addInput(PegTestUtils.createHash(1), 0, ScriptBuilder.createInputScript(null, srcKey));

        // Create header and PMT
        byte[] bits = new byte[1];
        bits[0] = 0x3f;
        List<Sha256Hash> hashes = new ArrayList<>();
        hashes.add(tx.getHash());
        PartialMerkleTree pmt = new PartialMerkleTree(bridgeConstantsRegtest.getBtcParams(), bits, hashes, 1);
        Sha256Hash merkleRoot = pmt.getTxnHashAndMerkleRoot(new ArrayList<>());
        co.rsk.bitcoinj.core.BtcBlock btcBlock =
                new co.rsk.bitcoinj.core.BtcBlock(bridgeConstantsRegtest.getBtcParams(), 1, PegTestUtils.createHash(), merkleRoot,
                        1, 1, 1, new ArrayList<>());

        int height = 1;

        mockChainOfStoredBlocks(btcBlockStore, btcBlock, height + bridgeConstantsRegtest.getBtc2RskMinimumAcceptableConfirmations(), height);

        BridgeSupport bridgeSupport = bridgeSupportBuilder
                .withBridgeConstants(bridgeConstantsRegtest)
                .withProvider(mockBridgeStorageProvider)
                .withEventLogger(mockedEventLogger)
                .withBtcLockSenderProvider(new BtcLockSenderProvider())
                .withPeginInstructionsProvider(new PeginInstructionsProvider())
                .withExecutionBlock(executionBlock)
                .withBtcBlockStoreFactory(btcBlockStoreFactory)
                .withActivations(activations)
                .build();

        bridgeSupport.registerBtcTransaction(mock(Transaction.class), tx.bitcoinSerialize(), height, pmt.bitcoinSerialize());

        verify(mockedEventLogger, atLeastOnce()).logLockBtc(any(RskAddress.class), any(BtcTransaction.class), any(Address.class), any(Coin.class));
        verify(mockedEventLogger, never()).logPeginBtc(any(RskAddress.class), any(BtcTransaction.class), any(Coin.class), anyInt());
    }

    @Test
    void eventLoggerLogPeginBtc_after_rskip_170_activation() throws Exception {
        ActivationConfig.ForBlock activations = mock(ActivationConfig.ForBlock.class);
        when(activations.isActive(ConsensusRule.RSKIP146)).thenReturn(true);
        when(activations.isActive(ConsensusRule.RSKIP170)).thenReturn(true);

        BridgeEventLogger mockedEventLogger = mock(BridgeEventLogger.class);

        BridgeStorageProvider mockBridgeStorageProvider = mock(BridgeStorageProvider.class);
        when(mockBridgeStorageProvider.getHeightIfBtcTxhashIsAlreadyProcessed(any(Sha256Hash.class))).thenReturn(Optional.empty());

        LockWhitelist lockWhitelist = mock(LockWhitelist.class);
        when(lockWhitelist.isWhitelistedFor(any(Address.class), any(Coin.class), any(int.class))).thenReturn(true);
        when(mockBridgeStorageProvider.getLockWhitelist()).thenReturn(lockWhitelist);
        when(mockBridgeStorageProvider.getNewFederation()).thenReturn(bridgeConstantsRegtest.getGenesisFederation());

        Block executionBlock = mock(Block.class);
        BtcBlockStoreWithCache.Factory btcBlockStoreFactory = mock(BtcBlockStoreWithCache.Factory.class);

        BtcBlockStoreWithCache btcBlockStore = mock(BtcBlockStoreWithCache.class);
        when(btcBlockStoreFactory.newInstance(any(Repository.class), any(), any(), any())).thenReturn(btcBlockStore);

        // Create transaction
        Coin lockValue = Coin.COIN;
        BtcTransaction tx = new BtcTransaction(bridgeConstantsRegtest.getBtcParams());
        tx.addOutput(lockValue, mockBridgeStorageProvider.getNewFederation().getAddress());
        BtcECKey srcKey = new BtcECKey();
        tx.addInput(PegTestUtils.createHash(1), 0, ScriptBuilder.createInputScript(null, srcKey));

        // Create header and PMT
        byte[] bits = new byte[1];
        bits[0] = 0x3f;
        List<Sha256Hash> hashes = new ArrayList<>();
        hashes.add(tx.getHash());
        PartialMerkleTree pmt = new PartialMerkleTree(bridgeConstantsRegtest.getBtcParams(), bits, hashes, 1);
        Sha256Hash merkleRoot = pmt.getTxnHashAndMerkleRoot(new ArrayList<>());
        co.rsk.bitcoinj.core.BtcBlock btcBlock =
                new co.rsk.bitcoinj.core.BtcBlock(bridgeConstantsRegtest.getBtcParams(), 1, PegTestUtils.createHash(), merkleRoot,
                        1, 1, 1, new ArrayList<>());

        int height = 1;

        mockChainOfStoredBlocks(btcBlockStore, btcBlock,
                height + bridgeConstantsRegtest.getBtc2RskMinimumAcceptableConfirmations(), height);

        BridgeSupport bridgeSupport = bridgeSupportBuilder
                .withBridgeConstants(bridgeConstantsRegtest)
                .withProvider(mockBridgeStorageProvider)
                .withEventLogger(mockedEventLogger)
                .withBtcLockSenderProvider(new BtcLockSenderProvider())
                .withPeginInstructionsProvider(new PeginInstructionsProvider())
                .withExecutionBlock(executionBlock)
                .withBtcBlockStoreFactory(btcBlockStoreFactory)
                .withActivations(activations)
                .build();

        bridgeSupport.registerBtcTransaction(mock(Transaction.class), tx.bitcoinSerialize(), height, pmt.bitcoinSerialize());

        verify(mockedEventLogger, never()).logLockBtc(any(RskAddress.class), any(BtcTransaction.class), any(Address.class), any(Coin.class));
        verify(mockedEventLogger, atLeastOnce()).logPeginBtc(any(RskAddress.class), any(BtcTransaction.class), any(Coin.class), anyInt());
    }

    @Test
    @SuppressWarnings("squid:S5961")
    void registerBtcTransactionLockTxNotWhitelisted_before_rskip_146_activation() throws BlockStoreException, AddressFormatException, IOException, BridgeIllegalArgumentException {
        ActivationConfig.ForBlock activations = mock(ActivationConfig.ForBlock.class);
        when(activations.isActive(ConsensusRule.RSKIP146)).thenReturn(false);

        BridgeEventLogger bridgeEventLogger = mock(BridgeEventLogger.class);

        //Creates federation 1
        List<BtcECKey> federation1Keys = Arrays.asList(
                BtcECKey.fromPrivate(Hex.decode("fa01")),
                BtcECKey.fromPrivate(Hex.decode("fa02"))
        );

        Federation federation1 = new Federation(
                FederationTestUtils.getFederationMembersWithBtcKeys(federation1Keys),
                Instant.ofEpochMilli(1000L),
                0L,
                NetworkParameters.fromID(NetworkParameters.ID_REGTEST)
        );

        //Creates federation 2
        List<BtcECKey> federation2Keys = Arrays.asList(
                BtcECKey.fromPrivate(Hex.decode("fb01")),
                BtcECKey.fromPrivate(Hex.decode("fb02")),
                BtcECKey.fromPrivate(Hex.decode("fb03")));

        Federation federation2 = new Federation(
                FederationTestUtils.getFederationMembersWithBtcKeys(federation2Keys),
                Instant.ofEpochMilli(2000L),
                0L,
                NetworkParameters.fromID(NetworkParameters.ID_REGTEST)
        );

        Repository repository = createRepository();
        repository.addBalance(PrecompiledContracts.BRIDGE_ADDR, LIMIT_MONETARY_BASE);
        Block executionBlock = mock(Block.class);
        when(executionBlock.getNumber()).thenReturn(10L);

        // First transaction goes only to the first federation
        BtcTransaction tx1 = new BtcTransaction(btcRegTestParams);
        tx1.addOutput(Coin.COIN.multiply(5), federation1.getAddress());
        BtcECKey srcKey1 = new BtcECKey();
        tx1.addInput(PegTestUtils.createHash(1), 0, ScriptBuilder.createInputScript(null, srcKey1));

        // Second transaction goes only to the second federation
        BtcTransaction tx2 = new BtcTransaction(btcRegTestParams);
        tx2.addOutput(Coin.COIN.multiply(10), federation2.getAddress());
        BtcECKey srcKey2 = new BtcECKey();
        tx2.addInput(PegTestUtils.createHash(1), 0, ScriptBuilder.createInputScript(null, srcKey2));

        // Third transaction has one output to each federation
        // Lock is expected to be done accordingly and utxos assigned accordingly as well
        BtcTransaction tx3 = new BtcTransaction(btcRegTestParams);
        tx3.addOutput(Coin.COIN.multiply(3), federation1.getAddress());
        tx3.addOutput(Coin.COIN.multiply(4), federation2.getAddress());
        BtcECKey srcKey3 = new BtcECKey();
        tx3.addInput(PegTestUtils.createHash(), 0, ScriptBuilder.createInputScript(null, srcKey3));

        BtcBlockStoreWithCache btcBlockStore = mock(BtcBlockStoreWithCache.class);

        BridgeStorageProvider provider = new BridgeStorageProvider(repository, contractAddress, bridgeConstantsRegtest, activations);
        provider.setNewFederation(federation1);
        provider.setOldFederation(federation2);

        BtcBlockStoreWithCache.Factory mockFactory = mock(BtcBlockStoreWithCache.Factory.class);
        when(mockFactory.newInstance(repository, bridgeConstantsRegtest, provider, activations)).thenReturn(btcBlockStore);

        BridgeSupport bridgeSupport = getBridgeSupport(
            bridgeConstantsRegtest,
            provider,
            repository,
            bridgeEventLogger,
            executionBlock,
            mockFactory,
            activations
        );
        byte[] bits = new byte[1];
        bits[0] = 0x3f;

        List<Sha256Hash> hashes = new ArrayList<>();
        hashes.add(tx1.getHash());
        hashes.add(tx2.getHash());
        hashes.add(tx3.getHash());
        PartialMerkleTree pmt = new PartialMerkleTree(btcRegTestParams, bits, hashes, 3);
        List<Sha256Hash> hashlist = new ArrayList<>();
        Sha256Hash merkleRoot = pmt.getTxnHashAndMerkleRoot(hashlist);

        co.rsk.bitcoinj.core.BtcBlock registerHeader = new co.rsk.bitcoinj.core.BtcBlock(
            btcRegTestParams,
            1,
            PegTestUtils.createHash(1),
            merkleRoot,
            1,
            1,
            1,
            new ArrayList<>()
        );

        int height = 30;
        mockChainOfStoredBlocks(btcBlockStore, registerHeader, 35, height);

        Transaction rskTx1 = PegTestUtils.getMockedRskTxWithHash("aa");
        Transaction rskTx2 = PegTestUtils.getMockedRskTxWithHash("bb");
        Transaction rskTx3 = PegTestUtils.getMockedRskTxWithHash("cc");

        bridgeSupport.registerBtcTransaction(rskTx1, tx1.bitcoinSerialize(), height, pmt.bitcoinSerialize());
        bridgeSupport.registerBtcTransaction(rskTx2, tx2.bitcoinSerialize(), height, pmt.bitcoinSerialize());
        bridgeSupport.registerBtcTransaction(rskTx3, tx3.bitcoinSerialize(), height, pmt.bitcoinSerialize());
        bridgeSupport.save();

        RskAddress srcKey1RskAddress = new RskAddress(org.ethereum.crypto.ECKey.fromPrivate(srcKey1.getPrivKey()).getAddress());
        RskAddress srcKey2RskAddress = new RskAddress(org.ethereum.crypto.ECKey.fromPrivate(srcKey2.getPrivKey()).getAddress());
        RskAddress srcKey3RskAddress = new RskAddress(org.ethereum.crypto.ECKey.fromPrivate(srcKey3.getPrivKey()).getAddress());

        Assertions.assertEquals(0, repository.getBalance(srcKey1RskAddress).asBigInteger().intValue());
        Assertions.assertEquals(0, repository.getBalance(srcKey2RskAddress).asBigInteger().intValue());
        Assertions.assertEquals(0, repository.getBalance(srcKey3RskAddress).asBigInteger().intValue());
        Assertions.assertEquals(LIMIT_MONETARY_BASE, repository.getBalance(PrecompiledContracts.BRIDGE_ADDR));

        Assertions.assertEquals(0, provider.getNewFederationBtcUTXOs().size());
        Assertions.assertEquals(0, provider.getOldFederationBtcUTXOs().size());

        Assertions.assertEquals(0, provider.getReleaseRequestQueue().getEntries().size());
        Assertions.assertEquals(3, provider.getReleaseTransactionSet().getEntriesWithoutHash().size());
        Assertions.assertEquals(0, provider.getReleaseTransactionSet().getEntriesWithHash().size());

        List<BtcTransaction> releaseTxs = provider.getReleaseTransactionSet().getEntries()
                .stream()
                .map(ReleaseTransactionSet.Entry::getTransaction)
                .sorted(Comparator.comparing(BtcTransaction::getOutputSum))
                .collect(Collectors.toList());

        // First release tx should correspond to the 5 BTC lock tx
        BtcTransaction releaseTx = releaseTxs.get(0);
        Assertions.assertEquals(1, releaseTx.getOutputs().size());
        MatcherAssert.assertThat(Coin.COIN.multiply(5).subtract(releaseTx.getOutput(0).getValue()), is(lessThanOrEqualTo(Coin.MILLICOIN)));
        Assertions.assertEquals(srcKey1.toAddress(btcRegTestParams), releaseTx.getOutput(0).getAddressFromP2PKHScript(btcRegTestParams));
        Assertions.assertEquals(1, releaseTx.getInputs().size());
        Assertions.assertEquals(tx1.getHash(), releaseTx.getInput(0).getOutpoint().getHash());
        Assertions.assertEquals(0, releaseTx.getInput(0).getOutpoint().getIndex());
        assertTrue(provider.getHeightIfBtcTxhashIsAlreadyProcessed(tx1.getHash()).isPresent());

        // Second release tx should correspond to the 7 (3+4) BTC lock tx
        releaseTx = releaseTxs.get(1);
        Assertions.assertEquals(1, releaseTx.getOutputs().size());
        MatcherAssert.assertThat(Coin.COIN.multiply(7).subtract(releaseTx.getOutput(0).getValue()), is(lessThanOrEqualTo(Coin.MILLICOIN)));
        Assertions.assertEquals(srcKey3.toAddress(btcRegTestParams), releaseTx.getOutput(0).getAddressFromP2PKHScript(btcRegTestParams));
        Assertions.assertEquals(2, releaseTx.getInputs().size());
        List<TransactionOutPoint> releaseOutpoints = releaseTx.getInputs().stream().map(TransactionInput::getOutpoint).sorted(Comparator.comparing(TransactionOutPoint::getIndex)).collect(Collectors.toList());
        Assertions.assertEquals(tx3.getHash(), releaseOutpoints.get(0).getHash());
        Assertions.assertEquals(tx3.getHash(), releaseOutpoints.get(1).getHash());
        Assertions.assertEquals(0, releaseOutpoints.get(0).getIndex());
        Assertions.assertEquals(1, releaseOutpoints.get(1).getIndex());
        assertTrue(provider.getHeightIfBtcTxhashIsAlreadyProcessed(tx3.getHash()).isPresent());

        // Third release tx should correspond to the 10 BTC lock tx
        releaseTx = releaseTxs.get(2);
        Assertions.assertEquals(1, releaseTx.getOutputs().size());
        MatcherAssert.assertThat(Coin.COIN.multiply(10).subtract(releaseTx.getOutput(0).getValue()), is(lessThanOrEqualTo(Coin.MILLICOIN)));
        Assertions.assertEquals(srcKey2.toAddress(btcRegTestParams), releaseTx.getOutput(0).getAddressFromP2PKHScript(btcRegTestParams));
        Assertions.assertEquals(1, releaseTx.getInputs().size());
        Assertions.assertEquals(tx2.getHash(), releaseTx.getInput(0).getOutpoint().getHash());
        Assertions.assertEquals(0, releaseTx.getInput(0).getOutpoint().getIndex());
        assertTrue(provider.getHeightIfBtcTxhashIsAlreadyProcessed(tx2.getHash()).isPresent());

        Assertions.assertTrue(provider.getRskTxsWaitingForSignatures().isEmpty());
        verify(bridgeEventLogger, never()).logReleaseBtcRequested(any(byte[].class), any(BtcTransaction.class), any(Coin.class));
    }

    @Test
    @SuppressWarnings("squid:S5961")
    void registerBtcTransactionLockTxNotWhitelisted_after_rskip_146_activation() throws BlockStoreException, AddressFormatException, IOException, BridgeIllegalArgumentException {
        ActivationConfig.ForBlock activations = mock(ActivationConfig.ForBlock.class);
        when(activations.isActive(ConsensusRule.RSKIP146)).thenReturn(true);

        BridgeEventLogger bridgeEventLogger = mock(BridgeEventLogger.class);

        //Creates federation 1
        List<BtcECKey> federation1Keys = Arrays.asList(
                BtcECKey.fromPrivate(Hex.decode("fa01")),
                BtcECKey.fromPrivate(Hex.decode("fa02"))
        );

        Federation federation1 = new Federation(
                FederationTestUtils.getFederationMembersWithBtcKeys(federation1Keys),
                Instant.ofEpochMilli(1000L),
                0L,
                NetworkParameters.fromID(NetworkParameters.ID_REGTEST)
        );

        //Creates federation 2
        List<BtcECKey> federation2Keys = Arrays.asList(
                BtcECKey.fromPrivate(Hex.decode("fb01")),
                BtcECKey.fromPrivate(Hex.decode("fb02")),
                BtcECKey.fromPrivate(Hex.decode("fb03")));

        Federation federation2 = new Federation(
                FederationTestUtils.getFederationMembersWithBtcKeys(federation2Keys),
                Instant.ofEpochMilli(2000L),
                0L,
                NetworkParameters.fromID(NetworkParameters.ID_REGTEST)
        );

        Repository repository = createRepository();
        repository.addBalance(PrecompiledContracts.BRIDGE_ADDR, LIMIT_MONETARY_BASE);

        Block executionBlock = mock(Block.class);
        when(executionBlock.getNumber()).thenReturn(10L);

        // First transaction goes only to the first federation
        BtcTransaction tx1 = new BtcTransaction(btcRegTestParams);
        tx1.addOutput(Coin.COIN.multiply(5), federation1.getAddress());
        BtcECKey srcKey1 = new BtcECKey();
        tx1.addInput(PegTestUtils.createHash(1), 0, ScriptBuilder.createInputScript(null, srcKey1));

        // Second transaction goes only to the second federation
        BtcTransaction tx2 = new BtcTransaction(btcRegTestParams);
        tx2.addOutput(Coin.COIN.multiply(10), federation2.getAddress());
        BtcECKey srcKey2 = new BtcECKey();
        tx2.addInput(PegTestUtils.createHash(1), 0, ScriptBuilder.createInputScript(null, srcKey2));

        // Third transaction has one output to each federation
        // Lock is expected to be done accordingly and utxos assigned accordingly as well
        BtcTransaction tx3 = new BtcTransaction(btcRegTestParams);
        tx3.addOutput(Coin.COIN.multiply(3), federation1.getAddress());
        tx3.addOutput(Coin.COIN.multiply(4), federation2.getAddress());
        BtcECKey srcKey3 = new BtcECKey();
        tx3.addInput(PegTestUtils.createHash(1), 0, ScriptBuilder.createInputScript(null, srcKey3));

        BtcBlockStoreWithCache btcBlockStore = mock(BtcBlockStoreWithCache.class);

        BridgeStorageProvider provider = new BridgeStorageProvider(repository, contractAddress, bridgeConstantsRegtest, activations);
        provider.setNewFederation(federation1);
        provider.setOldFederation(federation2);

        BtcBlockStoreWithCache.Factory mockFactory = mock(BtcBlockStoreWithCache.Factory.class);
        when(mockFactory.newInstance(repository, bridgeConstantsRegtest, provider, activations)).thenReturn(btcBlockStore);

        BridgeSupport bridgeSupport = getBridgeSupport(
            bridgeConstantsRegtest,
            provider,
            repository,
            bridgeEventLogger,
            executionBlock,
            mockFactory,
            activations
        );
        byte[] bits = new byte[1];
        bits[0] = 0x3f;

        List<Sha256Hash> hashes = new ArrayList<>();
        hashes.add(tx1.getHash());
        hashes.add(tx2.getHash());
        hashes.add(tx3.getHash());
        PartialMerkleTree pmt = new PartialMerkleTree(btcRegTestParams, bits, hashes, 3);
        List<Sha256Hash> hashlist = new ArrayList<>();
        Sha256Hash merkleRoot = pmt.getTxnHashAndMerkleRoot(hashlist);

        co.rsk.bitcoinj.core.BtcBlock registerHeader = new co.rsk.bitcoinj.core.BtcBlock(
            btcRegTestParams,
            1,
            PegTestUtils.createHash(1),
            merkleRoot,
            1,
            1,
            1,
            new ArrayList<>()
        );

        int height = 30;
        mockChainOfStoredBlocks(btcBlockStore, registerHeader, 35, height);

        Transaction rskTx1 = PegTestUtils.getMockedRskTxWithHash("aa");
        Transaction rskTx2 = PegTestUtils.getMockedRskTxWithHash("bb");
        Transaction rskTx3 = PegTestUtils.getMockedRskTxWithHash("cc");

        bridgeSupport.registerBtcTransaction(rskTx1, tx1.bitcoinSerialize(), height, pmt.bitcoinSerialize());
        bridgeSupport.registerBtcTransaction(rskTx2, tx2.bitcoinSerialize(), height, pmt.bitcoinSerialize());
        bridgeSupport.registerBtcTransaction(rskTx3, tx3.bitcoinSerialize(), height, pmt.bitcoinSerialize());
        bridgeSupport.save();

        RskAddress srcKey1RskAddress = new RskAddress(org.ethereum.crypto.ECKey.fromPrivate(srcKey1.getPrivKey()).getAddress());
        RskAddress srcKey2RskAddress = new RskAddress(org.ethereum.crypto.ECKey.fromPrivate(srcKey2.getPrivKey()).getAddress());
        RskAddress srcKey3RskAddress = new RskAddress(org.ethereum.crypto.ECKey.fromPrivate(srcKey3.getPrivKey()).getAddress());

        Assertions.assertEquals(0, repository.getBalance(srcKey1RskAddress).asBigInteger().intValue());
        Assertions.assertEquals(0, repository.getBalance(srcKey2RskAddress).asBigInteger().intValue());
        Assertions.assertEquals(0, repository.getBalance(srcKey3RskAddress).asBigInteger().intValue());
        Assertions.assertEquals(LIMIT_MONETARY_BASE, repository.getBalance(PrecompiledContracts.BRIDGE_ADDR));

        Assertions.assertEquals(0, provider.getNewFederationBtcUTXOs().size());
        Assertions.assertEquals(0, provider.getOldFederationBtcUTXOs().size());

        Assertions.assertEquals(0, provider.getReleaseRequestQueue().getEntries().size());
        Assertions.assertEquals(0, provider.getReleaseTransactionSet().getEntriesWithoutHash().size());
        Assertions.assertEquals(3, provider.getReleaseTransactionSet().getEntriesWithHash().size());

        List<BtcTransaction> releaseTxs = provider.getReleaseTransactionSet().getEntries()
                .stream()
                .map(ReleaseTransactionSet.Entry::getTransaction)
                .sorted(Comparator.comparing(BtcTransaction::getOutputSum))
                .collect(Collectors.toList());

        // First release tx should correspond to the 5 BTC lock tx
        BtcTransaction releaseTx = releaseTxs.get(0);
        Assertions.assertEquals(1, releaseTx.getOutputs().size());
        MatcherAssert.assertThat(Coin.COIN.multiply(5).subtract(releaseTx.getOutput(0).getValue()), is(lessThanOrEqualTo(Coin.MILLICOIN)));
        Assertions.assertEquals(srcKey1.toAddress(btcRegTestParams), releaseTx.getOutput(0).getAddressFromP2PKHScript(btcRegTestParams));
        Assertions.assertEquals(1, releaseTx.getInputs().size());
        Assertions.assertEquals(tx1.getHash(), releaseTx.getInput(0).getOutpoint().getHash());
        Assertions.assertEquals(0, releaseTx.getInput(0).getOutpoint().getIndex());
        assertTrue(provider.getHeightIfBtcTxhashIsAlreadyProcessed(tx1.getHash()).isPresent());
        // First Rsk tx corresponds to this release
        verify(bridgeEventLogger, times(1)).logReleaseBtcRequested(rskTx1.getHash().getBytes(), releaseTx, Coin.COIN.multiply(5));

        // Second release tx should correspond to the 7 (3+4) BTC lock tx
        releaseTx = releaseTxs.get(1);
        Assertions.assertEquals(1, releaseTx.getOutputs().size());
        MatcherAssert.assertThat(Coin.COIN.multiply(7).subtract(releaseTx.getOutput(0).getValue()), is(lessThanOrEqualTo(Coin.MILLICOIN)));
        Assertions.assertEquals(srcKey3.toAddress(btcRegTestParams), releaseTx.getOutput(0).getAddressFromP2PKHScript(btcRegTestParams));
        Assertions.assertEquals(2, releaseTx.getInputs().size());
        List<TransactionOutPoint> releaseOutpoints = releaseTx.getInputs().stream().map(TransactionInput::getOutpoint).sorted(Comparator.comparing(TransactionOutPoint::getIndex)).collect(Collectors.toList());
        Assertions.assertEquals(tx3.getHash(), releaseOutpoints.get(0).getHash());
        Assertions.assertEquals(tx3.getHash(), releaseOutpoints.get(1).getHash());
        Assertions.assertEquals(0, releaseOutpoints.get(0).getIndex());
        Assertions.assertEquals(1, releaseOutpoints.get(1).getIndex());
        assertTrue(provider.getHeightIfBtcTxhashIsAlreadyProcessed(tx3.getHash()).isPresent());
        // third Rsk tx corresponds to this release
        verify(bridgeEventLogger, times(1)).logReleaseBtcRequested(rskTx3.getHash().getBytes(), releaseTx, Coin.COIN.multiply(7));

        // Third release tx should correspond to the 10 BTC lock tx
        releaseTx = releaseTxs.get(2);
        Assertions.assertEquals(1, releaseTx.getOutputs().size());
        MatcherAssert.assertThat(Coin.COIN.multiply(10).subtract(releaseTx.getOutput(0).getValue()), is(lessThanOrEqualTo(Coin.MILLICOIN)));
        Assertions.assertEquals(srcKey2.toAddress(btcRegTestParams), releaseTx.getOutput(0).getAddressFromP2PKHScript(btcRegTestParams));
        Assertions.assertEquals(1, releaseTx.getInputs().size());
        Assertions.assertEquals(tx2.getHash(), releaseTx.getInput(0).getOutpoint().getHash());
        Assertions.assertEquals(0, releaseTx.getInput(0).getOutpoint().getIndex());
        assertTrue(provider.getHeightIfBtcTxhashIsAlreadyProcessed(tx2.getHash()).isPresent());
        // Second Rsk tx corresponds to this release
        verify(bridgeEventLogger, times(1)).logReleaseBtcRequested(rskTx2.getHash().getBytes(), releaseTx, Coin.COIN.multiply(10));

        Assertions.assertTrue(provider.getRskTxsWaitingForSignatures().isEmpty());
    }

    @Test
    void registerBtcTransaction_sending_segwit_tx_twice_locks_just_once() throws BlockStoreException, IOException, BridgeIllegalArgumentException {
        ActivationConfig.ForBlock mockedActivations = mock(ActivationConfig.ForBlock.class);
        when(mockedActivations.isActive(ConsensusRule.RSKIP143)).thenReturn(true);

        BtcTransaction txWithWitness = new BtcTransaction(btcRegTestParams);

        // first input spends P2PKH
        BtcECKey srcKey1 = new BtcECKey();
        txWithWitness.addInput(PegTestUtils.createHash(1), 0, ScriptBuilder.createInputScript(null, srcKey1));

        // second input spends P2SH-P2PWKH (actually, just has a witness doesn't matter if it truly spends a witness for the test's sake)
        txWithWitness.addInput(Sha256Hash.ZERO_HASH, 0, new Script(new byte[]{}));
        TransactionWitness txWit = new TransactionWitness(1);
        txWit.setPush(0, new byte[]{});
        txWithWitness.setWitness(0, txWit);

        List<BtcECKey> fedKeys = Arrays.asList(
                BtcECKey.fromPrivate(Hex.decode("fa01")),
                BtcECKey.fromPrivate(Hex.decode("fa02"))
        );

        Federation fed = new Federation(
                FederationTestUtils.getFederationMembersWithBtcKeys(fedKeys),
                Instant.ofEpochMilli(1000L),
                0L,
                NetworkParameters.fromID(NetworkParameters.ID_REGTEST)
        );

        txWithWitness.addOutput(Coin.COIN.multiply(5), fed.getAddress());

        // Create the pmt without witness and calculate the block merkle root
        byte[] bits = new byte[1];
        bits[0] = 0x3f;

        PartialMerkleTree pmtWithoutWitness = new PartialMerkleTree(btcRegTestParams, bits,
                Collections.singletonList(txWithWitness.getHash()), 1);
        Sha256Hash merkleRoot = pmtWithoutWitness.getTxnHashAndMerkleRoot(new ArrayList<>());

        PartialMerkleTree pmtWithWitness = new PartialMerkleTree(btcRegTestParams, bits,
                Collections.singletonList(txWithWitness.getHash(true)), 1);

        Sha256Hash witnessMerkleRoot = pmtWithWitness.getTxnHashAndMerkleRoot(new ArrayList<>());

        co.rsk.bitcoinj.core.BtcBlock registerHeader = new co.rsk.bitcoinj.core.BtcBlock(
            btcRegTestParams,
                1,
                PegTestUtils.createHash(1),
                merkleRoot,
                1,
                1,
                1,
                new ArrayList<>()
        );

        BridgeStorageProvider provider = mock(BridgeStorageProvider.class);
        when(provider.getNewFederation()).thenReturn(fed);
        when(provider.getCoinbaseInformation(registerHeader.getHash())).thenReturn(new CoinbaseInformation(witnessMerkleRoot));
        when(provider.getLockWhitelist()).thenReturn(new LockWhitelist(new HashMap<>(), 0));
        when(provider.getLockingCap()).thenReturn(Coin.FIFTY_COINS);
        // mock an actual store for the processed txs
        HashMap<Sha256Hash, Long> processedTxs = new HashMap<>();
        doAnswer(a -> {
            processedTxs.put(a.getArgument(0), a.getArgument(1));
            return null;
        }).when(provider).setHeightBtcTxhashAlreadyProcessed(any(), anyLong());
        doAnswer(a -> Optional.ofNullable(processedTxs.get(a.getArgument(0))))
                .when(provider).getHeightIfBtcTxhashIsAlreadyProcessed(any());

        BtcBlockStoreWithCache btcBlockStore = mock(BtcBlockStoreWithCache.class);
        BtcBlockStoreWithCache.Factory mockFactory = mock(BtcBlockStoreWithCache.Factory.class);
        when(mockFactory.newInstance(any(), any(), any(), any())).thenReturn(btcBlockStore);

        Block executionBlock = mock(Block.class);
        when(executionBlock.getNumber()).thenReturn(666L);

        BridgeSupport bridgeSupport = bridgeSupportBuilder
                .withBridgeConstants(bridgeConstantsRegtest)
                .withProvider(provider)
                .withBtcLockSenderProvider(new BtcLockSenderProvider())
                .withPeginInstructionsProvider(new PeginInstructionsProvider())
                .withExecutionBlock(executionBlock)
                .withBtcBlockStoreFactory(mockFactory)
                .withActivations(mockedActivations)
                .build();

        int height = 30;
        mockChainOfStoredBlocks(btcBlockStore, registerHeader, 35, height);

        // Tx is locked
        bridgeSupport.registerBtcTransaction(mock(Transaction.class), txWithWitness.bitcoinSerialize(), height, pmtWithWitness.bitcoinSerialize());
        verify(provider, never()).setHeightBtcTxhashAlreadyProcessed(txWithWitness.getHash(true), executionBlock.getNumber());
        verify(provider, times(1)).setHeightBtcTxhashAlreadyProcessed(txWithWitness.getHash(false), executionBlock.getNumber());

        BtcTransaction txWithoutWitness = new BtcTransaction(btcRegTestParams, txWithWitness.bitcoinSerialize());
        txWithoutWitness.setWitness(0, null);
        assertFalse(txWithoutWitness.hasWitness());

        // Tx is NOT locked again!
        bridgeSupport.registerBtcTransaction(mock(Transaction.class), txWithoutWitness.bitcoinSerialize(), height, pmtWithoutWitness.bitcoinSerialize());
        verify(provider, times(1)).setHeightBtcTxhashAlreadyProcessed(txWithoutWitness.getHash(), executionBlock.getNumber());

        Assertions.assertNotEquals(txWithWitness.getHash(true), txWithoutWitness.getHash());
    }

    @Test
<<<<<<< HEAD
    void callProcessFundsMigration_is_migrating_before_rskip_146_activation() throws IOException {
        ActivationConfig.ForBlock activations = mock(ActivationConfig.ForBlock.class);
        when(activations.isActive(ConsensusRule.RSKIP146)).thenReturn(false);

        BridgeEventLogger bridgeEventLogger = mock(BridgeEventLogger.class);

        Federation oldFederation = bridgeConstantsRegtest.getGenesisFederation();

        Federation newFederation = new Federation(
                FederationTestUtils.getFederationMembers(1),
                Instant.EPOCH,
                5L,
                bridgeConstantsRegtest.getBtcParams()
        );

        BridgeStorageProvider provider = mock(BridgeStorageProvider.class);
        when(provider.getFeePerKb())
                .thenReturn(Coin.MILLICOIN);
        when(provider.getReleaseRequestQueue())
                .thenReturn(new ReleaseRequestQueue(Collections.emptyList()));
        when(provider.getReleaseTransactionSet())
                .thenReturn(new ReleaseTransactionSet(Collections.emptySet()));
        when(provider.getOldFederation())
                .thenReturn(oldFederation);
        when(provider.getNewFederation())
                .thenReturn(newFederation);

        BlockGenerator blockGenerator = new BlockGenerator();
        // Old federation will be in migration age at block 35
        org.ethereum.core.Block rskCurrentBlock = blockGenerator.createBlock(35, 1);
        Transaction tx = Transaction
                .builder()
                .nonce(NONCE)
                .gasPrice(GAS_PRICE)
                .gasLimit(GAS_LIMIT)
                .destination(Hex.decode(TO_ADDRESS))
                .data(Hex.decode(DATA))
                .chainId(Constants.REGTEST_CHAIN_ID)
                .value(DUST_AMOUNT)
                .build();

        BridgeSupport bridgeSupport = bridgeSupportBuilder
                .withBridgeConstants(bridgeConstantsRegtest)
                .withProvider(provider)
                .withEventLogger(bridgeEventLogger)
                .withExecutionBlock(rskCurrentBlock)
                .withActivations(activations)
                .build();

        List<UTXO> sufficientUTXOsForMigration1 = new ArrayList<>();
        sufficientUTXOsForMigration1.add(createUTXO(Coin.COIN, oldFederation.getAddress()));
        when(provider.getOldFederationBtcUTXOs())
                .thenReturn(sufficientUTXOsForMigration1);

        bridgeSupport.updateCollections(tx);

        Assertions.assertEquals(1, provider.getReleaseTransactionSet().getEntriesWithoutHash().size());
        Assertions.assertEquals(0, provider.getReleaseTransactionSet().getEntriesWithHash().size());

        verify(bridgeEventLogger, never()).logReleaseBtcRequested(any(byte[].class), any(BtcTransaction.class), any(Coin.class));
    }

    @Test
    void callProcessFundsMigration_is_migrating_after_rskip_146_activation() throws IOException {
        ActivationConfig.ForBlock activations = mock(ActivationConfig.ForBlock.class);
        when(activations.isActive(ConsensusRule.RSKIP146)).thenReturn(true);

        BridgeEventLogger bridgeEventLogger = mock(BridgeEventLogger.class);

        Federation oldFederation = bridgeConstantsRegtest.getGenesisFederation();

        Federation newFederation = new Federation(
                FederationTestUtils.getFederationMembers(1),
                Instant.EPOCH,
                5L,
                bridgeConstantsRegtest.getBtcParams()
        );

        BridgeStorageProvider provider = mock(BridgeStorageProvider.class);
        when(provider.getFeePerKb())
                .thenReturn(Coin.MILLICOIN);
        when(provider.getReleaseRequestQueue())
                .thenReturn(new ReleaseRequestQueue(Collections.emptyList()));
        when(provider.getReleaseTransactionSet())
                .thenReturn(new ReleaseTransactionSet(Collections.emptySet()));
        when(provider.getOldFederation())
                .thenReturn(oldFederation);
        when(provider.getNewFederation())
                .thenReturn(newFederation);

        BlockGenerator blockGenerator = new BlockGenerator();
        // Old federation will be in migration age at block 35
        org.ethereum.core.Block rskCurrentBlock = blockGenerator.createBlock(35, 1);
        Transaction tx = Transaction
                .builder()
                .nonce(NONCE)
                .gasPrice(GAS_PRICE)
                .gasLimit(GAS_LIMIT)
                .destination(Hex.decode(TO_ADDRESS))
                .data(Hex.decode(DATA))
                .chainId(Constants.REGTEST_CHAIN_ID)
                .value(DUST_AMOUNT)
                .build();
        tx.sign(new ECKey().getPrivKeyBytes());

        BridgeSupport bridgeSupport = bridgeSupportBuilder
                .withBridgeConstants(bridgeConstantsRegtest)
                .withProvider(provider)
                .withEventLogger(bridgeEventLogger)
                .withExecutionBlock(rskCurrentBlock)
                .withActivations(activations)
                .build();

        List<UTXO> sufficientUTXOsForMigration1 = new ArrayList<>();
        sufficientUTXOsForMigration1.add(createUTXO(Coin.COIN, oldFederation.getAddress()));
        when(provider.getOldFederationBtcUTXOs())
                .thenReturn(sufficientUTXOsForMigration1);

        bridgeSupport.updateCollections(tx);

        Assertions.assertEquals(0, provider.getReleaseTransactionSet().getEntriesWithoutHash().size());
        Assertions.assertEquals(1, provider.getReleaseTransactionSet().getEntriesWithHash().size());
        ReleaseTransactionSet.Entry entry = (ReleaseTransactionSet.Entry) provider.getReleaseTransactionSet().getEntriesWithHash().toArray()[0];
        // Should have been logged with the migrated UTXO
        verify(bridgeEventLogger, times(1)).logReleaseBtcRequested(tx.getHash().getBytes(), entry.getTransaction(), Coin.COIN);
    }

    @Test
    void callProcessFundsMigration_is_migrated_before_rskip_146_activation() throws IOException {
        ActivationConfig.ForBlock activations = mock(ActivationConfig.ForBlock.class);
        when(activations.isActive(ConsensusRule.RSKIP146)).thenReturn(false);

        BridgeEventLogger bridgeEventLogger = mock(BridgeEventLogger.class);

        Federation oldFederation = bridgeConstantsRegtest.getGenesisFederation();

        Federation newFederation = new Federation(
                FederationTestUtils.getFederationMembers(1),
                Instant.EPOCH,
                5L,
                bridgeConstantsRegtest.getBtcParams()
        );

        BridgeStorageProvider provider = mock(BridgeStorageProvider.class);
        when(provider.getFeePerKb())
                .thenReturn(Coin.MILLICOIN);
        when(provider.getReleaseRequestQueue())
                .thenReturn(new ReleaseRequestQueue(Collections.emptyList()));
        when(provider.getReleaseTransactionSet())
                .thenReturn(new ReleaseTransactionSet(Collections.emptySet()));
        when(provider.getOldFederation())
                .thenReturn(oldFederation);
        when(provider.getNewFederation())
                .thenReturn(newFederation);

        BlockGenerator blockGenerator = new BlockGenerator();
        // Old federation will be in migration age at block 35
        org.ethereum.core.Block rskCurrentBlock = blockGenerator.createBlock(180, 1);
        Transaction tx = Transaction
                .builder()
                .nonce(NONCE)
                .gasPrice(GAS_PRICE)
                .gasLimit(GAS_LIMIT)
                .destination(Hex.decode(TO_ADDRESS))
                .data(Hex.decode(DATA))
                .chainId(Constants.REGTEST_CHAIN_ID)
                .value(DUST_AMOUNT)
                .build();

        BridgeSupport bridgeSupport = bridgeSupportBuilder
                .withBridgeConstants(bridgeConstantsRegtest)
                .withProvider(provider)
                .withEventLogger(bridgeEventLogger)
                .withExecutionBlock(rskCurrentBlock)
                .withActivations(activations)
                .build();

        List<UTXO> sufficientUTXOsForMigration1 = new ArrayList<>();
        sufficientUTXOsForMigration1.add(createUTXO(Coin.COIN, oldFederation.getAddress()));
        when(provider.getOldFederationBtcUTXOs())
                .thenReturn(sufficientUTXOsForMigration1);

        bridgeSupport.updateCollections(tx);

        Assertions.assertEquals(1, provider.getReleaseTransactionSet().getEntriesWithoutHash().size());
        Assertions.assertEquals(0, provider.getReleaseTransactionSet().getEntriesWithHash().size());

        verify(bridgeEventLogger, never()).logReleaseBtcRequested(any(byte[].class), any(BtcTransaction.class), any(Coin.class));
    }

    @Test
    void callProcessFundsMigration_is_migrated_after_rskip_146_activation() throws IOException {
        ActivationConfig.ForBlock activations = mock(ActivationConfig.ForBlock.class);
        when(activations.isActive(ConsensusRule.RSKIP146)).thenReturn(true);

        BridgeEventLogger bridgeEventLogger = mock(BridgeEventLogger.class);

        Federation oldFederation = bridgeConstantsRegtest.getGenesisFederation();

        Federation newFederation = new Federation(
                FederationTestUtils.getFederationMembers(1),
                Instant.EPOCH,
                5L,
                bridgeConstantsRegtest.getBtcParams()
        );

        BridgeStorageProvider provider = mock(BridgeStorageProvider.class);
        when(provider.getFeePerKb())
                .thenReturn(Coin.MILLICOIN);
        when(provider.getReleaseRequestQueue())
                .thenReturn(new ReleaseRequestQueue(Collections.emptyList()));
        when(provider.getReleaseTransactionSet())
                .thenReturn(new ReleaseTransactionSet(Collections.emptySet()));
        when(provider.getOldFederation())
                .thenReturn(oldFederation);
        when(provider.getNewFederation())
                .thenReturn(newFederation);

        BlockGenerator blockGenerator = new BlockGenerator();
        // Old federation will be in migration age at block 35
        org.ethereum.core.Block rskCurrentBlock = blockGenerator.createBlock(180, 1);
        Transaction tx = Transaction
                .builder()
                .nonce(NONCE)
                .gasPrice(GAS_PRICE)
                .gasLimit(GAS_LIMIT)
                .destination(Hex.decode(TO_ADDRESS))
                .data(Hex.decode(DATA))
                .chainId(Constants.REGTEST_CHAIN_ID)
                .value(DUST_AMOUNT)
                .build();

        BridgeSupport bridgeSupport = bridgeSupportBuilder
                .withBridgeConstants(bridgeConstantsRegtest)
                .withProvider(provider)
                .withEventLogger(bridgeEventLogger)
                .withExecutionBlock(rskCurrentBlock)
                .withActivations(activations)
                .build();

        List<UTXO> sufficientUTXOsForMigration1 = new ArrayList<>();
        sufficientUTXOsForMigration1.add(createUTXO(Coin.COIN, oldFederation.getAddress()));
        when(provider.getOldFederationBtcUTXOs())
                .thenReturn(sufficientUTXOsForMigration1);

        bridgeSupport.updateCollections(tx);

        Assertions.assertEquals(0, provider.getReleaseTransactionSet().getEntriesWithoutHash().size());
        Assertions.assertEquals(1, provider.getReleaseTransactionSet().getEntriesWithHash().size());
        ReleaseTransactionSet.Entry entry = (ReleaseTransactionSet.Entry) provider.getReleaseTransactionSet().getEntriesWithHash().toArray()[0];
        // Should have been logged with the migrated UTXO
        verify(bridgeEventLogger, times(1)).logReleaseBtcRequested(tx.getHash().getBytes(), entry.getTransaction(), Coin.COIN);
    }

    @Test
    void updateFederationCreationBlockHeights_before_rskip_186_activation() throws IOException {
=======
    public void updateFederationCreationBlockHeights_before_rskip_186_activation() throws IOException {
>>>>>>> 347984b9
        ActivationConfig.ForBlock activations = mock(ActivationConfig.ForBlock.class);
        when(activations.isActive(ConsensusRule.RSKIP186)).thenReturn(false);

        BridgeEventLogger bridgeEventLogger = mock(BridgeEventLogger.class);

        Federation oldFederation = bridgeConstantsRegtest.getGenesisFederation();

        Federation newFederation = new Federation(
                FederationTestUtils.getFederationMembers(1),
                Instant.EPOCH,
                5L,
                bridgeConstantsRegtest.getBtcParams()
        );

        BridgeStorageProvider provider = mock(BridgeStorageProvider.class);
        when(provider.getFeePerKb())
                .thenReturn(Coin.MILLICOIN);
        when(provider.getReleaseRequestQueue())
                .thenReturn(new ReleaseRequestQueue(Collections.emptyList()));
        when(provider.getReleaseTransactionSet())
                .thenReturn(new ReleaseTransactionSet(Collections.emptySet()));
        when(provider.getOldFederation())
                .thenReturn(oldFederation);
        when(provider.getNewFederation())
                .thenReturn(newFederation);

        BlockGenerator blockGenerator = new BlockGenerator();
        // Old federation will be in migration age at block 35
        org.ethereum.core.Block rskCurrentBlock = blockGenerator.createBlock(180, 1);
        Transaction tx = Transaction
                .builder()
                .nonce(NONCE)
                .gasPrice(GAS_PRICE)
                .gasLimit(GAS_LIMIT)
                .destination(Hex.decode(TO_ADDRESS))
                .data(Hex.decode(DATA))
                .chainId(Constants.REGTEST_CHAIN_ID)
                .value(DUST_AMOUNT)
                .build();

        BridgeSupport bridgeSupport = bridgeSupportBuilder
                .withBridgeConstants(bridgeConstantsRegtest)
                .withProvider(provider)
                .withEventLogger(bridgeEventLogger)
                .withExecutionBlock(rskCurrentBlock)
                .withActivations(activations)
                .build();

        List<UTXO> sufficientUTXOsForMigration1 = new ArrayList<>();
        sufficientUTXOsForMigration1.add(createUTXO(Coin.COIN, oldFederation.getAddress()));
        when(provider.getOldFederationBtcUTXOs()).thenReturn(sufficientUTXOsForMigration1);

        when(provider.getNextFederationCreationBlockHeight()).thenReturn(Optional.of(1L));

        bridgeSupport.updateCollections(tx);

        verify(provider, never()).getNextFederationCreationBlockHeight();
        verify(provider, never()).setActiveFederationCreationBlockHeight(any(Long.class));
        verify(provider, never()).clearNextFederationCreationBlockHeight();
    }

    @Test
    void updateFederationCreationBlockHeights_after_rskip_186_activation() throws IOException {
        ActivationConfig.ForBlock activations = mock(ActivationConfig.ForBlock.class);
        when(activations.isActive(ConsensusRule.RSKIP186)).thenReturn(true);

        BridgeEventLogger bridgeEventLogger = mock(BridgeEventLogger.class);

        Federation oldFederation = bridgeConstantsRegtest.getGenesisFederation();

        Federation newFederation = new Federation(
                FederationTestUtils.getFederationMembers(1),
                Instant.EPOCH,
                5L,
                bridgeConstantsRegtest.getBtcParams()
        );

        BridgeStorageProvider provider = mock(BridgeStorageProvider.class);
        when(provider.getFeePerKb())
                .thenReturn(Coin.MILLICOIN);
        when(provider.getReleaseRequestQueue())
                .thenReturn(new ReleaseRequestQueue(Collections.emptyList()));
        when(provider.getReleaseTransactionSet())
                .thenReturn(new ReleaseTransactionSet(Collections.emptySet()));
        when(provider.getOldFederation())
                .thenReturn(oldFederation);
        when(provider.getNewFederation())
                .thenReturn(newFederation);

        BlockGenerator blockGenerator = new BlockGenerator();
        // Old federation will be in migration age at block 35
        org.ethereum.core.Block rskCurrentBlock = blockGenerator.createBlock(180, 1);
        Transaction tx = Transaction
                .builder()
                .nonce(NONCE)
                .gasPrice(GAS_PRICE)
                .gasLimit(GAS_LIMIT)
                .destination(Hex.decode(TO_ADDRESS))
                .data(Hex.decode(DATA))
                .chainId(Constants.REGTEST_CHAIN_ID)
                .value(DUST_AMOUNT)
                .build();

        BridgeSupport bridgeSupport = bridgeSupportBuilder
                .withBridgeConstants(bridgeConstantsRegtest)
                .withProvider(provider)
                .withEventLogger(bridgeEventLogger)
                .withExecutionBlock(rskCurrentBlock)
                .withActivations(activations)
                .build();

        List<UTXO> sufficientUTXOsForMigration1 = new ArrayList<>();
        sufficientUTXOsForMigration1.add(createUTXO(Coin.COIN, oldFederation.getAddress()));
        when(provider.getOldFederationBtcUTXOs())
                .thenReturn(sufficientUTXOsForMigration1);

        when(provider.getNextFederationCreationBlockHeight()).thenReturn(Optional.empty());

        bridgeSupport.updateCollections(tx);

        verify(provider, times(1)).getNextFederationCreationBlockHeight();
        verify(provider, never()).setActiveFederationCreationBlockHeight(any(Long.class));
        verify(provider, never()).clearNextFederationCreationBlockHeight();

        when(provider.getNextFederationCreationBlockHeight()).thenReturn(Optional.of(1L));

        bridgeSupport.updateCollections(tx);

        verify(provider, times(2)).getNextFederationCreationBlockHeight();
        verify(provider, times(1)).setActiveFederationCreationBlockHeight(1L);
        verify(provider, times(1)).clearNextFederationCreationBlockHeight();
    }

    @Test
    void rskTxWaitingForSignature_uses_updateCollection_rskTxHash_before_rskip_146_activation() throws IOException {
        ActivationConfig.ForBlock activations = mock(ActivationConfig.ForBlock.class);
        when(activations.isActive(ConsensusRule.RSKIP146)).thenReturn(false);

        BridgeConstants spiedBridgeConstants = spy(BridgeRegTestConstants.getInstance());
        doReturn(1).when(spiedBridgeConstants).getRsk2BtcMinimumAcceptableConfirmations();

        BridgeStorageProvider provider = mock(BridgeStorageProvider.class);
        BtcTransaction btcTx = mock(BtcTransaction.class);
        Set<ReleaseTransactionSet.Entry> set = new HashSet<>();
        set.add(new ReleaseTransactionSet.Entry(btcTx, 1L)); // no rsk tx hash
        when(provider.getReleaseTransactionSet()).thenReturn(new ReleaseTransactionSet(set));
        when(provider.getReleaseRequestQueue()).thenReturn(new ReleaseRequestQueue(Collections.emptyList()));
        when(provider.getRskTxsWaitingForSignatures()).thenReturn(new TreeMap<>());

        Block executionBlock = mock(Block.class);
        when(executionBlock.getNumber()).thenReturn(2L);

        BridgeSupport bridgeSupport = bridgeSupportBuilder
                .withBridgeConstants(spiedBridgeConstants)
                .withProvider(provider)
                .withExecutionBlock(executionBlock)
                .withActivations(activations)
                .build();

        Transaction tx = Transaction
                .builder()
                .nonce(NONCE)
                .gasPrice(GAS_PRICE)
                .gasLimit(GAS_LIMIT)
                .destination(Hex.decode(TO_ADDRESS))
                .data(Hex.decode(DATA))
                .chainId(Constants.REGTEST_CHAIN_ID)
                .value(DUST_AMOUNT)
                .build();
        bridgeSupport.updateCollections(tx);

        assertEquals(btcTx, provider.getRskTxsWaitingForSignatures().get(tx.getHash()));
        assertEquals(0, provider.getReleaseTransactionSet().getEntries().size());
    }

    @Test
    void rskTxWaitingForSignature_uses_updateCollection_rskTxHash_after_rskip_146_activation_if_release_transaction_doesnt_have_rstTxHash() throws IOException {
        ActivationConfig.ForBlock activations = mock(ActivationConfig.ForBlock.class);
        when(activations.isActive(ConsensusRule.RSKIP146)).thenReturn(true);

        BridgeConstants spiedBridgeConstants = spy(BridgeRegTestConstants.getInstance());
        doReturn(1).when(spiedBridgeConstants).getRsk2BtcMinimumAcceptableConfirmations();

        BridgeStorageProvider provider = mock(BridgeStorageProvider.class);
        BtcTransaction btcTx = mock(BtcTransaction.class);
        Set<ReleaseTransactionSet.Entry> set = new HashSet<>();
        set.add(new ReleaseTransactionSet.Entry(btcTx, 1L)); // no rsk tx hash
        when(provider.getReleaseTransactionSet()).thenReturn(new ReleaseTransactionSet(set));
        when(provider.getReleaseRequestQueue()).thenReturn(new ReleaseRequestQueue(Collections.emptyList()));
        when(provider.getRskTxsWaitingForSignatures()).thenReturn(new TreeMap<>());

        Block executionBlock = mock(Block.class);
        when(executionBlock.getNumber()).thenReturn(2L);

        BridgeSupport bridgeSupport = bridgeSupportBuilder
                .withBridgeConstants(spiedBridgeConstants)
                .withProvider(provider)
                .withExecutionBlock(executionBlock)
                .withActivations(activations)
                .build();

        Transaction tx = Transaction
                .builder()
                .nonce(NONCE)
                .gasPrice(GAS_PRICE)
                .gasLimit(GAS_LIMIT)
                .destination(Hex.decode(TO_ADDRESS))
                .data(Hex.decode(DATA))
                .chainId(Constants.REGTEST_CHAIN_ID)
                .value(DUST_AMOUNT)
                .build();
        bridgeSupport.updateCollections(tx);

        assertEquals(btcTx, provider.getRskTxsWaitingForSignatures().get(tx.getHash()));
        assertEquals(0, provider.getReleaseTransactionSet().getEntries().size());
    }

    @Test
    void rskTxWaitingForSignature_uses_release_transaction_rstTxHash_after_rskip_146_activation() throws IOException {
        ActivationConfig.ForBlock activations = mock(ActivationConfig.ForBlock.class);
        when(activations.isActive(ConsensusRule.RSKIP146)).thenReturn(true);

        BridgeConstants spiedBridgeConstants = spy(BridgeRegTestConstants.getInstance());
        doReturn(1).when(spiedBridgeConstants).getRsk2BtcMinimumAcceptableConfirmations();

        BridgeStorageProvider provider = mock(BridgeStorageProvider.class);
        BtcTransaction btcTx = mock(BtcTransaction.class);
        Set<ReleaseTransactionSet.Entry> set = new HashSet<>();
        Keccak256 rskTxHash = Keccak256.ZERO_HASH;
        set.add(new ReleaseTransactionSet.Entry(btcTx, 1L, rskTxHash)); // HAS rsk tx hash
        when(provider.getReleaseTransactionSet()).thenReturn(new ReleaseTransactionSet(set));
        when(provider.getReleaseRequestQueue()).thenReturn(new ReleaseRequestQueue(Collections.emptyList()));
        when(provider.getRskTxsWaitingForSignatures()).thenReturn(new TreeMap<>());

        Block executionBlock = mock(Block.class);
        when(executionBlock.getNumber()).thenReturn(2L);

        BridgeSupport bridgeSupport = bridgeSupportBuilder
                .withBridgeConstants(spiedBridgeConstants)
                .withProvider(provider)
                .withExecutionBlock(executionBlock)
                .withActivations(activations)
                .build();

        Transaction tx = Transaction
                .builder()
                .nonce(NONCE)
                .gasPrice(GAS_PRICE)
                .gasLimit(GAS_LIMIT)
                .destination(Hex.decode(TO_ADDRESS))
                .data(Hex.decode(DATA))
                .chainId(Constants.REGTEST_CHAIN_ID)
                .value(DUST_AMOUNT)
                .build();
        bridgeSupport.updateCollections(tx);

        assertEquals(btcTx, provider.getRskTxsWaitingForSignatures().get(rskTxHash));
        assertEquals(0, provider.getReleaseTransactionSet().getEntries().size());
    }

    @Test
    void rskTxWaitingForSignature_uses_updateCollection_rskTxHash_after_rskip_176_activation() throws IOException {
        ActivationConfig.ForBlock activations = mock(ActivationConfig.ForBlock.class);
        when(activations.isActive(ConsensusRule.RSKIP146)).thenReturn(true);
        when(activations.isActive(ConsensusRule.RSKIP176)).thenReturn(true);

        BridgeConstants spiedBridgeConstants = spy(BridgeRegTestConstants.getInstance());
        doReturn(1).when(spiedBridgeConstants).getRsk2BtcMinimumAcceptableConfirmations();

        BridgeStorageProvider provider = mock(BridgeStorageProvider.class);
        BtcTransaction btcTx = mock(BtcTransaction.class);
        Set<ReleaseTransactionSet.Entry> set = new HashSet<>();
        Keccak256 rskTxHash = Keccak256.ZERO_HASH;
        set.add(new ReleaseTransactionSet.Entry(btcTx, 1L, rskTxHash)); // HAS rsk tx hash
        when(provider.getReleaseTransactionSet()).thenReturn(new ReleaseTransactionSet(set));
        when(provider.getReleaseRequestQueue()).thenReturn(new ReleaseRequestQueue(Collections.emptyList()));
        when(provider.getRskTxsWaitingForSignatures()).thenReturn(new TreeMap<>());

        Block executionBlock = mock(Block.class);
        when(executionBlock.getNumber()).thenReturn(2L);

        BridgeSupport bridgeSupport = bridgeSupportBuilder
                .withBridgeConstants(spiedBridgeConstants)
                .withProvider(provider)
                .withExecutionBlock(executionBlock)
                .withActivations(activations)
                .build();

        Transaction tx = Transaction
            .builder()
            .nonce(NONCE)
            .gasPrice(GAS_PRICE)
            .gasLimit(GAS_LIMIT)
            .destination(Hex.decode(TO_ADDRESS))
            .data(Hex.decode(DATA))
            .chainId(Constants.REGTEST_CHAIN_ID)
            .value(DUST_AMOUNT)
            .build();
        bridgeSupport.updateCollections(tx);

        assertEquals(btcTx, provider.getRskTxsWaitingForSignatures().get(tx.getHash()));
        assertEquals(0, provider.getReleaseTransactionSet().getEntries().size());
    }

    @Test
    void when_registerBtcTransaction_sender_not_recognized_before_rskip170_no_lock_and_no_refund() throws Exception {
        ActivationConfig.ForBlock activations = mock(ActivationConfig.ForBlock.class);
        when(activations.isActive(ConsensusRule.RSKIP143)).thenReturn(true);

        Federation federation1 = PegTestUtils.createSimpleActiveFederation(bridgeConstantsRegtest);

        Repository repository = createRepository();
        repository.addBalance(PrecompiledContracts.BRIDGE_ADDR, LIMIT_MONETARY_BASE);

        Block executionBlock = mock(Block.class);
        when(executionBlock.getNumber()).thenReturn(10L);

        BtcECKey srcKey1 = new BtcECKey();
        ECKey key = ECKey.fromPublicOnly(srcKey1.getPubKey());
        RskAddress rskAddress = new RskAddress(key.getAddress());
        Coin amountToLock = Coin.COIN.multiply(5);

        // First transaction goes only to the first federation
        BtcTransaction tx1 = new BtcTransaction(btcRegTestParams);
        tx1.addOutput(amountToLock, federation1.getAddress());
        tx1.addInput(PegTestUtils.createHash(1), 0, ScriptBuilder.createInputScript(null, srcKey1));

        BtcBlockStoreWithCache btcBlockStore = mock(BtcBlockStoreWithCache.class);

        BridgeStorageProvider provider = new BridgeStorageProvider(repository, contractAddress, bridgeConstantsRegtest, activations);
        provider.setNewFederation(federation1);

        BtcLockSenderProvider btcLockSenderProvider = mock(BtcLockSenderProvider.class);
        when(btcLockSenderProvider.tryGetBtcLockSender(any())).thenReturn(Optional.empty());

        BtcBlockStoreWithCache.Factory mockFactory = mock(BtcBlockStoreWithCache.Factory.class);
        when(mockFactory.newInstance(repository, bridgeConstantsRegtest, provider, activations)).thenReturn(btcBlockStore);

        BridgeSupport bridgeSupport = getBridgeSupport(
            bridgeConstantsRegtest,
                provider,
                repository,
                btcLockSenderProvider,
                new PeginInstructionsProvider(),
                executionBlock,
                mockFactory,
                activations
        );
        byte[] bits = new byte[1];
        bits[0] = 0x3f;

        List<Sha256Hash> hashes = new ArrayList<>();
        hashes.add(tx1.getHash());
        PartialMerkleTree pmt = new PartialMerkleTree(btcRegTestParams, bits, hashes, 1);
        List<Sha256Hash> hashlist = new ArrayList<>();
        Sha256Hash merkleRoot = pmt.getTxnHashAndMerkleRoot(hashlist);

        co.rsk.bitcoinj.core.BtcBlock registerHeader = new co.rsk.bitcoinj.core.BtcBlock(
            btcRegTestParams,
                1,
                PegTestUtils.createHash(1),
                merkleRoot,
                1,
                1,
                1,
                new ArrayList<>()
        );

        int height = 30;
        mockChainOfStoredBlocks(btcBlockStore, registerHeader, 35, height);

        bridgeSupport.registerBtcTransaction(
            mock(Transaction.class),
            tx1.bitcoinSerialize(),
            height,
            pmt.bitcoinSerialize()
        );

        Assertions.assertEquals(co.rsk.core.Coin.ZERO, repository.getBalance(rskAddress));
        Assertions.assertEquals(LIMIT_MONETARY_BASE, repository.getBalance(PrecompiledContracts.BRIDGE_ADDR));
        Assertions.assertEquals(0, provider.getNewFederationBtcUTXOs().size());
        Assertions.assertEquals(0, provider.getReleaseRequestQueue().getEntries().size());
        Assertions.assertEquals(0, provider.getReleaseTransactionSet().getEntries().size());
        Assertions.assertTrue(provider.getRskTxsWaitingForSignatures().isEmpty());
        Assertions.assertFalse(provider.getHeightIfBtcTxhashIsAlreadyProcessed(tx1.getHash()).isPresent());
    }

    @Test
    void when_registerBtcTransaction_sender_not_recognized_after_rskip170_lock() throws Exception {
        // Assert
        ActivationConfig.ForBlock activations = mock(ActivationConfig.ForBlock.class);
        when(activations.isActive(ConsensusRule.RSKIP170)).thenReturn(true);

        Federation federation1 = PegTestUtils.createSimpleActiveFederation(bridgeConstantsRegtest);

        Repository repository = createRepository();
        repository.addBalance(PrecompiledContracts.BRIDGE_ADDR, LIMIT_MONETARY_BASE);

        Block executionBlock = mock(Block.class);
        when(executionBlock.getNumber()).thenReturn(10L);

        BtcECKey srcKey1 = new BtcECKey();
        ECKey key = ECKey.fromPublicOnly(srcKey1.getPubKey());
        RskAddress rskAddress = new RskAddress(key.getAddress());
        RskAddress rskDestinationAddress = new RskAddress(new byte[20]);
        Coin amountToLock = Coin.COIN.multiply(5);

        // First transaction goes only to the first federation
        BtcTransaction tx1 = new BtcTransaction(btcRegTestParams);
        tx1.addOutput(amountToLock, federation1.getAddress());
        tx1.addInput(PegTestUtils.createHash(1), 0, ScriptBuilder.createInputScript(null, srcKey1));

        BtcBlockStoreWithCache btcBlockStore = mock(BtcBlockStoreWithCache.class);

        BridgeStorageProvider provider = new BridgeStorageProvider(repository, contractAddress, bridgeConstantsRegtest, activations);
        provider.setNewFederation(federation1);

        BtcLockSenderProvider btcLockSenderProvider = mock(BtcLockSenderProvider.class);
        when(btcLockSenderProvider.tryGetBtcLockSender(any())).thenReturn(Optional.empty());

        PeginInstructionsProvider peginInstructionsProvider = getPeginInstructionsProviderForVersion1(rskDestinationAddress, Optional.empty());

        BtcBlockStoreWithCache.Factory mockFactory = mock(BtcBlockStoreWithCache.Factory.class);
        when(mockFactory.newInstance(repository, bridgeConstantsRegtest, provider, activations)).thenReturn(btcBlockStore);

        BridgeSupport bridgeSupport = getBridgeSupport(
            bridgeConstantsRegtest,
            provider,
            repository,
            btcLockSenderProvider,
            peginInstructionsProvider,
            executionBlock,
            mockFactory,
            activations
        );
        byte[] bits = new byte[1];
        bits[0] = 0x3f;

        List<Sha256Hash> hashes = new ArrayList<>();
        hashes.add(tx1.getHash());
        PartialMerkleTree pmt = new PartialMerkleTree(btcRegTestParams, bits, hashes, 1);
        List<Sha256Hash> hashlist = new ArrayList<>();
        Sha256Hash merkleRoot = pmt.getTxnHashAndMerkleRoot(hashlist);

        co.rsk.bitcoinj.core.BtcBlock registerHeader = new co.rsk.bitcoinj.core.BtcBlock(
            btcRegTestParams,
            1,
            PegTestUtils.createHash(1),
            merkleRoot,
            1,
            1,
            1,
            new ArrayList<>()
        );

        int height = 30;
        mockChainOfStoredBlocks(btcBlockStore, registerHeader, 35, height);

        // Act
        bridgeSupport.registerBtcTransaction(mock(Transaction.class), tx1.bitcoinSerialize(), height, pmt.bitcoinSerialize());

        // Assert
        co.rsk.core.Coin totalAmountExpectedToHaveBeenLocked = co.rsk.core.Coin.fromBitcoin(amountToLock);

        Assertions.assertEquals(co.rsk.core.Coin.ZERO, repository.getBalance(rskAddress));
        Assertions.assertEquals(totalAmountExpectedToHaveBeenLocked, repository.getBalance(rskDestinationAddress));
        Assertions.assertEquals(LIMIT_MONETARY_BASE.subtract(totalAmountExpectedToHaveBeenLocked), repository.getBalance(PrecompiledContracts.BRIDGE_ADDR));
        Assertions.assertEquals(1, provider.getNewFederationBtcUTXOs().size());
        Assertions.assertEquals(amountToLock, provider.getNewFederationBtcUTXOs().get(0).getValue());
        Assertions.assertEquals(0, provider.getReleaseRequestQueue().getEntries().size());
        Assertions.assertEquals(0, provider.getReleaseTransactionSet().getEntries().size());
        Assertions.assertTrue(provider.getRskTxsWaitingForSignatures().isEmpty());
        Assertions.assertTrue(provider.getHeightIfBtcTxhashIsAlreadyProcessed(tx1.getHash()).isPresent());
    }

    @Test
    void when_registerBtcTransaction_usesLegacyType_beforeFork_lock_and_no_refund() throws Exception {
        ActivationConfig.ForBlock activations = mock(ActivationConfig.ForBlock.class);
        when(activations.isActive(ConsensusRule.RSKIP143)).thenReturn(false);

        Federation federation1 = PegTestUtils.createSimpleActiveFederation(bridgeConstantsRegtest);

        Repository repository = createRepository();
        repository.addBalance(PrecompiledContracts.BRIDGE_ADDR, LIMIT_MONETARY_BASE);

        Block executionBlock = mock(Block.class);
        when(executionBlock.getNumber()).thenReturn(10L);

        BtcECKey srcKey1 = new BtcECKey();
        ECKey key = ECKey.fromPublicOnly(srcKey1.getPubKey());
        Address btcAddress = srcKey1.toAddress(btcRegTestParams);
        RskAddress rskAddress = new RskAddress(key.getAddress());
        Coin amountToLock = Coin.COIN.multiply(5);

        // First transaction goes only to the first federation
        BtcTransaction tx1 = new BtcTransaction(btcRegTestParams);
        tx1.addOutput(amountToLock, federation1.getAddress());
        tx1.addInput(PegTestUtils.createHash(1), 0, ScriptBuilder.createInputScript(null, srcKey1));

        BtcBlockStoreWithCache btcBlockStore = mock(BtcBlockStoreWithCache.class);

        BridgeStorageProvider provider = new BridgeStorageProvider(repository, contractAddress, bridgeConstantsRegtest, activations);
        provider.setNewFederation(federation1);

        // Whitelist the addresses
        LockWhitelist whitelist = provider.getLockWhitelist();
        whitelist.put(btcAddress, new OneOffWhiteListEntry(btcAddress, Coin.COIN.multiply(5)));

        BtcBlockStoreWithCache.Factory mockFactory = mock(BtcBlockStoreWithCache.Factory.class);
        when(mockFactory.newInstance(repository, bridgeConstantsRegtest, provider, activations)).thenReturn(btcBlockStore);

        BtcLockSenderProvider btcLockSenderProvider = getBtcLockSenderProvider(TxSenderAddressType.P2PKH, btcAddress, rskAddress);

        BridgeSupport bridgeSupport = getBridgeSupport(
            bridgeConstantsRegtest,
                provider,
                repository,
                btcLockSenderProvider,
                new PeginInstructionsProvider(),
                executionBlock,
                mockFactory,
                activations
        );
        byte[] bits = new byte[1];
        bits[0] = 0x3f;

        List<Sha256Hash> hashes = new ArrayList<>();
        hashes.add(tx1.getHash());
        PartialMerkleTree pmt = new PartialMerkleTree(btcRegTestParams, bits, hashes, 1);
        List<Sha256Hash> hashlist = new ArrayList<>();
        Sha256Hash merkleRoot = pmt.getTxnHashAndMerkleRoot(hashlist);

        co.rsk.bitcoinj.core.BtcBlock registerHeader = new co.rsk.bitcoinj.core.BtcBlock(
            btcRegTestParams,
                1,
                PegTestUtils.createHash(1),
                merkleRoot,
                1,
                1,
                1,
                new ArrayList<>()
        );

        int height = 30;
        mockChainOfStoredBlocks(btcBlockStore, registerHeader, 35, height);

        bridgeSupport.registerBtcTransaction(mock(Transaction.class), tx1.bitcoinSerialize(), height, pmt.bitcoinSerialize());

        // Assert
        co.rsk.core.Coin totalAmountExpectedToHaveBeenLocked = co.rsk.core.Coin.fromBitcoin(amountToLock);

        MatcherAssert.assertThat(whitelist.isWhitelisted(btcAddress), is(false));
        Assertions.assertEquals(totalAmountExpectedToHaveBeenLocked, repository.getBalance(rskAddress));
        Assertions.assertEquals(LIMIT_MONETARY_BASE.subtract(totalAmountExpectedToHaveBeenLocked), repository.getBalance(PrecompiledContracts.BRIDGE_ADDR));
        Assertions.assertEquals(1, provider.getNewFederationBtcUTXOs().size());
        Assertions.assertEquals(amountToLock, provider.getNewFederationBtcUTXOs().get(0).getValue());
        Assertions.assertEquals(0, provider.getReleaseRequestQueue().getEntries().size());
        Assertions.assertEquals(0, provider.getReleaseTransactionSet().getEntries().size());
        Assertions.assertTrue(provider.getRskTxsWaitingForSignatures().isEmpty());
        Assertions.assertTrue(provider.getHeightIfBtcTxhashIsAlreadyProcessed(tx1.getHash()).isPresent());
    }

    @Test
    void when_registerBtcTransaction_usesLegacyType_afterFork_notWhitelisted_no_lock_and_refund() throws Exception {
        ActivationConfig.ForBlock activations = mock(ActivationConfig.ForBlock.class);
        when(activations.isActive(ConsensusRule.RSKIP143)).thenReturn(true);

        Federation federation1 = PegTestUtils.createSimpleActiveFederation(bridgeConstantsRegtest);

        Repository repository = createRepository();
        repository.addBalance(PrecompiledContracts.BRIDGE_ADDR, LIMIT_MONETARY_BASE);

        Block executionBlock = mock(Block.class);
        when(executionBlock.getNumber()).thenReturn(10L);

        // First transaction goes only to the first federation
        BtcTransaction tx1 = new BtcTransaction(btcRegTestParams);
        BtcECKey srcKey1 = new BtcECKey();
        ECKey key = ECKey.fromPublicOnly(srcKey1.getPubKey());
        Address btcAddress = srcKey1.toAddress(btcRegTestParams);
        RskAddress rskAddress = new RskAddress(key.getAddress());
        Coin amountToLock = Coin.COIN.multiply(5);

        tx1.addOutput(amountToLock, federation1.getAddress());
        tx1.addInput(PegTestUtils.createHash(1), 0, ScriptBuilder.createInputScript(null, srcKey1));

        BtcBlockStoreWithCache btcBlockStore = mock(BtcBlockStoreWithCache.class);

        BridgeStorageProvider provider = new BridgeStorageProvider(repository, contractAddress, bridgeConstantsRegtest, activations);
        provider.setNewFederation(federation1);

        // Don't whitelist the addresses
        LockWhitelist whitelist = provider.getLockWhitelist();

        BtcBlockStoreWithCache.Factory mockFactory = mock(BtcBlockStoreWithCache.Factory.class);
        when(mockFactory.newInstance(repository, bridgeConstantsRegtest, provider, activations)).thenReturn(btcBlockStore);

        BtcLockSenderProvider btcLockSenderProvider = getBtcLockSenderProvider(TxSenderAddressType.P2PKH, btcAddress, rskAddress);

        BridgeSupport bridgeSupport = getBridgeSupport(
            bridgeConstantsRegtest,
                provider,
                repository,
                btcLockSenderProvider,
                new PeginInstructionsProvider(),
                executionBlock,
                mockFactory,
                activations
        );
        byte[] bits = new byte[1];
        bits[0] = 0x3f;

        List<Sha256Hash> hashes = new ArrayList<>();
        hashes.add(tx1.getHash());
        PartialMerkleTree pmt = new PartialMerkleTree(btcRegTestParams, bits, hashes, 1);
        List<Sha256Hash> hashlist = new ArrayList<>();
        Sha256Hash merkleRoot = pmt.getTxnHashAndMerkleRoot(hashlist);

        co.rsk.bitcoinj.core.BtcBlock registerHeader = new co.rsk.bitcoinj.core.BtcBlock(
            btcRegTestParams,
                1,
                PegTestUtils.createHash(1),
                merkleRoot,
                1,
                1,
                1,
                new ArrayList<>()
        );

        int height = 30;

        mockChainOfStoredBlocks(btcBlockStore, registerHeader, 35, height);
        bridgeSupport.registerBtcTransaction(mock(Transaction.class), tx1.bitcoinSerialize(), height, pmt.bitcoinSerialize());

        MatcherAssert.assertThat(whitelist.isWhitelisted(btcAddress), is(false));
        Assertions.assertEquals(co.rsk.core.Coin.ZERO, repository.getBalance(rskAddress));
        Assertions.assertEquals(LIMIT_MONETARY_BASE, repository.getBalance(PrecompiledContracts.BRIDGE_ADDR));
        Assertions.assertEquals(0, provider.getNewFederationBtcUTXOs().size());
        Assertions.assertEquals(1, provider.getReleaseTransactionSet().getEntries().size());

        List<BtcTransaction> releaseTxs = provider.getReleaseTransactionSet().getEntries()
                .stream()
                .map(ReleaseTransactionSet.Entry::getTransaction)
                .sorted(Comparator.comparing(BtcTransaction::getOutputSum))
                .collect(Collectors.toList());

        // First release tx should correspond to the 5 BTC lock tx
        BtcTransaction releaseTx = releaseTxs.get(0);
        Assertions.assertEquals(1, releaseTx.getOutputs().size());
        MatcherAssert.assertThat(amountToLock.subtract(releaseTx.getOutput(0).getValue()), is(lessThanOrEqualTo(Coin.MILLICOIN)));
        Assertions.assertEquals(btcAddress, releaseTx.getOutput(0).getAddressFromP2PKHScript(btcRegTestParams));
        Assertions.assertEquals(1, releaseTx.getInputs().size());
        Assertions.assertEquals(tx1.getHash(), releaseTx.getInput(0).getOutpoint().getHash());
        Assertions.assertEquals(0, releaseTx.getInput(0).getOutpoint().getIndex());
        Assertions.assertTrue(provider.getRskTxsWaitingForSignatures().isEmpty());
        Assertions.assertTrue(provider.getHeightIfBtcTxhashIsAlreadyProcessed(tx1.getHash()).isPresent());
    }

    @Test
    void when_registerBtcTransaction_usesLegacyType_afterFork_lock_and_no_refund() throws Exception {
        ActivationConfig.ForBlock activations = mock(ActivationConfig.ForBlock.class);
        when(activations.isActive(ConsensusRule.RSKIP143)).thenReturn(true);

        Federation federation1 = PegTestUtils.createSimpleActiveFederation(bridgeConstantsRegtest);

        Repository repository = createRepository();
        repository.addBalance(PrecompiledContracts.BRIDGE_ADDR, LIMIT_MONETARY_BASE);

        Block executionBlock = mock(Block.class);
        when(executionBlock.getNumber()).thenReturn(10L);

        BtcECKey srcKey1 = new BtcECKey();
        ECKey key = ECKey.fromPublicOnly(srcKey1.getPubKey());
        Address btcAddress = srcKey1.toAddress(btcRegTestParams);
        RskAddress rskAddress = new RskAddress(key.getAddress());

        //First transaction goes only to the first federation
        BtcTransaction tx1 = new BtcTransaction(btcRegTestParams);
        tx1.addOutput(Coin.COIN.multiply(5), federation1.getAddress());
        tx1.addInput(PegTestUtils.createHash(1), 0, ScriptBuilder.createInputScript(null, srcKey1));

        BtcBlockStoreWithCache btcBlockStore = mock(BtcBlockStoreWithCache.class);

        BridgeStorageProvider provider = new BridgeStorageProvider(repository, contractAddress, bridgeConstantsRegtest, activations);
        provider.setNewFederation(federation1);

        //Whitelist the addresses
        LockWhitelist whitelist = provider.getLockWhitelist();
        whitelist.put(btcAddress, new OneOffWhiteListEntry(btcAddress, Coin.COIN.multiply(5)));

        BtcBlockStoreWithCache.Factory mockFactory = mock(BtcBlockStoreWithCache.Factory.class);
        when(mockFactory.newInstance(repository, bridgeConstantsRegtest, provider, activations)).thenReturn(btcBlockStore);

        BtcLockSenderProvider btcLockSenderProvider = getBtcLockSenderProvider(TxSenderAddressType.P2PKH, btcAddress, rskAddress);

        BridgeSupport bridgeSupport = getBridgeSupport(
            bridgeConstantsRegtest,
                provider,
                repository,
                btcLockSenderProvider,
                new PeginInstructionsProvider(),
                executionBlock,
                mockFactory,
                activations
        );
        byte[] bits = new byte[1];
        bits[0] = 0x3f;

        List<Sha256Hash> hashes = new ArrayList<>();
        hashes.add(tx1.getHash());
        PartialMerkleTree pmt = new PartialMerkleTree(btcRegTestParams, bits, hashes, 1);
        List<Sha256Hash> hashlist = new ArrayList<>();
        Sha256Hash merkleRoot = pmt.getTxnHashAndMerkleRoot(hashlist);

        co.rsk.bitcoinj.core.BtcBlock registerHeader = new co.rsk.bitcoinj.core.BtcBlock(
            btcRegTestParams,
                1,
                PegTestUtils.createHash(1),
                merkleRoot,
                1,
                1,
                1,
                new ArrayList<>()
        );

        int height = 30;
        mockChainOfStoredBlocks(btcBlockStore, registerHeader, 35, height);

        bridgeSupport.registerBtcTransaction(mock(Transaction.class), tx1.bitcoinSerialize(), height, pmt.bitcoinSerialize());

        co.rsk.core.Coin totalAmountExpectedToHaveBeenLocked = co.rsk.core.Coin.fromBitcoin(Coin.valueOf(5, 0));

        MatcherAssert.assertThat(whitelist.isWhitelisted(btcAddress), is(false));
        Assertions.assertEquals(totalAmountExpectedToHaveBeenLocked, repository.getBalance(rskAddress));
        Assertions.assertEquals(LIMIT_MONETARY_BASE.subtract(totalAmountExpectedToHaveBeenLocked), repository.getBalance(PrecompiledContracts.BRIDGE_ADDR));
        Assertions.assertEquals(1, provider.getNewFederationBtcUTXOs().size());
        Assertions.assertEquals(Coin.COIN.multiply(5), provider.getNewFederationBtcUTXOs().get(0).getValue());
        Assertions.assertEquals(0, provider.getReleaseRequestQueue().getEntries().size());
        Assertions.assertEquals(0, provider.getReleaseTransactionSet().getEntries().size());
        Assertions.assertTrue(provider.getRskTxsWaitingForSignatures().isEmpty());
        Assertions.assertTrue(provider.getHeightIfBtcTxhashIsAlreadyProcessed(tx1.getHash()).isPresent());
    }

    @Test
    void when_registerBtcTransaction_usesSegCompatibilityType_beforeFork_no_lock_and_no_refund() throws Exception {
        ActivationConfig.ForBlock activations = mock(ActivationConfig.ForBlock.class);
        when(activations.isActive(ConsensusRule.RSKIP143)).thenReturn(false);

        Federation federation1 = PegTestUtils.createSimpleActiveFederation(bridgeConstantsRegtest);

        Repository repository = createRepository();
        repository.addBalance(PrecompiledContracts.BRIDGE_ADDR, LIMIT_MONETARY_BASE);

        Block executionBlock = mock(Block.class);
        when(executionBlock.getNumber()).thenReturn(10L);

        BtcECKey srcKey1 = new BtcECKey();
        ECKey key = ECKey.fromPublicOnly(srcKey1.getPubKey());
        Address btcAddress = srcKey1.toAddress(btcRegTestParams);
        RskAddress rskAddress = new RskAddress(key.getAddress());

        // First transaction goes only to the first federation
        BtcTransaction tx1 = new BtcTransaction(btcRegTestParams);
        tx1.addOutput(Coin.COIN.multiply(5), federation1.getAddress());
        tx1.addInput(PegTestUtils.createHash(1), 0, ScriptBuilder.createInputScript(null, srcKey1));

        BtcBlockStoreWithCache btcBlockStore = mock(BtcBlockStoreWithCache.class);

        BridgeStorageProvider provider = new BridgeStorageProvider(repository, contractAddress, bridgeConstantsRegtest, activations);
        provider.setNewFederation(federation1);

        BtcBlockStoreWithCache.Factory mockFactory = mock(BtcBlockStoreWithCache.Factory.class);
        when(mockFactory.newInstance(repository, bridgeConstantsRegtest, provider, activations)).thenReturn(btcBlockStore);

        BtcLockSenderProvider btcLockSenderProvider = getBtcLockSenderProvider(TxSenderAddressType.P2SHP2WPKH, btcAddress, rskAddress);

        BridgeSupport bridgeSupport = getBridgeSupport(
            bridgeConstantsRegtest,
                provider,
                repository,
                btcLockSenderProvider,
                new PeginInstructionsProvider(),
                executionBlock,
                mockFactory,
                activations
        );
        byte[] bits = new byte[1];
        bits[0] = 0x3f;

        List<Sha256Hash> hashes = new ArrayList<>();
        hashes.add(tx1.getHash());
        PartialMerkleTree pmt = new PartialMerkleTree(btcRegTestParams, bits, hashes, 1);
        List<Sha256Hash> hashlist = new ArrayList<>();
        Sha256Hash merkleRoot = pmt.getTxnHashAndMerkleRoot(hashlist);

        co.rsk.bitcoinj.core.BtcBlock registerHeader = new co.rsk.bitcoinj.core.BtcBlock(
            btcRegTestParams,
                1,
                PegTestUtils.createHash(1),
                merkleRoot,
                1,
                1,
                1,
                new ArrayList<>()
        );

        int height = 30;

        mockChainOfStoredBlocks(btcBlockStore, registerHeader, 35, height);
        bridgeSupport.registerBtcTransaction(mock(Transaction.class), tx1.bitcoinSerialize(), height, pmt.bitcoinSerialize());

        Assertions.assertEquals(co.rsk.core.Coin.ZERO, repository.getBalance(rskAddress));
        Assertions.assertEquals(LIMIT_MONETARY_BASE, repository.getBalance(PrecompiledContracts.BRIDGE_ADDR));
        Assertions.assertEquals(0, provider.getNewFederationBtcUTXOs().size());
        Assertions.assertEquals(0, provider.getReleaseRequestQueue().getEntries().size());
        Assertions.assertEquals(0, provider.getReleaseTransactionSet().getEntries().size());
        Assertions.assertTrue(provider.getRskTxsWaitingForSignatures().isEmpty());
        Assertions.assertFalse(provider.getHeightIfBtcTxhashIsAlreadyProcessed(tx1.getHash()).isPresent());
    }

    @Test
    void when_registerBtcTransaction_usesSegCompatibilityType_afterFork_lock_and_no_refund() throws Exception {
        ActivationConfig.ForBlock activations = mock(ActivationConfig.ForBlock.class);
        when(activations.isActive(ConsensusRule.RSKIP143)).thenReturn(true);

        Federation federation1 = PegTestUtils.createSimpleActiveFederation(bridgeConstantsRegtest);

        Repository repository = createRepository();
        repository.addBalance(PrecompiledContracts.BRIDGE_ADDR, LIMIT_MONETARY_BASE);

        Block executionBlock = mock(Block.class);
        when(executionBlock.getNumber()).thenReturn(10L);

        // First transaction goes only to the first federation
        BtcTransaction tx1 = new BtcTransaction(btcRegTestParams);
        BtcECKey srcKey1 = new BtcECKey();
        ECKey key = ECKey.fromPublicOnly(srcKey1.getPubKey());
        Address btcAddress = srcKey1.toAddress(btcRegTestParams);
        RskAddress rskAddress = new RskAddress(key.getAddress());
        Coin amountToLock = Coin.COIN.multiply(5);

        tx1.addOutput(amountToLock, federation1.getAddress());
        tx1.addInput(PegTestUtils.createHash(1), 0, ScriptBuilder.createInputScript(null, srcKey1));

        BtcBlockStoreWithCache btcBlockStore = mock(BtcBlockStoreWithCache.class);

        BridgeStorageProvider provider = new BridgeStorageProvider(repository, contractAddress, bridgeConstantsRegtest, activations);
        provider.setNewFederation(federation1);

        // Whitelist the addresses
        LockWhitelist whitelist = provider.getLockWhitelist();
        whitelist.put(btcAddress, new OneOffWhiteListEntry(btcAddress, amountToLock));

        BtcBlockStoreWithCache.Factory mockFactory = mock(BtcBlockStoreWithCache.Factory.class);
        when(mockFactory.newInstance(repository, bridgeConstantsRegtest, provider, activations)).thenReturn(btcBlockStore);

        BtcLockSenderProvider btcLockSenderProvider = getBtcLockSenderProvider(TxSenderAddressType.P2SHP2WPKH, btcAddress, rskAddress);

        BridgeSupport bridgeSupport = getBridgeSupport(
            bridgeConstantsRegtest,
                provider,
                repository,
                btcLockSenderProvider,
                new PeginInstructionsProvider(),
                executionBlock,
                mockFactory,
                activations
        );
        byte[] bits = new byte[1];
        bits[0] = 0x3f;

        List<Sha256Hash> hashes = new ArrayList<>();
        hashes.add(tx1.getHash());
        PartialMerkleTree pmt = new PartialMerkleTree(btcRegTestParams, bits, hashes, 1);
        List<Sha256Hash> hashlist = new ArrayList<>();
        Sha256Hash merkleRoot = pmt.getTxnHashAndMerkleRoot(hashlist);

        co.rsk.bitcoinj.core.BtcBlock registerHeader = new co.rsk.bitcoinj.core.BtcBlock(
            btcRegTestParams,
                1,
                PegTestUtils.createHash(1),
                merkleRoot,
                1,
                1,
                1,
                new ArrayList<>()
        );

        int height = 30;
        mockChainOfStoredBlocks(btcBlockStore, registerHeader, 35, height);

        bridgeSupport.registerBtcTransaction(
            mock(Transaction.class),
            tx1.bitcoinSerialize(),
            height,
            pmt.bitcoinSerialize()
        );

        co.rsk.core.Coin totalAmountExpectedToHaveBeenLocked = co.rsk.core.Coin.fromBitcoin(Coin.valueOf(5, 0));

        MatcherAssert.assertThat(whitelist.isWhitelisted(btcAddress), is(false));
        Assertions.assertEquals(totalAmountExpectedToHaveBeenLocked, repository.getBalance(rskAddress));
        Assertions.assertEquals(LIMIT_MONETARY_BASE.subtract(totalAmountExpectedToHaveBeenLocked), repository.getBalance(PrecompiledContracts.BRIDGE_ADDR));
        Assertions.assertEquals(1, provider.getNewFederationBtcUTXOs().size());
        Assertions.assertEquals(amountToLock, provider.getNewFederationBtcUTXOs().get(0).getValue());
        Assertions.assertEquals(0, provider.getReleaseRequestQueue().getEntries().size());
        Assertions.assertEquals(0, provider.getReleaseTransactionSet().getEntries().size());
        Assertions.assertTrue(provider.getRskTxsWaitingForSignatures().isEmpty());
        Assertions.assertTrue(provider.getHeightIfBtcTxhashIsAlreadyProcessed(tx1.getHash()).isPresent());
    }

    @Test
    void when_registerBtcTransaction_usesSegCompatibilityType_afterFork_notWhitelisted_no_lock_and_refund() throws Exception {
        ActivationConfig.ForBlock activations = mock(ActivationConfig.ForBlock.class);
        when(activations.isActive(ConsensusRule.RSKIP143)).thenReturn(true);

        Federation federation1 = PegTestUtils.createSimpleActiveFederation(bridgeConstantsRegtest);

        Repository repository = createRepository();
        repository.addBalance(PrecompiledContracts.BRIDGE_ADDR, LIMIT_MONETARY_BASE);

        Block executionBlock = mock(Block.class);
        when(executionBlock.getNumber()).thenReturn(10L);

        // First transaction goes only to the first federation
        BtcTransaction tx1 = new BtcTransaction(btcRegTestParams);
        BtcECKey srcKey1 = new BtcECKey();
        ECKey key = ECKey.fromPublicOnly(srcKey1.getPubKey());
        Address btcAddress = srcKey1.toAddress(btcRegTestParams);
        RskAddress rskAddress = new RskAddress(key.getAddress());
        Coin amountToLock = Coin.COIN.multiply(5);

        tx1.addOutput(amountToLock, federation1.getAddress());
        tx1.addInput(PegTestUtils.createHash(1), 0, ScriptBuilder.createInputScript(null, srcKey1));

        BtcBlockStoreWithCache btcBlockStore = mock(BtcBlockStoreWithCache.class);

        BridgeStorageProvider provider = new BridgeStorageProvider(repository, contractAddress, bridgeConstantsRegtest, activations);
        provider.setNewFederation(federation1);

        BtcBlockStoreWithCache.Factory mockFactory = mock(BtcBlockStoreWithCache.Factory.class);
        when(mockFactory.newInstance(repository, bridgeConstantsRegtest, provider, activations)).thenReturn(btcBlockStore);

        BridgeSupport bridgeSupport = getBridgeSupport(
            bridgeConstantsRegtest,
                provider,
                repository,
                getBtcLockSenderProvider(TxSenderAddressType.P2SHP2WPKH, btcAddress, rskAddress),
                new PeginInstructionsProvider(),
                executionBlock,
                mockFactory,
                activations
        );
        byte[] bits = new byte[1];
        bits[0] = 0x3f;

        List<Sha256Hash> hashes = new ArrayList<>();
        hashes.add(tx1.getHash());
        PartialMerkleTree pmt = new PartialMerkleTree(btcRegTestParams, bits, hashes, 1);
        List<Sha256Hash> hashlist = new ArrayList<>();
        Sha256Hash merkleRoot = pmt.getTxnHashAndMerkleRoot(hashlist);

        co.rsk.bitcoinj.core.BtcBlock registerHeader = new co.rsk.bitcoinj.core.BtcBlock(
            btcRegTestParams,
                1,
                PegTestUtils.createHash(1),
                merkleRoot,
                1,
                1,
                1,
                new ArrayList<>()
        );

        int height = 30;

        mockChainOfStoredBlocks(btcBlockStore, registerHeader, 35, height);
        bridgeSupport.registerBtcTransaction(
            mock(Transaction.class),
            tx1.bitcoinSerialize(),
            height,
            pmt.bitcoinSerialize()
        );

        Assertions.assertEquals(co.rsk.core.Coin.ZERO, repository.getBalance(rskAddress));
        Assertions.assertEquals(LIMIT_MONETARY_BASE, repository.getBalance(PrecompiledContracts.BRIDGE_ADDR));
        Assertions.assertEquals(0, provider.getNewFederationBtcUTXOs().size());
        Assertions.assertEquals(1, provider.getReleaseTransactionSet().getEntries().size());

        List<BtcTransaction> releaseTxs = provider.getReleaseTransactionSet().getEntries()
                .stream()
                .map(ReleaseTransactionSet.Entry::getTransaction)
                .sorted(Comparator.comparing(BtcTransaction::getOutputSum))
                .collect(Collectors.toList());

        // First release tx should correspond to the 5 BTC lock tx
        BtcTransaction releaseTx = releaseTxs.get(0);
        Assertions.assertEquals(1, releaseTx.getOutputs().size());
        MatcherAssert.assertThat(amountToLock.subtract(releaseTx.getOutput(0).getValue()), is(lessThanOrEqualTo(Coin.MILLICOIN)));
        Assertions.assertEquals(btcAddress, releaseTx.getOutput(0).getAddressFromP2PKHScript(btcRegTestParams));
        Assertions.assertEquals(1, releaseTx.getInputs().size());
        Assertions.assertEquals(tx1.getHash(), releaseTx.getInput(0).getOutpoint().getHash());
        Assertions.assertEquals(0, releaseTx.getInput(0).getOutpoint().getIndex());
        Assertions.assertTrue(provider.getRskTxsWaitingForSignatures().isEmpty());
        Assertions.assertTrue(provider.getHeightIfBtcTxhashIsAlreadyProcessed(tx1.getHash()).isPresent());
    }

    @Test
    void when_registerBtcTransaction_usesMultisigType_beforeFork_no_lock_and_no_refund() throws Exception {
        ActivationConfig.ForBlock activations = mock(ActivationConfig.ForBlock.class);
        when(activations.isActive(ConsensusRule.RSKIP143)).thenReturn(false);

        Federation federation1 = PegTestUtils.createSimpleActiveFederation(bridgeConstantsRegtest);

        Repository repository = createRepository();
        repository.addBalance(PrecompiledContracts.BRIDGE_ADDR, LIMIT_MONETARY_BASE);

        Block executionBlock = mock(Block.class);
        when(executionBlock.getNumber()).thenReturn(10L);

        BtcECKey srcKey1 = new BtcECKey();
        ECKey key = ECKey.fromPublicOnly(srcKey1.getPubKey());
        Address btcAddress = srcKey1.toAddress(btcRegTestParams);
        RskAddress rskAddress = new RskAddress(key.getAddress());

        // First transaction goes only to the first federation
        BtcTransaction tx1 = new BtcTransaction(btcRegTestParams);
        tx1.addOutput(Coin.COIN.multiply(5), federation1.getAddress());
        tx1.addInput(PegTestUtils.createHash(1), 0, ScriptBuilder.createInputScript(null, srcKey1));

        BtcBlockStoreWithCache btcBlockStore = mock(BtcBlockStoreWithCache.class);

        BridgeStorageProvider provider = new BridgeStorageProvider(repository, contractAddress, bridgeConstantsRegtest, activations);
        provider.setNewFederation(federation1);

        BtcBlockStoreWithCache.Factory mockFactory = mock(BtcBlockStoreWithCache.Factory.class);
        when(mockFactory.newInstance(repository, bridgeConstantsRegtest, provider, activations)).thenReturn(btcBlockStore);

        BtcLockSenderProvider btcLockSenderProvider = getBtcLockSenderProvider(TxSenderAddressType.P2SHMULTISIG, btcAddress, rskAddress);

        BridgeSupport bridgeSupport = getBridgeSupport(
            bridgeConstantsRegtest,
                provider,
                repository,
                btcLockSenderProvider,
                new PeginInstructionsProvider(),
                executionBlock,
                mockFactory,
                activations
        );
        byte[] bits = new byte[1];
        bits[0] = 0x3f;

        List<Sha256Hash> hashes = new ArrayList<>();
        hashes.add(tx1.getHash());
        PartialMerkleTree pmt = new PartialMerkleTree(btcRegTestParams, bits, hashes, 1);
        List<Sha256Hash> hashlist = new ArrayList<>();
        Sha256Hash merkleRoot = pmt.getTxnHashAndMerkleRoot(hashlist);

        co.rsk.bitcoinj.core.BtcBlock registerHeader = new co.rsk.bitcoinj.core.BtcBlock(
            btcRegTestParams,
                1,
                PegTestUtils.createHash(1),
                merkleRoot,
                1,
                1,
                1,
                new ArrayList<>()
        );

        int height = 30;

        mockChainOfStoredBlocks(btcBlockStore, registerHeader, 35, height);
        bridgeSupport.registerBtcTransaction(mock(Transaction.class), tx1.bitcoinSerialize(), height, pmt.bitcoinSerialize());

        Assertions.assertEquals(co.rsk.core.Coin.ZERO, repository.getBalance(rskAddress));
        Assertions.assertEquals(LIMIT_MONETARY_BASE, repository.getBalance(PrecompiledContracts.BRIDGE_ADDR));
        Assertions.assertEquals(0, provider.getNewFederationBtcUTXOs().size());
        Assertions.assertEquals(0, provider.getReleaseRequestQueue().getEntries().size());
        Assertions.assertEquals(0, provider.getReleaseTransactionSet().getEntries().size());
        Assertions.assertTrue(provider.getRskTxsWaitingForSignatures().isEmpty());
        Assertions.assertFalse(provider.getHeightIfBtcTxhashIsAlreadyProcessed(tx1.getHash()).isPresent());
    }

    @Test
    void when_registerBtcTransaction_usesMultisigType_afterFork_no_lock_and_refund() throws Exception {
        ActivationConfig.ForBlock activations = mock(ActivationConfig.ForBlock.class);
        when(activations.isActive(ConsensusRule.RSKIP143)).thenReturn(true);

        Federation federation1 = PegTestUtils.createSimpleActiveFederation(bridgeConstantsRegtest);

        Repository repository = createRepository();
        repository.addBalance(PrecompiledContracts.BRIDGE_ADDR, LIMIT_MONETARY_BASE);

        Block executionBlock = mock(Block.class);
        when(executionBlock.getNumber()).thenReturn(10L);

        BtcECKey srcKey1 = new BtcECKey();
        Address btcAddress = srcKey1.toAddress(btcRegTestParams);
        Coin amountToLock = Coin.COIN.multiply(5);

        // First transaction goes only to the first federation
        BtcTransaction tx1 = new BtcTransaction(btcRegTestParams);
        tx1.addOutput(amountToLock, federation1.getAddress());
        tx1.addInput(PegTestUtils.createHash(1), 0, ScriptBuilder.createInputScript(null, srcKey1));

        BtcBlockStoreWithCache btcBlockStore = mock(BtcBlockStoreWithCache.class);

        BridgeStorageProvider provider = new BridgeStorageProvider(repository, contractAddress, bridgeConstantsRegtest, activations);
        provider.setNewFederation(federation1);

        BtcBlockStoreWithCache.Factory mockFactory = mock(BtcBlockStoreWithCache.Factory.class);
        when(mockFactory.newInstance(repository, bridgeConstantsRegtest, provider, activations)).thenReturn(btcBlockStore);

        BtcLockSenderProvider btcLockSenderProvider = getBtcLockSenderProvider(TxSenderAddressType.P2SHMULTISIG, btcAddress, null);

        BridgeSupport bridgeSupport = getBridgeSupport(
            bridgeConstantsRegtest,
                provider,
                repository,
                btcLockSenderProvider,
                new PeginInstructionsProvider(),
                executionBlock,
                mockFactory,
                activations
        );
        byte[] bits = new byte[1];
        bits[0] = 0x3f;

        List<Sha256Hash> hashes = new ArrayList<>();
        hashes.add(tx1.getHash());
        PartialMerkleTree pmt = new PartialMerkleTree(btcRegTestParams, bits, hashes, 1);
        List<Sha256Hash> hashlist = new ArrayList<>();
        Sha256Hash merkleRoot = pmt.getTxnHashAndMerkleRoot(hashlist);

        co.rsk.bitcoinj.core.BtcBlock registerHeader = new co.rsk.bitcoinj.core.BtcBlock(
            btcRegTestParams,
                1,
                PegTestUtils.createHash(1),
                merkleRoot,
                1,
                1,
                1,
                new ArrayList<>()
        );

        int height = 30;
        mockChainOfStoredBlocks(btcBlockStore, registerHeader, 35, height);

        bridgeSupport.registerBtcTransaction(mock(Transaction.class), tx1.bitcoinSerialize(), height, pmt.bitcoinSerialize());

        Assertions.assertEquals(LIMIT_MONETARY_BASE, repository.getBalance(PrecompiledContracts.BRIDGE_ADDR));
        Assertions.assertEquals(0, provider.getNewFederationBtcUTXOs().size());
        Assertions.assertEquals(0, provider.getReleaseRequestQueue().getEntries().size());
        Assertions.assertEquals(1, provider.getReleaseTransactionSet().getEntries().size());

        List<BtcTransaction> releaseTxs = provider.getReleaseTransactionSet().getEntries()
                .stream()
                .map(ReleaseTransactionSet.Entry::getTransaction)
                .collect(Collectors.toList());

        // First release tx should correspond to the 5 BTC lock tx
        BtcTransaction releaseTx = releaseTxs.get(0);
        Assertions.assertEquals(1, releaseTx.getOutputs().size());
        MatcherAssert.assertThat(amountToLock.subtract(releaseTx.getOutput(0).getValue()), is(lessThanOrEqualTo(Coin.MILLICOIN)));
        Assertions.assertEquals(btcAddress, releaseTx.getOutput(0).getScriptPubKey().getToAddress(btcRegTestParams));
        Assertions.assertEquals(1, releaseTx.getInputs().size());
        Assertions.assertEquals(tx1.getHash(), releaseTx.getInput(0).getOutpoint().getHash());
        Assertions.assertEquals(0, releaseTx.getInput(0).getOutpoint().getIndex());
        Assertions.assertTrue(provider.getRskTxsWaitingForSignatures().isEmpty());
        Assertions.assertTrue(provider.getHeightIfBtcTxhashIsAlreadyProcessed(tx1.getHash()).isPresent());
    }

    @Test
    void when_registerBtcTransaction_usesMultisigWithWitnessType_beforeFork_no_lock_and_no_refund() throws Exception {
        ActivationConfig.ForBlock activations = mock(ActivationConfig.ForBlock.class);
        when(activations.isActive(ConsensusRule.RSKIP143)).thenReturn(false);

        Federation federation1 = PegTestUtils.createSimpleActiveFederation(bridgeConstantsRegtest);

        Repository repository = createRepository();
        repository.addBalance(PrecompiledContracts.BRIDGE_ADDR, LIMIT_MONETARY_BASE);

        Block executionBlock = mock(Block.class);
        when(executionBlock.getNumber()).thenReturn(10L);

        BtcECKey srcKey1 = new BtcECKey();
        ECKey key = ECKey.fromPublicOnly(srcKey1.getPubKey());
        Address btcAddress = srcKey1.toAddress(btcRegTestParams);
        RskAddress rskAddress = new RskAddress(key.getAddress());
        Coin amountToLock = Coin.COIN.multiply(5);

        // First transaction goes only to the first federation
        BtcTransaction tx1 = new BtcTransaction(btcRegTestParams);
        tx1.addOutput(amountToLock, federation1.getAddress());
        tx1.addInput(PegTestUtils.createHash(1), 0, ScriptBuilder.createInputScript(null, srcKey1));

        BtcBlockStoreWithCache btcBlockStore = mock(BtcBlockStoreWithCache.class);

        BridgeStorageProvider provider = new BridgeStorageProvider(repository, contractAddress, bridgeConstantsRegtest, activations);
        provider.setNewFederation(federation1);

        BtcBlockStoreWithCache.Factory mockFactory = mock(BtcBlockStoreWithCache.Factory.class);
        when(mockFactory.newInstance(repository, bridgeConstantsRegtest, provider, activations)).thenReturn(btcBlockStore);

        BtcLockSenderProvider btcLockSenderProvider = getBtcLockSenderProvider(TxSenderAddressType.P2SHP2WSH, btcAddress, rskAddress);

        BridgeSupport bridgeSupport = getBridgeSupport(
            bridgeConstantsRegtest,
                provider,
                repository,
                btcLockSenderProvider,
                new PeginInstructionsProvider(),
                executionBlock,
                mockFactory,
                activations
        );
        byte[] bits = new byte[1];
        bits[0] = 0x3f;

        List<Sha256Hash> hashes = new ArrayList<>();
        hashes.add(tx1.getHash());
        PartialMerkleTree pmt = new PartialMerkleTree(btcRegTestParams, bits, hashes, 1);
        List<Sha256Hash> hashlist = new ArrayList<>();
        Sha256Hash merkleRoot = pmt.getTxnHashAndMerkleRoot(hashlist);

        co.rsk.bitcoinj.core.BtcBlock registerHeader = new co.rsk.bitcoinj.core.BtcBlock(
            btcRegTestParams,
                1,
                PegTestUtils.createHash(1),
                merkleRoot,
                1,
                1,
                1,
                new ArrayList<>()
        );

        int height = 30;

        mockChainOfStoredBlocks(btcBlockStore, registerHeader, 35, height);
        bridgeSupport.registerBtcTransaction(mock(Transaction.class), tx1.bitcoinSerialize(), height, pmt.bitcoinSerialize());

        Assertions.assertEquals(co.rsk.core.Coin.ZERO, repository.getBalance(rskAddress));
        Assertions.assertEquals(LIMIT_MONETARY_BASE, repository.getBalance(PrecompiledContracts.BRIDGE_ADDR));
        Assertions.assertEquals(0, provider.getNewFederationBtcUTXOs().size());
        Assertions.assertEquals(0, provider.getReleaseRequestQueue().getEntries().size());
        Assertions.assertEquals(0, provider.getReleaseTransactionSet().getEntries().size());
        Assertions.assertTrue(provider.getRskTxsWaitingForSignatures().isEmpty());
        Assertions.assertFalse(provider.getHeightIfBtcTxhashIsAlreadyProcessed(tx1.getHash()).isPresent());
    }

    @Test
    void when_registerBtcTransaction_usesMultisigWithWitnessType_afterFork_no_lock_and_refund() throws Exception {
        ActivationConfig.ForBlock activations = mock(ActivationConfig.ForBlock.class);
        when(activations.isActive(ConsensusRule.RSKIP143)).thenReturn(true);

        Federation federation1 = PegTestUtils.createSimpleActiveFederation(bridgeConstantsRegtest);

        Repository repository = createRepository();
        repository.addBalance(PrecompiledContracts.BRIDGE_ADDR, LIMIT_MONETARY_BASE);

        Block executionBlock = mock(Block.class);
        when(executionBlock.getNumber()).thenReturn(10L);

        BtcECKey srcKey1 = new BtcECKey();
        Address btcAddress = srcKey1.toAddress(btcRegTestParams);
        Coin amountToLock = Coin.COIN.multiply(5);

        // First transaction goes only to the first federation
        BtcTransaction tx1 = new BtcTransaction(btcRegTestParams);
        tx1.addOutput(amountToLock, federation1.getAddress());
        tx1.addInput(PegTestUtils.createHash(1), 0, ScriptBuilder.createInputScript(null, srcKey1));

        BtcBlockStoreWithCache btcBlockStore = mock(BtcBlockStoreWithCache.class);

        BridgeStorageProvider provider = new BridgeStorageProvider(repository, contractAddress, bridgeConstantsRegtest, activations);
        provider.setNewFederation(federation1);

        BtcBlockStoreWithCache.Factory mockFactory = mock(BtcBlockStoreWithCache.Factory.class);
        when(mockFactory.newInstance(repository, bridgeConstantsRegtest, provider, activations)).thenReturn(btcBlockStore);

        BtcLockSenderProvider btcLockSenderProvider = getBtcLockSenderProvider(TxSenderAddressType.P2SHP2WSH, btcAddress, null);

        BridgeSupport bridgeSupport = getBridgeSupport(
            bridgeConstantsRegtest,
                provider,
                repository,
                btcLockSenderProvider,
                new PeginInstructionsProvider(),
                executionBlock,
                mockFactory,
                activations
        );
        byte[] bits = new byte[1];
        bits[0] = 0x3f;

        List<Sha256Hash> hashes = new ArrayList<>();
        hashes.add(tx1.getHash());
        PartialMerkleTree pmt = new PartialMerkleTree(btcRegTestParams, bits, hashes, 1);
        List<Sha256Hash> hashlist = new ArrayList<>();
        Sha256Hash merkleRoot = pmt.getTxnHashAndMerkleRoot(hashlist);

        co.rsk.bitcoinj.core.BtcBlock registerHeader = new co.rsk.bitcoinj.core.BtcBlock(
            btcRegTestParams,
                1,
                PegTestUtils.createHash(1),
                merkleRoot,
                1,
                1,
                1,
                new ArrayList<>()
        );

        int height = 30;
        mockChainOfStoredBlocks(btcBlockStore, registerHeader, 35, height);

        bridgeSupport.registerBtcTransaction(
            mock(Transaction.class),
            tx1.bitcoinSerialize(),
            height,
            pmt.bitcoinSerialize()
        );

        Assertions.assertEquals(LIMIT_MONETARY_BASE, repository.getBalance(PrecompiledContracts.BRIDGE_ADDR));
        Assertions.assertEquals(0, provider.getNewFederationBtcUTXOs().size());
        Assertions.assertEquals(0, provider.getReleaseRequestQueue().getEntries().size());
        Assertions.assertEquals(1, provider.getReleaseTransactionSet().getEntries().size());

        List<BtcTransaction> releaseTxs = provider.getReleaseTransactionSet().getEntries()
                .stream()
                .map(ReleaseTransactionSet.Entry::getTransaction)
                .collect(Collectors.toList());

        // First release tx should correspond to the 5 BTC lock tx
        BtcTransaction releaseTx = releaseTxs.get(0);
        Assertions.assertEquals(1, releaseTx.getOutputs().size());
        MatcherAssert.assertThat(amountToLock.subtract(releaseTx.getOutput(0).getValue()), is(lessThanOrEqualTo(Coin.MILLICOIN)));
        Assertions.assertEquals(btcAddress, releaseTx.getOutput(0).getScriptPubKey().getToAddress(btcRegTestParams));
        Assertions.assertEquals(1, releaseTx.getInputs().size());
        Assertions.assertEquals(tx1.getHash(), releaseTx.getInput(0).getOutpoint().getHash());
        Assertions.assertEquals(0, releaseTx.getInput(0).getOutpoint().getIndex());
        Assertions.assertTrue(provider.getRskTxsWaitingForSignatures().isEmpty());
        Assertions.assertTrue(provider.getHeightIfBtcTxhashIsAlreadyProcessed(tx1.getHash()).isPresent());
    }

    @Test
    void registerBtcTransaction_rejects_tx_with_witness_before_rskip_143_activation() throws BlockStoreException, IOException, BridgeIllegalArgumentException {
        ActivationConfig.ForBlock activations = mock(ActivationConfig.ForBlock.class);
        when(activations.isActive(ConsensusRule.RSKIP143)).thenReturn(false);

        Repository repository = createRepository();

        BtcTransaction tx1 = new BtcTransaction(btcRegTestParams);
        tx1.addInput(Sha256Hash.ZERO_HASH, 0, new Script(new byte[]{}));
        TransactionWitness txWit = new TransactionWitness(1);
        txWit.setPush(0, new byte[]{});
        tx1.setWitness(0, txWit);
        tx1.addOutput(Coin.COIN, Address.fromBase58(BridgeRegTestConstants.getInstance().getBtcParams(), "mvbnrCX3bg1cDRUu8pkecrvP6vQkSLDSou"));

        byte[] bits = new byte[1];
        bits[0] = 0x3f;

        co.rsk.bitcoinj.core.BtcBlock registerHeader = new co.rsk.bitcoinj.core.BtcBlock(
            btcRegTestParams,
            1,
            PegTestUtils.createHash(1),
            Sha256Hash.ZERO_HASH,
            1,
            1,
            1,
            new ArrayList<>()
        );

        List<Sha256Hash> hashes2 = new ArrayList<>();
        hashes2.add(tx1.getHash(true));
        PartialMerkleTree pmtWithWitness = new PartialMerkleTree(btcRegTestParams, bits, hashes2, 1);

        int height = 50;
        StoredBlock block = new StoredBlock(registerHeader, new BigInteger("0"), height);

        BtcBlockStoreWithCache btcBlockStore = mock(BtcBlockStoreWithCache.class);
        when(btcBlockStore.getFromCache(registerHeader.getHash())).thenReturn(block);

        co.rsk.bitcoinj.core.BtcBlock headBlock = new co.rsk.bitcoinj.core.BtcBlock(
            btcRegTestParams,
            1,
            PegTestUtils.createHash(2),
            Sha256Hash.of(new byte[]{1}),
            1,
            1,
            1,
            new ArrayList<>()
        );

        StoredBlock chainHead = new StoredBlock(headBlock, new BigInteger("0"), 132);
        when(btcBlockStore.getChainHead()).thenReturn(chainHead);

        when(btcBlockStore.getStoredBlockAtMainChainHeight(block.getHeight())).thenReturn(block);
        BtcBlockStoreWithCache.Factory mockFactory = mock(BtcBlockStoreWithCache.Factory.class);
        when(mockFactory.newInstance(any(), any(), any(), any())).thenReturn(btcBlockStore);

        BridgeSupport bridgeSupport = bridgeSupportBuilder
            .withBridgeConstants(bridgeConstantsRegtest)
            .withRepository(repository)
            .withBtcBlockStoreFactory(mockFactory)
            .build();

        Assertions.assertThrows(VerificationException.EmptyInputsOrOutputs.class, () -> bridgeSupport.registerBtcTransaction(mock(Transaction.class), tx1.bitcoinSerialize(), height, pmtWithWitness.bitcoinSerialize()));

        // When we send a segwit tx when the fork is not enabled, the tx is rejected because it does not have the
        // expected input format, therefore this method is never reached
        verify(btcBlockStore, never()).getStoredBlockAtMainChainHeight(height);
    }

    @Test
    void registerBtcTransaction_accepts_lock_tx_with_witness_after_rskip_143_activation() throws BlockStoreException, IOException, BridgeIllegalArgumentException {
        ActivationConfig.ForBlock activations = mock(ActivationConfig.ForBlock.class);
        when(activations.isActive(ConsensusRule.RSKIP143)).thenReturn(true);

        Federation federation1 = PegTestUtils.createSimpleActiveFederation(bridgeConstantsRegtest);
        Repository repository = createRepository();

        BtcTransaction tx1 = new BtcTransaction(btcRegTestParams);
        BtcECKey srcKey1 = new BtcECKey();
        ECKey key = ECKey.fromPublicOnly(srcKey1.getPubKey());
        Address btcAddress = srcKey1.toAddress(btcRegTestParams);
        RskAddress rskAddress = new RskAddress(key.getAddress());

        Coin amountToLock = Coin.COIN.multiply(10);

        tx1.addOutput(amountToLock, federation1.getAddress());
        tx1.addInput(PegTestUtils.createHash(1), 0, new Script(new byte[]{}));
        TransactionWitness txWit = new TransactionWitness(1);
        txWit.setPush(0, new byte[]{});
        tx1.setWitness(0, txWit);

        byte[] bits = new byte[1];
        bits[0] = 0x3f;

        List<Sha256Hash> hashes = new ArrayList<>();
        hashes.add(tx1.getHash());
        PartialMerkleTree pmtWithoutWitness = new PartialMerkleTree(btcRegTestParams, bits, hashes, 1);
        List<Sha256Hash> hashlist = new ArrayList<>();
        Sha256Hash blockMerkleRoot = pmtWithoutWitness.getTxnHashAndMerkleRoot(hashlist);

        co.rsk.bitcoinj.core.BtcBlock registerHeader = new co.rsk.bitcoinj.core.BtcBlock(
            btcRegTestParams,
                1,
                PegTestUtils.createHash(1),
                blockMerkleRoot,
                1,
                1,
                1,
                new ArrayList<>()
        );

        List<Sha256Hash> hashes2 = new ArrayList<>();
        hashes2.add(tx1.getHash(true));
        PartialMerkleTree pmtWithWitness = new PartialMerkleTree(btcRegTestParams, bits, hashes2, 1);
        List<Sha256Hash> hashlist2 = new ArrayList<>();
        Sha256Hash witnessMerkleRoot = pmtWithWitness.getTxnHashAndMerkleRoot(hashlist2);

        int height = 50;
        StoredBlock block = new StoredBlock(registerHeader, new BigInteger("0"), height);
        BtcBlockStoreWithCache btcBlockStore = mock(BtcBlockStoreWithCache.class);

        co.rsk.bitcoinj.core.BtcBlock headBlock = new co.rsk.bitcoinj.core.BtcBlock(
            btcRegTestParams,
                1,
                PegTestUtils.createHash(2),
                Sha256Hash.of(new byte[]{1}),
                1,
                1,
                1,
                new ArrayList<>()
        );

        StoredBlock chainHead = new StoredBlock(headBlock, new BigInteger("0"), 132);
        when(btcBlockStore.getChainHead()).thenReturn(chainHead);

        when(btcBlockStore.getStoredBlockAtMainChainHeight(block.getHeight())).thenReturn(block);
        BtcBlockStoreWithCache.Factory mockFactory = mock(BtcBlockStoreWithCache.Factory.class);

        when(mockFactory.newInstance(any(), any(), any(), any())).thenReturn(btcBlockStore);

        BridgeStorageProvider provider = new BridgeStorageProvider(
            repository,
            contractAddress,
            bridgeConstantsRegtest,
            activations
        );
        provider.setNewFederation(federation1);

        // Whitelist the addresses
        LockWhitelist whitelist = provider.getLockWhitelist();
        whitelist.put(btcAddress, new OneOffWhiteListEntry(btcAddress, Coin.COIN.multiply(10)));

        BridgeSupport bridgeSupport = getBridgeSupport(
            bridgeConstantsRegtest,
                provider,
                repository,
                getBtcLockSenderProvider(TxSenderAddressType.P2SHP2WPKH, btcAddress, rskAddress),
                new PeginInstructionsProvider(),
                mock(Block.class),
                mockFactory,
                activations
        );

        CoinbaseInformation coinbaseInformation = new CoinbaseInformation(witnessMerkleRoot);
        provider.setCoinbaseInformation(registerHeader.getHash(), coinbaseInformation);

        bridgeSupport.registerBtcTransaction(mock(Transaction.class), tx1.bitcoinSerialize(), height, pmtWithWitness.bitcoinSerialize());

        co.rsk.core.Coin totalAmountExpectedToHaveBeenLocked = co.rsk.core.Coin.fromBitcoin(amountToLock);

        Assertions.assertEquals(totalAmountExpectedToHaveBeenLocked, repository.getBalance(rskAddress));
        Assertions.assertEquals(1, provider.getNewFederationBtcUTXOs().size());
        Assertions.assertEquals(amountToLock, provider.getNewFederationBtcUTXOs().get(0).getValue());
        Assertions.assertEquals(0, provider.getReleaseRequestQueue().getEntries().size());
        Assertions.assertEquals(0, provider.getReleaseTransactionSet().getEntries().size());
        Assertions.assertTrue(provider.getRskTxsWaitingForSignatures().isEmpty());
        Assertions.assertTrue(provider.getHeightIfBtcTxhashIsAlreadyProcessed(tx1.getHash(false)).isPresent());
    }

    @Test
    void registerBtcTransaction_rejects_tx_with_witness_and_unregistered_coinbase_after_rskip_143_activation() throws BlockStoreException, IOException, BridgeIllegalArgumentException {
        ActivationConfig.ForBlock activations = mock(ActivationConfig.ForBlock.class);
        when(activations.isActive(ConsensusRule.RSKIP143)).thenReturn(true);

        Repository repository = createRepository();

        BtcTransaction tx1 = new BtcTransaction(btcRegTestParams);
        BtcECKey srcKey1 = new BtcECKey();
        ECKey key = ECKey.fromPublicOnly(srcKey1.getPubKey());
        Address btcAddress = srcKey1.toAddress(btcRegTestParams);
        RskAddress rskAddress = new RskAddress(key.getAddress());

        Coin amountToLock = Coin.COIN.multiply(10);

        tx1.addOutput(amountToLock, Address.fromBase58(BridgeRegTestConstants.getInstance().getBtcParams(), "mvbnrCX3bg1cDRUu8pkecrvP6vQkSLDSou"));
        tx1.addInput(PegTestUtils.createHash(1), 0, new Script(new byte[]{}));
        TransactionWitness txWit = new TransactionWitness(1);
        txWit.setPush(0, new byte[]{});
        tx1.setWitness(0, txWit);

        byte[] bits = new byte[1];
        bits[0] = 0x3f;

        List<Sha256Hash> hashes = new ArrayList<>();
        hashes.add(tx1.getHash());
        PartialMerkleTree pmtWithoutWitness = new PartialMerkleTree(btcRegTestParams, bits, hashes, 1);
        List<Sha256Hash> hashlist = new ArrayList<>();
        Sha256Hash blockMerkleRoot = pmtWithoutWitness.getTxnHashAndMerkleRoot(hashlist);

        co.rsk.bitcoinj.core.BtcBlock registerHeader = new co.rsk.bitcoinj.core.BtcBlock(
            btcRegTestParams,
                1,
                PegTestUtils.createHash(1),
                blockMerkleRoot,
                1,
                1,
                1,
                new ArrayList<>()
        );

        List<Sha256Hash> hashes2 = new ArrayList<>();
        hashes2.add(tx1.getHash(true));
        PartialMerkleTree pmtWithWitness = new PartialMerkleTree(btcRegTestParams, bits, hashes2, 1);

        int height = 50;
        StoredBlock block = new StoredBlock(registerHeader, new BigInteger("0"), height);

        BtcBlockStoreWithCache btcBlockStore = mock(BtcBlockStoreWithCache.class);

        co.rsk.bitcoinj.core.BtcBlock headBlock = new co.rsk.bitcoinj.core.BtcBlock(
            btcRegTestParams,
                1,
                PegTestUtils.createHash(2),
                Sha256Hash.of(new byte[]{1}),
                1,
                1,
                1,
                new ArrayList<>()
        );

        StoredBlock chainHead = new StoredBlock(headBlock, new BigInteger("0"), 132);
        when(btcBlockStore.getChainHead()).thenReturn(chainHead);

        when(btcBlockStore.getStoredBlockAtMainChainHeight(block.getHeight())).thenReturn(block);
        BtcBlockStoreWithCache.Factory mockFactory = mock(BtcBlockStoreWithCache.Factory.class);

        when(mockFactory.newInstance(any(), any(), any(), any())).thenReturn(btcBlockStore);

        BridgeStorageProvider provider = spy(new BridgeStorageProvider(repository, contractAddress, bridgeConstantsRegtest, activations));

        BridgeSupport bridgeSupport = getBridgeSupport(
            bridgeConstantsRegtest,
                provider,
                repository,
                getBtcLockSenderProvider(TxSenderAddressType.P2SHP2WPKH, btcAddress, rskAddress),
                new PeginInstructionsProvider(),
                mock(Block.class),
                mockFactory,
                activations
        );

        bridgeSupport.registerBtcTransaction(mock(Transaction.class), tx1.bitcoinSerialize(), height, pmtWithWitness.bitcoinSerialize());
        verify(provider, never()).setHeightBtcTxhashAlreadyProcessed(tx1.getHash(true), height);
        verify(provider, never()).setHeightBtcTxhashAlreadyProcessed(any(Sha256Hash.class), anyLong());
    }

    @Test
    void registerBtcTransaction_rejects_tx_with_witness_and_unqual_witness_root_after_rskip_143_activation() throws BlockStoreException, IOException, BridgeIllegalArgumentException {
        ActivationConfig.ForBlock activations = mock(ActivationConfig.ForBlock.class);
        when(activations.isActive(ConsensusRule.RSKIP143)).thenReturn(true);

        Repository repository = createRepository();

        BtcTransaction tx1 = new BtcTransaction(btcRegTestParams);
        BtcECKey srcKey1 = new BtcECKey();
        ECKey key = ECKey.fromPublicOnly(srcKey1.getPubKey());
        Address btcAddress = srcKey1.toAddress(btcRegTestParams);
        RskAddress rskAddress = new RskAddress(key.getAddress());

        Coin amountToLock = Coin.COIN.multiply(10);

        tx1.addOutput(amountToLock, Address.fromBase58(btcRegTestParams, "mvbnrCX3bg1cDRUu8pkecrvP6vQkSLDSou"));
        tx1.addInput(PegTestUtils.createHash(1), 0, new Script(new byte[]{}));
        TransactionWitness txWit = new TransactionWitness(1);
        txWit.setPush(0, new byte[]{});
        tx1.setWitness(0, txWit);

        byte[] bits = new byte[1];
        bits[0] = 0x3f;

        List<Sha256Hash> hashes = new ArrayList<>();
        hashes.add(tx1.getHash());
        PartialMerkleTree pmtWithoutWitness = new PartialMerkleTree(btcRegTestParams, bits, hashes, 1);
        List<Sha256Hash> hashlist = new ArrayList<>();
        Sha256Hash blockMerkleRoot = pmtWithoutWitness.getTxnHashAndMerkleRoot(hashlist);

        co.rsk.bitcoinj.core.BtcBlock registerHeader = new co.rsk.bitcoinj.core.BtcBlock(
            btcRegTestParams,
                1,
                PegTestUtils.createHash(1),
                blockMerkleRoot,
                1,
                1,
                1,
                new ArrayList<>()
        );

        List<Sha256Hash> hashes2 = new ArrayList<>();
        hashes2.add(tx1.getHash(true));
        PartialMerkleTree pmtWithWitness = new PartialMerkleTree(btcRegTestParams, bits, hashes2, 1);

        int height = 50;
        StoredBlock block = new StoredBlock(registerHeader, new BigInteger("0"), height);

        BtcBlockStoreWithCache btcBlockStore = mock(BtcBlockStoreWithCache.class);

        co.rsk.bitcoinj.core.BtcBlock headBlock = new co.rsk.bitcoinj.core.BtcBlock(
            btcRegTestParams,
                1,
                PegTestUtils.createHash(2),
                Sha256Hash.of(new byte[]{1}),
                1,
                1,
                1,
                new ArrayList<>()
        );

        StoredBlock chainHead = new StoredBlock(headBlock, new BigInteger("0"), 132);
        when(btcBlockStore.getChainHead()).thenReturn(chainHead);

        when(btcBlockStore.getStoredBlockAtMainChainHeight(block.getHeight())).thenReturn(block);
        BtcBlockStoreWithCache.Factory mockFactory = mock(BtcBlockStoreWithCache.Factory.class);

        when(mockFactory.newInstance(any(), any(), any(), any())).thenReturn(btcBlockStore);

        BridgeStorageProvider provider = spy(new BridgeStorageProvider(
            repository,
            contractAddress,
            bridgeConstantsRegtest,
            activations)
        );

        BridgeSupport bridgeSupport = getBridgeSupport(
            bridgeConstantsRegtest,
                provider,
                repository,
                getBtcLockSenderProvider(TxSenderAddressType.P2SHP2WPKH, btcAddress, rskAddress),
                new PeginInstructionsProvider(),
                mock(Block.class),
                mockFactory,
                activations
        );

        CoinbaseInformation coinbaseInformation = new CoinbaseInformation(Sha256Hash.ZERO_HASH);
        provider.setCoinbaseInformation(registerHeader.getHash(), coinbaseInformation);

        bridgeSupport.registerBtcTransaction(mock(Transaction.class), tx1.bitcoinSerialize(), height, pmtWithWitness.bitcoinSerialize());
        verify(provider, never()).setHeightBtcTxhashAlreadyProcessed(tx1.getHash(true), height);
        verify(provider, never()).setHeightBtcTxhashAlreadyProcessed(any(Sha256Hash.class), anyLong());
    }

    @Test
    void registerBtcTransaction_rejects_tx_without_witness_unequal_roots_after_rskip_143() throws BlockStoreException, IOException, BridgeIllegalArgumentException {
        ActivationConfig.ForBlock activations = mock(ActivationConfig.ForBlock.class);
        when(activations.isActive(ConsensusRule.RSKIP143)).thenReturn(true);

        Repository repository = createRepository();

        BtcTransaction tx1 = new BtcTransaction(btcRegTestParams);
        BtcECKey srcKey1 = new BtcECKey();
        ECKey key = ECKey.fromPublicOnly(srcKey1.getPubKey());
        Address btcAddress = srcKey1.toAddress(btcRegTestParams);
        RskAddress rskAddress = new RskAddress(key.getAddress());

        Coin amountToLock = Coin.COIN.multiply(10);

        tx1.addOutput(amountToLock, Address.fromBase58(btcRegTestParams, "mvbnrCX3bg1cDRUu8pkecrvP6vQkSLDSou"));
        tx1.addInput(PegTestUtils.createHash(1), 0, new Script(new byte[]{}));

        byte[] bits = new byte[1];
        bits[0] = 0x3f;

        List<Sha256Hash> hashes = new ArrayList<>();
        hashes.add(tx1.getHash());
        PartialMerkleTree pmtWithoutWitness = new PartialMerkleTree(btcRegTestParams, bits, hashes, 1);
        List<Sha256Hash> hashlist = new ArrayList<>();
        Sha256Hash blockMerkleRoot = pmtWithoutWitness.getTxnHashAndMerkleRoot(hashlist);

        co.rsk.bitcoinj.core.BtcBlock registerHeader = new co.rsk.bitcoinj.core.BtcBlock(
            btcRegTestParams,
                1,
                PegTestUtils.createHash(1),
                blockMerkleRoot,
                1,
                1,
                1,
                new ArrayList<>()
        );

        int height = 50;
        StoredBlock block = new StoredBlock(registerHeader, new BigInteger("0"), height);

        BtcBlockStoreWithCache btcBlockStore = mock(BtcBlockStoreWithCache.class);

        co.rsk.bitcoinj.core.BtcBlock headBlock = new co.rsk.bitcoinj.core.BtcBlock(
            btcRegTestParams,
                1,
                PegTestUtils.createHash(2),
                Sha256Hash.of(new byte[]{1}),
                1,
                1,
                1,
                new ArrayList<>()
        );

        StoredBlock chainHead = new StoredBlock(headBlock, new BigInteger("0"), 132);
        when(btcBlockStore.getChainHead()).thenReturn(chainHead);

        when(btcBlockStore.getStoredBlockAtMainChainHeight(block.getHeight())).thenReturn(block);
        BtcBlockStoreWithCache.Factory mockFactory = mock(BtcBlockStoreWithCache.Factory.class);

        when(mockFactory.newInstance(any(), any(), any(), any())).thenReturn(btcBlockStore);

        BridgeStorageProvider provider = spy(new BridgeStorageProvider(
            repository,
            contractAddress,
            bridgeConstantsRegtest,
            activations)
        );

        BridgeSupport bridgeSupport = getBridgeSupport(
            bridgeConstantsRegtest,
                provider,
                repository,
                getBtcLockSenderProvider(TxSenderAddressType.P2PKH, btcAddress, rskAddress),
                new PeginInstructionsProvider(),
                mock(Block.class),
                mockFactory,
                activations
        );

        bridgeSupport.registerBtcTransaction(mock(Transaction.class), tx1.bitcoinSerialize(), height, pmtWithoutWitness.bitcoinSerialize());
        verify(provider, never()).setHeightBtcTxhashAlreadyProcessed(tx1.getHash(), height);
        verify(provider, never()).setHeightBtcTxhashAlreadyProcessed(any(Sha256Hash.class), anyLong());
    }

    @Test
    void registerBtcTransaction_accepts_lock_tx_without_witness_after_rskip_143_activation() throws BlockStoreException, IOException, BridgeIllegalArgumentException {
        ActivationConfig.ForBlock activations = mock(ActivationConfig.ForBlock.class);
        when(activations.isActive(ConsensusRule.RSKIP143)).thenReturn(true);

        Federation federation1 = PegTestUtils.createSimpleActiveFederation(bridgeConstantsRegtest);
        Repository repository = createRepository();

        BtcTransaction tx1 = new BtcTransaction(btcRegTestParams);
        BtcECKey srcKey1 = new BtcECKey();
        ECKey key = ECKey.fromPublicOnly(srcKey1.getPubKey());
        Address btcAddress = srcKey1.toAddress(btcRegTestParams);
        RskAddress rskAddress = new RskAddress(key.getAddress());

        Coin amountToLock = Coin.COIN.multiply(10);

        tx1.addOutput(amountToLock, federation1.getAddress());
        tx1.addInput(PegTestUtils.createHash(1), 0, new Script(new byte[]{}));

        byte[] bits = new byte[1];
        bits[0] = 0x3f;

        List<Sha256Hash> hashes = new ArrayList<>();
        hashes.add(tx1.getHash());
        PartialMerkleTree pmtWithoutWitness = new PartialMerkleTree(btcRegTestParams, bits, hashes, 1);
        List<Sha256Hash> hashlist = new ArrayList<>();
        Sha256Hash blockMerkleRoot = pmtWithoutWitness.getTxnHashAndMerkleRoot(hashlist);

        co.rsk.bitcoinj.core.BtcBlock registerHeader = new co.rsk.bitcoinj.core.BtcBlock(
            btcRegTestParams,
                1,
                PegTestUtils.createHash(1),
                blockMerkleRoot,
                1,
                1,
                1,
                new ArrayList<>()
        );

        int height = 50;
        StoredBlock block = new StoredBlock(registerHeader, new BigInteger("0"), height);

        BtcBlockStoreWithCache btcBlockStore = mock(BtcBlockStoreWithCache.class);

        co.rsk.bitcoinj.core.BtcBlock headBlock = new co.rsk.bitcoinj.core.BtcBlock(
            btcRegTestParams,
                1,
                PegTestUtils.createHash(2),
                Sha256Hash.of(new byte[]{1}),
                1,
                1,
                1,
                new ArrayList<>()
        );

        StoredBlock chainHead = new StoredBlock(headBlock, new BigInteger("0"), 132);
        when(btcBlockStore.getChainHead()).thenReturn(chainHead);

        when(btcBlockStore.getStoredBlockAtMainChainHeight(block.getHeight())).thenReturn(block);
        BtcBlockStoreWithCache.Factory mockFactory = mock(BtcBlockStoreWithCache.Factory.class);

        when(mockFactory.newInstance(any(), any(), any(), any())).thenReturn(btcBlockStore);

        BridgeStorageProvider provider = new BridgeStorageProvider(repository, contractAddress, bridgeConstantsRegtest, activations);
        provider.setNewFederation(federation1);

        // Whitelist the addresses
        LockWhitelist whitelist = provider.getLockWhitelist();
        whitelist.put(btcAddress, new OneOffWhiteListEntry(btcAddress, Coin.COIN.multiply(10)));

        BridgeSupport bridgeSupport = getBridgeSupport(
            bridgeConstantsRegtest,
                provider,
                repository,
                getBtcLockSenderProvider(TxSenderAddressType.P2PKH, btcAddress, rskAddress),
                new PeginInstructionsProvider(),
                mock(Block.class),
                mockFactory,
                activations
        );

        bridgeSupport.registerBtcTransaction(mock(Transaction.class), tx1.bitcoinSerialize(), height, pmtWithoutWitness.bitcoinSerialize());

        co.rsk.core.Coin totalAmountExpectedToHaveBeenLocked = co.rsk.core.Coin.fromBitcoin(amountToLock);

        Assertions.assertEquals(totalAmountExpectedToHaveBeenLocked, repository.getBalance(rskAddress));
        Assertions.assertEquals(1, provider.getNewFederationBtcUTXOs().size());
        Assertions.assertEquals(amountToLock, provider.getNewFederationBtcUTXOs().get(0).getValue());
        Assertions.assertEquals(0, provider.getReleaseRequestQueue().getEntries().size());
        Assertions.assertEquals(0, provider.getReleaseTransactionSet().getEntries().size());
        Assertions.assertTrue(provider.getRskTxsWaitingForSignatures().isEmpty());
        Assertions.assertTrue(provider.getHeightIfBtcTxhashIsAlreadyProcessed(tx1.getHash(true)).isPresent());
    }

    @Test
    void registerBtcTransaction_accepts_lock_tx_version1_after_rskip_170_activation()
        throws BlockStoreException, IOException, PeginInstructionsException, BridgeIllegalArgumentException {
        // Arrange
        ActivationConfig.ForBlock activations = mock(ActivationConfig.ForBlock.class);
        when(activations.isActive(ConsensusRule.RSKIP170)).thenReturn(true);

        Federation federation1 = PegTestUtils.createSimpleActiveFederation(bridgeConstantsRegtest);
        Repository repository = createRepository();
        repository.addBalance(PrecompiledContracts.BRIDGE_ADDR, LIMIT_MONETARY_BASE);

        BtcECKey srcKey1 = new BtcECKey();
        ECKey key = ECKey.fromPublicOnly(srcKey1.getPubKey());
        Address btcAddressFromBtcLockSender = srcKey1.toAddress(btcRegTestParams);
        RskAddress rskDerivedAddress = new RskAddress(key.getAddress());
        RskAddress rskDestinationAddress = new RskAddress(new byte[20]);

        Coin amountToLock = Coin.COIN.multiply(10);

        BtcTransaction tx1 = new BtcTransaction(btcRegTestParams);
        tx1.addOutput(amountToLock, federation1.getAddress());
        tx1.addInput(PegTestUtils.createHash(1), 0, new Script(new byte[]{}));

        byte[] bits = new byte[1];
        bits[0] = 0x3f;

        List<Sha256Hash> hashes = new ArrayList<>();
        hashes.add(tx1.getHash());
        PartialMerkleTree pmtWithoutWitness = new PartialMerkleTree(btcRegTestParams, bits, hashes, 1);
        List<Sha256Hash> hashlist = new ArrayList<>();
        Sha256Hash blockMerkleRoot = pmtWithoutWitness.getTxnHashAndMerkleRoot(hashlist);

        co.rsk.bitcoinj.core.BtcBlock registerHeader = new co.rsk.bitcoinj.core.BtcBlock(
            btcRegTestParams,
            1,
            PegTestUtils.createHash(1),
            blockMerkleRoot,
            1,
            1,
            1,
            new ArrayList<>()
        );

        int height = 50;
        StoredBlock block = new StoredBlock(registerHeader, new BigInteger("0"), height);

        BtcBlockStoreWithCache btcBlockStore = mock(BtcBlockStoreWithCache.class);

        co.rsk.bitcoinj.core.BtcBlock headBlock = new co.rsk.bitcoinj.core.BtcBlock(
            btcRegTestParams,
            1,
            PegTestUtils.createHash(2),
            Sha256Hash.of(new byte[]{1}),
            1,
            1,
            1,
            new ArrayList<>()
        );

        StoredBlock chainHead = new StoredBlock(headBlock, new BigInteger("0"), 132);
        when(btcBlockStore.getChainHead()).thenReturn(chainHead);
        when(btcBlockStore.getStoredBlockAtMainChainHeight(block.getHeight())).thenReturn(block);

        BtcBlockStoreWithCache.Factory mockFactory = mock(BtcBlockStoreWithCache.Factory.class);
        when(mockFactory.newInstance(any(), any(), any(), any())).thenReturn(btcBlockStore);

        BridgeStorageProvider provider = new BridgeStorageProvider(repository, contractAddress, bridgeConstantsRegtest, activations);
        provider.setNewFederation(federation1);

        BtcLockSenderProvider btcLockSenderProvider = getBtcLockSenderProvider(
            TxSenderAddressType.P2PKH,
            btcAddressFromBtcLockSender,
            rskDerivedAddress
        );
        PeginInstructionsProvider peginInstructionsProvider = getPeginInstructionsProviderForVersion1(
            rskDestinationAddress,
            Optional.empty()
        );

        BridgeSupport bridgeSupport = getBridgeSupport(
            bridgeConstantsRegtest,
            provider,
            repository,
            btcLockSenderProvider,
            peginInstructionsProvider,
            mock(Block.class),
            mockFactory,
            activations
        );

        // Act
        bridgeSupport.registerBtcTransaction(mock(Transaction.class), tx1.bitcoinSerialize(), height, pmtWithoutWitness.bitcoinSerialize());

        // Assert
        co.rsk.core.Coin totalAmountExpectedToHaveBeenLocked = co.rsk.core.Coin.fromBitcoin(amountToLock);

        Assertions.assertEquals(co.rsk.core.Coin.ZERO, repository.getBalance(rskDerivedAddress));
        Assertions.assertEquals(totalAmountExpectedToHaveBeenLocked, repository.getBalance(rskDestinationAddress));
        Assertions.assertEquals(1, provider.getNewFederationBtcUTXOs().size());
        Assertions.assertEquals(amountToLock, provider.getNewFederationBtcUTXOs().get(0).getValue());
        Assertions.assertEquals(0, provider.getReleaseRequestQueue().getEntries().size());
        Assertions.assertEquals(0, provider.getReleaseTransactionSet().getEntries().size());
        Assertions.assertTrue(provider.getRskTxsWaitingForSignatures().isEmpty());
        Assertions.assertTrue(provider.getHeightIfBtcTxhashIsAlreadyProcessed(tx1.getHash(true)).isPresent());
    }

    @Test
    void registerBtcTransaction_ignores_pegin_instructions_before_rskip_170_activation()
        throws BlockStoreException, IOException, PeginInstructionsException, BridgeIllegalArgumentException {
        // Arrange
        ActivationConfig.ForBlock activations = mock(ActivationConfig.ForBlock.class);
        when(activations.isActive(ConsensusRule.RSKIP170)).thenReturn(false);

        Federation federation1 = PegTestUtils.createSimpleActiveFederation(bridgeConstantsRegtest);
        Repository repository = createRepository();

        BtcECKey srcKey1 = new BtcECKey();
        ECKey key = ECKey.fromPublicOnly(srcKey1.getPubKey());
        Address btcAddressFromBtcLockSender = srcKey1.toAddress(btcRegTestParams);
        RskAddress rskDerivedAddress = new RskAddress(key.getAddress());
        RskAddress rskDestinationAddress = new RskAddress(new byte[20]);

        Coin amountToLock = Coin.COIN.multiply(10);

        BtcTransaction tx1 = new BtcTransaction(btcRegTestParams);
        tx1.addOutput(amountToLock, federation1.getAddress());
        tx1.addInput(PegTestUtils.createHash(1), 0, new Script(new byte[]{}));

        byte[] bits = new byte[1];
        bits[0] = 0x3f;

        List<Sha256Hash> hashes = new ArrayList<>();
        hashes.add(tx1.getHash());
        PartialMerkleTree pmtWithoutWitness = new PartialMerkleTree(btcRegTestParams, bits, hashes, 1);
        List<Sha256Hash> hashlist = new ArrayList<>();
        Sha256Hash blockMerkleRoot = pmtWithoutWitness.getTxnHashAndMerkleRoot(hashlist);

        co.rsk.bitcoinj.core.BtcBlock registerHeader = new co.rsk.bitcoinj.core.BtcBlock(
            btcRegTestParams,
            1,
            PegTestUtils.createHash(1),
            blockMerkleRoot,
            1,
            1,
            1,
            new ArrayList<>()
        );

        int height = 50;
        StoredBlock block = new StoredBlock(registerHeader, new BigInteger("0"), height);

        BtcBlockStoreWithCache btcBlockStore = mock(BtcBlockStoreWithCache.class);

        co.rsk.bitcoinj.core.BtcBlock headBlock = new co.rsk.bitcoinj.core.BtcBlock(
            btcRegTestParams,
            1,
            PegTestUtils.createHash(2),
            Sha256Hash.of(new byte[]{1}),
            1,
            1,
            1,
            new ArrayList<>()
        );

        StoredBlock chainHead = new StoredBlock(headBlock, new BigInteger("0"), 132);
        when(btcBlockStore.getChainHead()).thenReturn(chainHead);
        when(btcBlockStore.getStoredBlockAtMainChainHeight(block.getHeight())).thenReturn(block);

        BtcBlockStoreWithCache.Factory mockFactory = mock(BtcBlockStoreWithCache.Factory.class);
        when(mockFactory.newInstance(any(), any(), any(), any())).thenReturn(btcBlockStore);

        BridgeStorageProvider provider = new BridgeStorageProvider(
            repository,
            contractAddress,
            bridgeConstantsRegtest,
            activations
        );
        provider.setNewFederation(federation1);

        // Whitelist the addresses
        LockWhitelist whitelist = provider.getLockWhitelist();
        whitelist.put(btcAddressFromBtcLockSender, new OneOffWhiteListEntry(btcAddressFromBtcLockSender, amountToLock));

        BtcLockSenderProvider btcLockSenderProvider = getBtcLockSenderProvider(
            TxSenderAddressType.P2PKH,
            btcAddressFromBtcLockSender,
            rskDerivedAddress
        );
        PeginInstructionsProvider peginInstructionsProvider = getPeginInstructionsProviderForVersion1(
            rskDestinationAddress,
            Optional.empty()
        );

        BridgeSupport bridgeSupport = getBridgeSupport(
            bridgeConstantsRegtest,
            provider,
            repository,
            btcLockSenderProvider,
            peginInstructionsProvider,
            mock(Block.class),
            mockFactory,
            activations
        );

        // Act
        bridgeSupport.registerBtcTransaction(mock(Transaction.class), tx1.bitcoinSerialize(), height, pmtWithoutWitness.bitcoinSerialize());

        // Assert
        co.rsk.core.Coin totalAmountExpectedToHaveBeenLocked = co.rsk.core.Coin.fromBitcoin(amountToLock);

        Assertions.assertEquals(co.rsk.core.Coin.ZERO, repository.getBalance(rskDestinationAddress));
        Assertions.assertEquals(totalAmountExpectedToHaveBeenLocked, repository.getBalance(rskDerivedAddress));
        Assertions.assertEquals(1, provider.getNewFederationBtcUTXOs().size());
        Assertions.assertEquals(amountToLock, provider.getNewFederationBtcUTXOs().get(0).getValue());
        Assertions.assertEquals(0, provider.getReleaseRequestQueue().getEntries().size());
        Assertions.assertEquals(0, provider.getReleaseTransactionSet().getEntries().size());
        Assertions.assertTrue(provider.getRskTxsWaitingForSignatures().isEmpty());
        Assertions.assertTrue(provider.getHeightIfBtcTxhashIsAlreadyProcessed(tx1.getHash(true)).isPresent());
    }

    @Test
    void when_registerBtcTransaction_invalidPeginProtocolVersion_afterFork_no_lock_and_refund()
        throws BlockStoreException, IOException, PeginInstructionsException, BridgeIllegalArgumentException {
        // Arrange
        ActivationConfig.ForBlock activations = mock(ActivationConfig.ForBlock.class);
        when(activations.isActive(ConsensusRule.RSKIP170)).thenReturn(true);

        Federation federation1 = PegTestUtils.createSimpleActiveFederation(bridgeConstantsRegtest);
        Repository repository = createRepository();
        repository.addBalance(PrecompiledContracts.BRIDGE_ADDR, LIMIT_MONETARY_BASE);

        BtcECKey srcKey1 = new BtcECKey();
        ECKey key = ECKey.fromPublicOnly(srcKey1.getPubKey());
        Address btcAddressFromBtcLockSender = srcKey1.toAddress(btcRegTestParams);
        RskAddress rskAddress = new RskAddress(key.getAddress());
        RskAddress rskDestinationAddress = new RskAddress(new byte[20]);

        Coin amountToLock = Coin.COIN.multiply(10);

        BtcTransaction tx1 = new BtcTransaction(btcRegTestParams);
        tx1.addOutput(amountToLock, federation1.getAddress());
        tx1.addInput(PegTestUtils.createHash(1), 0, new Script(new byte[]{}));

        byte[] bits = new byte[1];
        bits[0] = 0x3f;

        List<Sha256Hash> hashes = new ArrayList<>();
        hashes.add(tx1.getHash());
        PartialMerkleTree pmtWithoutWitness = new PartialMerkleTree(btcRegTestParams, bits, hashes, 1);
        List<Sha256Hash> hashlist = new ArrayList<>();
        Sha256Hash blockMerkleRoot = pmtWithoutWitness.getTxnHashAndMerkleRoot(hashlist);

        co.rsk.bitcoinj.core.BtcBlock registerHeader = new co.rsk.bitcoinj.core.BtcBlock(
            btcRegTestParams,
            1,
            PegTestUtils.createHash(1),
            blockMerkleRoot,
            1,
            1,
            1,
            new ArrayList<>()
        );

        int height = 50;
        StoredBlock block = new StoredBlock(registerHeader, new BigInteger("0"), height);

        BtcBlockStoreWithCache btcBlockStore = mock(BtcBlockStoreWithCache.class);

        co.rsk.bitcoinj.core.BtcBlock headBlock = new co.rsk.bitcoinj.core.BtcBlock(
            btcRegTestParams,
            1,
            PegTestUtils.createHash(2),
            Sha256Hash.of(new byte[]{1}),
            1,
            1,
            1,
            new ArrayList<>()
        );

        StoredBlock chainHead = new StoredBlock(headBlock, new BigInteger("0"), 132);
        when(btcBlockStore.getChainHead()).thenReturn(chainHead);
        when(btcBlockStore.getStoredBlockAtMainChainHeight(block.getHeight())).thenReturn(block);

        BtcBlockStoreWithCache.Factory mockFactory = mock(BtcBlockStoreWithCache.Factory.class);
        when(mockFactory.newInstance(any(), any(), any(), any())).thenReturn(btcBlockStore);

        BridgeStorageProvider provider = new BridgeStorageProvider(repository, contractAddress, bridgeConstantsRegtest, activations);
        provider.setNewFederation(federation1);

        BtcLockSenderProvider btcLockSenderProvider = getBtcLockSenderProvider(TxSenderAddressType.P2PKH, btcAddressFromBtcLockSender, rskAddress);

        PeginInstructions peginInstructions = mock(PeginInstructions.class);
        when(peginInstructions.getProtocolVersion()).thenReturn(99);
        when(peginInstructions.getRskDestinationAddress()).thenReturn(rskDestinationAddress);
        PeginInstructionsProvider peginInstructionsProvider = mock(PeginInstructionsProvider.class);
        when(peginInstructionsProvider.buildPeginInstructions(any())).thenReturn(Optional.of(peginInstructions));

        BridgeSupport bridgeSupport = getBridgeSupport(
            bridgeConstantsRegtest,
            provider,
            repository,
            btcLockSenderProvider,
            peginInstructionsProvider,
            mock(Block.class),
            mockFactory,
            activations
        );

        // Act
        bridgeSupport.registerBtcTransaction(mock(Transaction.class), tx1.bitcoinSerialize(), height, pmtWithoutWitness.bitcoinSerialize());

        // Assert
        Assertions.assertEquals(LIMIT_MONETARY_BASE, repository.getBalance(PrecompiledContracts.BRIDGE_ADDR));
        Assertions.assertEquals(0, provider.getNewFederationBtcUTXOs().size());
        Assertions.assertEquals(0, provider.getReleaseRequestQueue().getEntries().size());
        Assertions.assertEquals(1, provider.getReleaseTransactionSet().getEntries().size());

        List<BtcTransaction> releaseTxs = provider.getReleaseTransactionSet().getEntries()
            .stream()
            .map(ReleaseTransactionSet.Entry::getTransaction)
            .collect(Collectors.toList());

        // First release tx should correspond to the 5 BTC lock tx
        BtcTransaction releaseTx = releaseTxs.get(0);
        Assertions.assertEquals(1, releaseTx.getOutputs().size());
        MatcherAssert.assertThat(amountToLock.subtract(releaseTx.getOutput(0).getValue()), is(lessThanOrEqualTo(Coin.MILLICOIN)));
        Assertions.assertEquals(btcAddressFromBtcLockSender, releaseTx.getOutput(0).getScriptPubKey().getToAddress(btcRegTestParams));
        Assertions.assertEquals(1, releaseTx.getInputs().size());
        Assertions.assertEquals(tx1.getHash(), releaseTx.getInput(0).getOutpoint().getHash());
        Assertions.assertEquals(0, releaseTx.getInput(0).getOutpoint().getIndex());
        Assertions.assertTrue(provider.getRskTxsWaitingForSignatures().isEmpty());
        Assertions.assertTrue(provider.getHeightIfBtcTxhashIsAlreadyProcessed(tx1.getHash()).isPresent());
    }

    @Test
    void isBlockMerkleRootValid_equal_merkle_roots() {
        ActivationConfig.ForBlock activations = mock(ActivationConfig.ForBlock.class);
        when(activations.isActive(ConsensusRule.RSKIP143)).thenReturn(false);

        BridgeSupport bridgeSupport = getBridgeSupport(
            bridgeConstantsRegtest,
                mock(BridgeStorageProvider.class),
                mock(Repository.class),
                mock(BtcLockSenderProvider.class),
                mock(PeginInstructionsProvider.class),
                mock(Block.class),
                mock(BtcBlockStoreWithCache.Factory.class),
                activations
        );

        Sha256Hash merkleRoot = PegTestUtils.createHash(1);
        BtcBlock btcBlock = mock(BtcBlock.class);
        when(btcBlock.getMerkleRoot()).thenReturn(merkleRoot);
        Assertions.assertTrue(bridgeSupport.isBlockMerkleRootValid(merkleRoot, btcBlock));
    }

    @Test
    void isBlockMerkleRootValid_unequal_merkle_roots_before_rskip_143() {
        ActivationConfig.ForBlock activations = mock(ActivationConfig.ForBlock.class);
        when(activations.isActive(ConsensusRule.RSKIP143)).thenReturn(false);

        BridgeSupport bridgeSupport = getBridgeSupport(
            bridgeConstantsRegtest,
                mock(BridgeStorageProvider.class),
                mock(Repository.class),
                mock(BtcLockSenderProvider.class),
                mock(PeginInstructionsProvider.class),
                mock(Block.class),
                mock(BtcBlockStoreWithCache.Factory.class),
                activations
        );

        Sha256Hash merkleRoot = PegTestUtils.createHash(1);
        BtcBlock btcBlock = mock(BtcBlock.class);
        when(btcBlock.getMerkleRoot()).thenReturn(Sha256Hash.ZERO_HASH);
        Assertions.assertFalse(bridgeSupport.isBlockMerkleRootValid(merkleRoot, btcBlock));
    }

    @Test
    void isBlockMerkleRootValid_coinbase_information_null_after_rskip_143() {
        ActivationConfig.ForBlock activations = mock(ActivationConfig.ForBlock.class);
        when(activations.isActive(ConsensusRule.RSKIP143)).thenReturn(true);

        BridgeStorageProvider provider = mock(BridgeStorageProvider.class);

        when(provider.getCoinbaseInformation(Sha256Hash.ZERO_HASH)).thenReturn(null);

        BridgeSupport bridgeSupport = getBridgeSupport(
            bridgeConstantsRegtest,
                provider,
                mock(Repository.class),
                mock(BtcLockSenderProvider.class),
                mock(PeginInstructionsProvider.class),
                mock(Block.class),
                mock(BtcBlockStoreWithCache.Factory.class),
                activations
        );

        BtcBlock btcBlock = mock(BtcBlock.class);
        when(btcBlock.getMerkleRoot()).thenReturn(Sha256Hash.ZERO_HASH);
        when(btcBlock.getHash()).thenReturn(Sha256Hash.ZERO_HASH);

        Assertions.assertFalse(bridgeSupport.isBlockMerkleRootValid(PegTestUtils.createHash(1), btcBlock));
    }

    @Test
    void isBlockMerkleRootValid_coinbase_information_not_null_and_unequal_mroots_after_rskip_143() {
        ActivationConfig.ForBlock activations = mock(ActivationConfig.ForBlock.class);
        when(activations.isActive(ConsensusRule.RSKIP143)).thenReturn(true);

        CoinbaseInformation coinbaseInformation = new CoinbaseInformation(PegTestUtils.createHash(1));

        BridgeStorageProvider provider = mock(BridgeStorageProvider.class);
        when(provider.getCoinbaseInformation(Sha256Hash.ZERO_HASH)).thenReturn(coinbaseInformation);

        BridgeSupport bridgeSupport = getBridgeSupport(
            bridgeConstantsRegtest,
                provider,
                mock(Repository.class),
                mock(BtcLockSenderProvider.class),
                mock(PeginInstructionsProvider.class),
                mock(Block.class),
                mock(BtcBlockStoreWithCache.Factory.class),
                activations
        );

        BtcBlock btcBlock = mock(BtcBlock.class);
        when(btcBlock.getMerkleRoot()).thenReturn(Sha256Hash.ZERO_HASH);
        when(btcBlock.getHash()).thenReturn(Sha256Hash.ZERO_HASH);

        Assertions.assertFalse(bridgeSupport.isBlockMerkleRootValid(PegTestUtils.createHash(2), btcBlock));
    }

    @Test
    void isBlockMerkleRootValid_coinbase_information_not_null_and_equal_mroots_after_rskip_143() {
        ActivationConfig.ForBlock activations = mock(ActivationConfig.ForBlock.class);
        when(activations.isActive(ConsensusRule.RSKIP143)).thenReturn(true);

        Sha256Hash merkleRoot = PegTestUtils.createHash(1);
        CoinbaseInformation coinbaseInformation = new CoinbaseInformation(merkleRoot);

        BridgeStorageProvider provider = mock(BridgeStorageProvider.class);
        when(provider.getCoinbaseInformation(Sha256Hash.ZERO_HASH)).thenReturn(coinbaseInformation);

        BridgeSupport bridgeSupport = getBridgeSupport(
            bridgeConstantsRegtest,
                provider,
                mock(Repository.class),
                mock(BtcLockSenderProvider.class),
                mock(PeginInstructionsProvider.class),
                mock(Block.class),
                mock(BtcBlockStoreWithCache.Factory.class),
                activations
        );

        BtcBlock btcBlock = mock(BtcBlock.class);
        when(btcBlock.getMerkleRoot()).thenReturn(Sha256Hash.ZERO_HASH);
        when(btcBlock.getHash()).thenReturn(Sha256Hash.ZERO_HASH);

        Assertions.assertTrue(bridgeSupport.isBlockMerkleRootValid(merkleRoot, btcBlock));
    }

    @Test
    void getBtcTransactionConfirmations_rejects_tx_with_witness_before_rskip_143() throws Exception {
        ActivationConfig.ForBlock activations = mock(ActivationConfig.ForBlock.class);
        when(activations.isActive(ConsensusRule.RSKIP143)).thenReturn(false);

        BtcTransaction tx1 = new BtcTransaction(btcRegTestParams);
        tx1.addOutput(Coin.COIN.multiply(10), Address.fromBase58(btcRegTestParams, "mvbnrCX3bg1cDRUu8pkecrvP6vQkSLDSou"));
        tx1.addInput(PegTestUtils.createHash(1), 0, new Script(new byte[]{}));
        TransactionWitness txWit = new TransactionWitness(1);
        txWit.setPush(0, new byte[]{});
        tx1.setWitness(0, txWit);

        byte[] bits = new byte[1];
        bits[0] = 0x3f;

        List<Sha256Hash> hashes = new ArrayList<>();
        hashes.add(tx1.getHash());
        PartialMerkleTree pmt = new PartialMerkleTree(btcRegTestParams, bits, hashes, 1);
        List<Sha256Hash> hashlist = new ArrayList<>();
        Sha256Hash blockMerkleRoot = pmt.getTxnHashAndMerkleRoot(hashlist);

        co.rsk.bitcoinj.core.BtcBlock registerHeader = new co.rsk.bitcoinj.core.BtcBlock(
            btcRegTestParams,
            1,
            PegTestUtils.createHash(1),
            blockMerkleRoot,
            1,
            1,
            1,
            new ArrayList<>()
        );

        int height = 50;
        StoredBlock block = new StoredBlock(registerHeader, new BigInteger("0"), height);

        BtcBlockStoreWithCache btcBlockStore = mock(BtcBlockStoreWithCache.class);
        when(btcBlockStore.getFromCache(registerHeader.getHash())).thenReturn(block);
        when(btcBlockStore.getStoredBlockAtMainChainHeight(block.getHeight())).thenReturn(block);

        StoredBlock chainHead = new StoredBlock(registerHeader, new BigInteger("0"), 132);
        when(btcBlockStore.getChainHead()).thenReturn(chainHead);

        BtcBlockStoreWithCache.Factory mockFactory = mock(BtcBlockStoreWithCache.Factory.class);
        when(mockFactory.newInstance(any(), any(), any(), any())).thenReturn(btcBlockStore);

        BridgeSupport bridgeSupport = bridgeSupportBuilder
            .withBridgeConstants(bridgeConstantsRegtest)
            .withBtcBlockStoreFactory(mockFactory)
            .withActivations(activations)
            .build();

        MerkleBranch merkleBranch = mock(MerkleBranch.class);

        int confirmations = bridgeSupport.getBtcTransactionConfirmations(
            tx1.getHash(true),
            registerHeader.getHash(),
            merkleBranch
        );
        Assertions.assertEquals(-5, confirmations);
    }

    @Test
    void getBtcTransactionConfirmations_accepts_tx_with_witness_after_rskip_143() throws Exception {
        ActivationConfig.ForBlock activations = mock(ActivationConfig.ForBlock.class);
        when(activations.isActive(ConsensusRule.RSKIP143)).thenReturn(true);

        Repository repository = createRepository();

        BtcTransaction tx1 = new BtcTransaction(btcRegTestParams);
        tx1.addOutput(Coin.COIN.multiply(10), Address.fromBase58(btcRegTestParams, "mvbnrCX3bg1cDRUu8pkecrvP6vQkSLDSou"));
        tx1.addInput(PegTestUtils.createHash(1), 0, new Script(new byte[]{}));
        TransactionWitness txWit = new TransactionWitness(1);
        txWit.setPush(0, new byte[]{});
        tx1.setWitness(0, txWit);

        byte[] bits = new byte[1];
        bits[0] = 0x3f;

        List<Sha256Hash> hashes = new ArrayList<>();
        hashes.add(tx1.getHash());
        PartialMerkleTree pmt = new PartialMerkleTree(btcRegTestParams, bits, hashes, 1);
        List<Sha256Hash> hashlist = new ArrayList<>();
        Sha256Hash blockMerkleRoot = pmt.getTxnHashAndMerkleRoot(hashlist);

        co.rsk.bitcoinj.core.BtcBlock registerHeader = new co.rsk.bitcoinj.core.BtcBlock(
            btcRegTestParams,
                1,
                PegTestUtils.createHash(1),
                blockMerkleRoot,
                1,
                1,
                1,
                new ArrayList<>()
        );

        List<Sha256Hash> hashes2 = new ArrayList<>();
        hashes2.add(tx1.getHash(true));
        PartialMerkleTree pmt2 = new PartialMerkleTree(btcRegTestParams, bits, hashes2, 1);
        List<Sha256Hash> hashlist2 = new ArrayList<>();
        Sha256Hash witnessMerkleRoot = pmt2.getTxnHashAndMerkleRoot(hashlist2);

        int height = 50;
        StoredBlock block = new StoredBlock(registerHeader, new BigInteger("0"), height);

        BtcBlockStoreWithCache btcBlockStore = mock(BtcBlockStoreWithCache.class);
        when(btcBlockStore.getFromCache(registerHeader.getHash())).thenReturn(block);

        StoredBlock chainHead = new StoredBlock(registerHeader, new BigInteger("0"), 132);
        when(btcBlockStore.getChainHead()).thenReturn(chainHead);

        when(btcBlockStore.getStoredBlockAtMainChainHeight(block.getHeight())).thenReturn(block);
        BtcBlockStoreWithCache.Factory mockFactory = mock(BtcBlockStoreWithCache.Factory.class);
        when(mockFactory.newInstance(any(), any(), any(), any())).thenReturn(btcBlockStore);

        BridgeStorageProvider provider = spy(new BridgeStorageProvider(
            repository,
            PrecompiledContracts.BRIDGE_ADDR,
            bridgeConstantsRegtest,
            activations
        ));

        BridgeSupport bridgeSupport = getBridgeSupport(
            bridgeConstantsRegtest,
                provider,
                repository,
                mock(BtcLockSenderProvider.class),
                mock(PeginInstructionsProvider.class),
                mock(Block.class),
                mockFactory,
                activations
        );

        MerkleBranch merkleBranch = mock(MerkleBranch.class);
        when(merkleBranch.reduceFrom(tx1.getHash(true))).thenReturn(witnessMerkleRoot);

        CoinbaseInformation coinbaseInformation = new CoinbaseInformation(witnessMerkleRoot);
        provider.setCoinbaseInformation(registerHeader.getHash(), coinbaseInformation);

        int confirmations = bridgeSupport.getBtcTransactionConfirmations(tx1.getHash(true), registerHeader.getHash(), merkleBranch);
        Assertions.assertEquals(chainHead.getHeight() - block.getHeight() + 1, confirmations);
    }

    @Test
    void getBtcTransactionConfirmations_unregistered_coinbase_after_rskip_143() throws Exception {
        ActivationConfig.ForBlock activations = mock(ActivationConfig.ForBlock.class);
        when(activations.isActive(ConsensusRule.RSKIP143)).thenReturn(true);

        Repository repository = createRepository();

        BtcTransaction tx1 = new BtcTransaction(btcRegTestParams);
        tx1.addOutput(Coin.COIN.multiply(10), Address.fromBase58(btcRegTestParams, "mvbnrCX3bg1cDRUu8pkecrvP6vQkSLDSou"));
        tx1.addInput(PegTestUtils.createHash(1), 0, new Script(new byte[]{}));
        TransactionWitness txWit = new TransactionWitness(1);
        txWit.setPush(0, new byte[]{});
        tx1.setWitness(0, txWit);

        byte[] bits = new byte[1];
        bits[0] = 0x3f;

        List<Sha256Hash> hashes = new ArrayList<>();
        hashes.add(tx1.getHash());
        PartialMerkleTree pmt = new PartialMerkleTree(btcRegTestParams, bits, hashes, 1);
        List<Sha256Hash> hashlist = new ArrayList<>();
        Sha256Hash blockMerkleRoot = pmt.getTxnHashAndMerkleRoot(hashlist);

        co.rsk.bitcoinj.core.BtcBlock registerHeader = new co.rsk.bitcoinj.core.BtcBlock(
            btcRegTestParams,
                1,
                PegTestUtils.createHash(1),
                blockMerkleRoot,
                1,
                1,
                1,
                new ArrayList<>()
        );

        List<Sha256Hash> hashes2 = new ArrayList<>();
        hashes2.add(tx1.getHash(true));
        PartialMerkleTree pmt2 = new PartialMerkleTree(btcRegTestParams, bits, hashes2, 1);
        List<Sha256Hash> hashlist2 = new ArrayList<>();
        Sha256Hash witnessMerkleRoot = pmt2.getTxnHashAndMerkleRoot(hashlist2);

        int height = 50;
        StoredBlock block = new StoredBlock(registerHeader, new BigInteger("0"), height);

        BtcBlockStoreWithCache btcBlockStore = mock(BtcBlockStoreWithCache.class);
        when(btcBlockStore.getFromCache(registerHeader.getHash())).thenReturn(block);

        StoredBlock chainHead = new StoredBlock(registerHeader, new BigInteger("0"), 132);
        when(btcBlockStore.getChainHead()).thenReturn(chainHead);
        when(btcBlockStore.getStoredBlockAtMainChainHeight(block.getHeight())).thenReturn(block);

        BridgeStorageProvider provider = spy(new BridgeStorageProvider(
            repository,
            PrecompiledContracts.BRIDGE_ADDR,
            bridgeConstantsRegtest,
            activations)
        );

        BtcBlockStoreWithCache.Factory mockFactory = mock(BtcBlockStoreWithCache.Factory.class);
        when(mockFactory.newInstance(any(), any(), any(), any())).thenReturn(btcBlockStore);

        BridgeSupport bridgeSupport = getBridgeSupport(
            bridgeConstantsRegtest,
                provider,
                repository,
                mock(BtcLockSenderProvider.class),
                mock(PeginInstructionsProvider.class),
                mock(Block.class),
                mockFactory,
                activations
        );

        MerkleBranch merkleBranch = mock(MerkleBranch.class);
        when(merkleBranch.reduceFrom(tx1.getHash(true))).thenReturn(witnessMerkleRoot);

        int confirmations = bridgeSupport.getBtcTransactionConfirmations(tx1.getHash(true), registerHeader.getHash(), merkleBranch);
        Assertions.assertEquals(-5, confirmations);
    }

    @Test
    void getBtcTransactionConfirmations_registered_coinbase_unequal_witnessroot_after_rskip_143() throws Exception {
        ActivationConfig.ForBlock activations = mock(ActivationConfig.ForBlock.class);
        when(activations.isActive(ConsensusRule.RSKIP143)).thenReturn(true);

        Repository repository = createRepository();

        BtcTransaction tx1 = new BtcTransaction(btcRegTestParams);
        tx1.addOutput(Coin.COIN.multiply(10), Address.fromBase58(btcRegTestParams, "mvbnrCX3bg1cDRUu8pkecrvP6vQkSLDSou"));
        tx1.addInput(PegTestUtils.createHash(1), 0, new Script(new byte[]{}));
        TransactionWitness txWit = new TransactionWitness(1);
        txWit.setPush(0, new byte[]{});
        tx1.setWitness(0, txWit);

        byte[] bits = new byte[1];
        bits[0] = 0x3f;

        List<Sha256Hash> hashes = new ArrayList<>();
        hashes.add(tx1.getHash());
        PartialMerkleTree pmt = new PartialMerkleTree(btcRegTestParams, bits, hashes, 1);
        List<Sha256Hash> hashlist = new ArrayList<>();
        Sha256Hash blockMerkleRoot = pmt.getTxnHashAndMerkleRoot(hashlist);

        co.rsk.bitcoinj.core.BtcBlock registerHeader = new co.rsk.bitcoinj.core.BtcBlock(
            btcRegTestParams,
                1,
                PegTestUtils.createHash(1),
                blockMerkleRoot,
                1,
                1,
                1,
                new ArrayList<>()
        );

        List<Sha256Hash> hashes2 = new ArrayList<>();
        hashes2.add(tx1.getHash(true));
        PartialMerkleTree pmt2 = new PartialMerkleTree(btcRegTestParams, bits, hashes2, 1);
        List<Sha256Hash> hashlist2 = new ArrayList<>();
        Sha256Hash witnessMerkleRoot = pmt2.getTxnHashAndMerkleRoot(hashlist2);

        int height = 50;
        StoredBlock block = new StoredBlock(registerHeader, new BigInteger("0"), height);

        BtcBlockStoreWithCache btcBlockStore = mock(BtcBlockStoreWithCache.class);
        when(btcBlockStore.getFromCache(registerHeader.getHash())).thenReturn(block);

        StoredBlock chainHead = new StoredBlock(registerHeader, new BigInteger("0"), 132);
        when(btcBlockStore.getChainHead()).thenReturn(chainHead);

        when(btcBlockStore.getStoredBlockAtMainChainHeight(block.getHeight())).thenReturn(block);
        BtcBlockStoreWithCache.Factory mockFactory = mock(BtcBlockStoreWithCache.Factory.class);
        when(mockFactory.newInstance(any(), any(), any(), any())).thenReturn(btcBlockStore);

        BridgeStorageProvider provider = spy(new BridgeStorageProvider(repository, PrecompiledContracts.BRIDGE_ADDR, bridgeConstantsRegtest,
                activations));

        BridgeSupport bridgeSupport = getBridgeSupport(
            bridgeConstantsRegtest,
                provider,
                repository,
                mock(BtcLockSenderProvider.class),
                mock(PeginInstructionsProvider.class),
                mock(Block.class),
                mockFactory,
                activations
        );

        MerkleBranch merkleBranch = mock(MerkleBranch.class);
        when(merkleBranch.reduceFrom(tx1.getHash(true))).thenReturn(witnessMerkleRoot);

        CoinbaseInformation coinbaseInformation = new CoinbaseInformation(Sha256Hash.ZERO_HASH);
        provider.setCoinbaseInformation(registerHeader.getHash(), coinbaseInformation);

        int confirmations = bridgeSupport.getBtcTransactionConfirmations(tx1.getHash(true), registerHeader.getHash(), merkleBranch);
        Assertions.assertEquals(-5, confirmations);
    }

    @Test
    void getBtcTransactionConfirmations_tx_without_witness_unequal_roots_after_rskip_143() throws Exception {
        ActivationConfig.ForBlock activations = mock(ActivationConfig.ForBlock.class);
        when(activations.isActive(ConsensusRule.RSKIP143)).thenReturn(true);

        Repository repository = createRepository();

        BtcTransaction tx1 = new BtcTransaction(btcRegTestParams);

        co.rsk.bitcoinj.core.BtcBlock registerHeader = new co.rsk.bitcoinj.core.BtcBlock(
            btcRegTestParams,
                1,
                PegTestUtils.createHash(1),
                Sha256Hash.ZERO_HASH,
                1,
                1,
                1,
                new ArrayList<>()
        );

        int height = 50;
        StoredBlock block = new StoredBlock(registerHeader, new BigInteger("0"), height);

        BtcBlockStoreWithCache btcBlockStore = mock(BtcBlockStoreWithCache.class);
        when(btcBlockStore.getFromCache(registerHeader.getHash())).thenReturn(block);

        StoredBlock chainHead = new StoredBlock(registerHeader, new BigInteger("0"), 132);
        when(btcBlockStore.getChainHead()).thenReturn(chainHead);

        when(btcBlockStore.getStoredBlockAtMainChainHeight(block.getHeight())).thenReturn(block);
        BtcBlockStoreWithCache.Factory mockFactory = mock(BtcBlockStoreWithCache.Factory.class);
        when(mockFactory.newInstance(any(), any(), any(), any())).thenReturn(btcBlockStore);

        BridgeStorageProvider provider = spy(new BridgeStorageProvider(
            repository,
            PrecompiledContracts.BRIDGE_ADDR,
            bridgeConstantsRegtest,
            activations)
        );

        BridgeSupport bridgeSupport = getBridgeSupport(
            bridgeConstantsRegtest,
                provider,
                repository,
                mock(BtcLockSenderProvider.class),
                mock(PeginInstructionsProvider.class),
                mock(Block.class),
                mockFactory,
                activations
        );

        MerkleBranch merkleBranch = mock(MerkleBranch.class);
        when(merkleBranch.reduceFrom(tx1.getHash())).thenReturn(PegTestUtils.createHash(5));

        CoinbaseInformation coinbaseInformation = new CoinbaseInformation(Sha256Hash.ZERO_HASH);
        doReturn(coinbaseInformation).when(provider).getCoinbaseInformation(registerHeader.getHash());

        int confirmations = bridgeSupport.getBtcTransactionConfirmations(tx1.getHash(), registerHeader.getHash(), merkleBranch);
        Assertions.assertEquals(-5, confirmations);
    }

    @Test
    void getBtcTransactionConfirmations_accepts_tx_without_witness_after_rskip_143() throws Exception {
        ActivationConfig.ForBlock activations = mock(ActivationConfig.ForBlock.class);
        when(activations.isActive(ConsensusRule.RSKIP143)).thenReturn(true);

        Repository repository = createRepository();

        BtcTransaction tx1 = new BtcTransaction(btcRegTestParams);

        byte[] bits = new byte[1];
        bits[0] = 0x3f;

        List<Sha256Hash> hashes = new ArrayList<>();
        hashes.add(tx1.getHash());
        PartialMerkleTree pmt = new PartialMerkleTree(btcRegTestParams, bits, hashes, 1);
        List<Sha256Hash> hashlist = new ArrayList<>();
        Sha256Hash blockMerkleRoot = pmt.getTxnHashAndMerkleRoot(hashlist);

        co.rsk.bitcoinj.core.BtcBlock registerHeader = new co.rsk.bitcoinj.core.BtcBlock(
            btcRegTestParams,
                1,
                PegTestUtils.createHash(1),
                blockMerkleRoot,
                1,
                1,
                1,
                new ArrayList<>()
        );

        int height = 50;
        StoredBlock block = new StoredBlock(registerHeader, new BigInteger("0"), height);

        BtcBlockStoreWithCache btcBlockStore = mock(BtcBlockStoreWithCache.class);
        when(btcBlockStore.getFromCache(registerHeader.getHash())).thenReturn(block);

        StoredBlock chainHead = new StoredBlock(registerHeader, new BigInteger("0"), 132);
        when(btcBlockStore.getChainHead()).thenReturn(chainHead);

        when(btcBlockStore.getStoredBlockAtMainChainHeight(block.getHeight())).thenReturn(block);
        BtcBlockStoreWithCache.Factory mockFactory = mock(BtcBlockStoreWithCache.Factory.class);
        when(mockFactory.newInstance(any(), any(), any(), any())).thenReturn(btcBlockStore);

        BridgeStorageProvider provider = spy(new BridgeStorageProvider(
            repository,
            PrecompiledContracts.BRIDGE_ADDR,
            bridgeConstantsRegtest,
            activations)
        );

        BridgeSupport bridgeSupport = getBridgeSupport(
            bridgeConstantsRegtest,
                provider,
                repository,
                mock(BtcLockSenderProvider.class),
                mock(PeginInstructionsProvider.class),
                mock(Block.class),
                mockFactory,
                activations
        );

        MerkleBranch merkleBranch = mock(MerkleBranch.class);
        when(merkleBranch.reduceFrom(tx1.getHash())).thenReturn(blockMerkleRoot);

        BtcBlock btcBlock = mock(BtcBlock.class);
        when(btcBlock.getMerkleRoot()).thenReturn(blockMerkleRoot);

        int confirmations = bridgeSupport.getBtcTransactionConfirmations(tx1.getHash(), registerHeader.getHash(), merkleBranch);
        Assertions.assertEquals(chainHead.getHeight() - block.getHeight() + 1, confirmations);
    }

    @Test
    void when_RegisterBtcCoinbaseTransaction_wrong_witnessReservedValue_noSent() throws BlockStoreException, AddressFormatException, VMException {
        ActivationConfig.ForBlock activations = mock(ActivationConfig.ForBlock.class);
        when(activations.isActive(ConsensusRule.RSKIP143)).thenReturn(true);

        Repository repository = createRepository();

        byte[] rawTx = Hex.decode("020000000001010000000000000000000000000000000000000000000000000000000000000000fff" +
                "fffff0502cc000101ffffffff029c070395000000002321036d6b5bc8c0e902f296b5bdf3dfd4b6f095d8d0987818a557e1766e" +
                "a25c664524ac0000000000000000266a24aa21a9edfeb3b9170ae765cc6586edd67229eaa8bc19f9674d64cb10ee8a205f4ccf0" +
                "bc60120000000000000000000000000000000000000000000000000000000000000000000000000");

        BtcTransaction txWithoutWitness = new BtcTransaction(btcRegTestParams, rawTx);

        byte[] witnessReservedValue = new byte[10];

        BridgeStorageProvider provider = mock(BridgeStorageProvider.class);
        BtcBlockStoreWithCache btcBlockStore = mock(BtcBlockStoreWithCache.class);
        BtcBlockStoreWithCache.Factory mockFactory = mock(BtcBlockStoreWithCache.Factory.class);
        when(mockFactory.newInstance(repository, bridgeConstantsRegtest, provider, activations)).thenReturn(btcBlockStore);

        BridgeSupport bridgeSupport = getBridgeSupport(
            bridgeConstantsRegtest,
                provider,
                repository,
                mock(BtcLockSenderProvider.class),
                mock(PeginInstructionsProvider.class),
                mock(Block.class),
                mockFactory,
                activations
        );

        byte[] bits = new byte[1];
        bits[0] = 0x01;
        List<Sha256Hash> hashes = new ArrayList<>();
        PartialMerkleTree pmt = new PartialMerkleTree(btcRegTestParams, bits, hashes, 1);

        //Leaving no confirmation blocks
        int height = 5;
        mockChainOfStoredBlocks(btcBlockStore, mock(BtcBlock.class), 5, height);
        when(btcBlockStore.getFromCache(mock(Sha256Hash.class))).thenReturn(new StoredBlock(mock(BtcBlock.class), BigInteger.ZERO, 0));

        Assertions.assertThrows(BridgeIllegalArgumentException.class, () -> bridgeSupport.registerBtcCoinbaseTransaction(
                txWithoutWitness.bitcoinSerialize(),
                mock(Sha256Hash.class),
                pmt.bitcoinSerialize(),
                mock(Sha256Hash.class),
                witnessReservedValue
        ));

        verify(mock(BridgeStorageProvider.class), never()).setCoinbaseInformation(any(Sha256Hash.class), any(CoinbaseInformation.class));
    }

    @Test
    void when_RegisterBtcCoinbaseTransaction_MerkleTreeWrongFormat_noSent() throws BlockStoreException, AddressFormatException, VMException {
        ActivationConfig.ForBlock activations = mock(ActivationConfig.ForBlock.class);
        when(activations.isActive(ConsensusRule.RSKIP143)).thenReturn(true);

        Repository repository = createRepository();

        byte[] rawTx = Hex.decode("020000000001010000000000000000000000000000000000000000000000000000000000000000fff" +
                "fffff0502cc000101ffffffff029c070395000000002321036d6b5bc8c0e902f296b5bdf3dfd4b6f095d8d0987818a557e1766e" +
                "a25c664524ac0000000000000000266a24aa21a9edfeb3b9170ae765cc6586edd67229eaa8bc19f9674d64cb10ee8a205f4ccf0" +
                "bc60120000000000000000000000000000000000000000000000000000000000000000000000000");

        BtcTransaction tx1 = new BtcTransaction(btcRegTestParams, rawTx);
        BtcTransaction txWithoutWitness = new BtcTransaction(btcRegTestParams, rawTx);

        byte[] witnessReservedValue = tx1.getWitness(0).getPush(0);

        BridgeStorageProvider provider = mock(BridgeStorageProvider.class);
        BtcBlockStoreWithCache btcBlockStore = mock(BtcBlockStoreWithCache.class);
        BtcBlockStoreWithCache.Factory mockFactory = mock(BtcBlockStoreWithCache.Factory.class);
        when(mockFactory.newInstance(repository, bridgeConstantsRegtest, provider, activations)).thenReturn(btcBlockStore);

        BridgeSupport bridgeSupport = getBridgeSupport(
            bridgeConstantsRegtest,
                provider,
                repository,
                mock(BtcLockSenderProvider.class),
                mock(PeginInstructionsProvider.class),
                mock(Block.class),
                mockFactory,
                activations
        );

        //Leaving no confirmation blocks
        int height = 5;
        mockChainOfStoredBlocks(btcBlockStore, mock(BtcBlock.class), 5, height);
        when(btcBlockStore.getFromCache(mock(Sha256Hash.class))).thenReturn(new StoredBlock(mock(BtcBlock.class), BigInteger.ZERO, 0));

        Assertions.assertThrows(BridgeIllegalArgumentException.class, () -> bridgeSupport.registerBtcCoinbaseTransaction(
                txWithoutWitness.bitcoinSerialize(),
                mock(Sha256Hash.class),
                new byte[]{6, 6, 6},
                mock(Sha256Hash.class),
                witnessReservedValue
        ));

        verify(mock(BridgeStorageProvider.class), never()).setCoinbaseInformation(any(Sha256Hash.class), any(CoinbaseInformation.class));
    }

    @Test
    void when_RegisterBtcCoinbaseTransaction_HashNotInPmt_noSent() throws BlockStoreException, AddressFormatException, VMException {
        ActivationConfig.ForBlock activations = mock(ActivationConfig.ForBlock.class);
        when(activations.isActive(ConsensusRule.RSKIP143)).thenReturn(true);

        Repository repository = createRepository();

        byte[] rawTx = Hex.decode("020000000001010000000000000000000000000000000000000000000000000000000000000000fff" +
                "fffff0502cc000101ffffffff029c070395000000002321036d6b5bc8c0e902f296b5bdf3dfd4b6f095d8d0987818a557e1766e" +
                "a25c664524ac0000000000000000266a24aa21a9edfeb3b9170ae765cc6586edd67229eaa8bc19f9674d64cb10ee8a205f4ccf0" +
                "bc60120000000000000000000000000000000000000000000000000000000000000000000000000");

        BtcTransaction tx1 = new BtcTransaction(btcRegTestParams, rawTx);
        BtcTransaction txWithoutWitness = new BtcTransaction(btcRegTestParams, rawTx);

        Sha256Hash secondHashTx = Sha256Hash.wrap(Hex.decode("e3d0840a0825fb7d880e5cb8306745352920a8c7e8a30fac882b275e26c6bb65"));
        byte[] witnessReservedValue = tx1.getWitness(0).getPush(0);

        BridgeStorageProvider provider = mock(BridgeStorageProvider.class);
        BtcBlockStoreWithCache btcBlockStore = mock(BtcBlockStoreWithCache.class);
        BtcBlockStoreWithCache.Factory mockFactory = mock(BtcBlockStoreWithCache.Factory.class);
        when(mockFactory.newInstance(repository, bridgeConstantsRegtest, provider, activations)).thenReturn(btcBlockStore);

        BridgeSupport bridgeSupport = getBridgeSupport(
            bridgeConstantsRegtest,
                provider,
                repository,
                mock(BtcLockSenderProvider.class),
                mock(PeginInstructionsProvider.class),
                mock(Block.class),
                mockFactory,
                activations
        );

        byte[] bits = new byte[1];
        bits[0] = 0x3f;

        List<Sha256Hash> hashes = new ArrayList<>();
        hashes.add(secondHashTx);
        PartialMerkleTree pmt = new PartialMerkleTree(btcRegTestParams, bits, hashes, 1);
        List<Sha256Hash> hashlist = new ArrayList<>();
        Sha256Hash merkleRoot = pmt.getTxnHashAndMerkleRoot(hashlist);

        co.rsk.bitcoinj.core.BtcBlock registerHeader = new co.rsk.bitcoinj.core.BtcBlock(
            btcRegTestParams,
                1,
                PegTestUtils.createHash(1),
                merkleRoot,
                1,
                1,
                1,
                new ArrayList<>()
        );

        //Leaving no confirmation blocks
        int height = 5;
        mockChainOfStoredBlocks(btcBlockStore, registerHeader, 5, height);
        when(btcBlockStore.getFromCache(registerHeader.getHash())).thenReturn(new StoredBlock(registerHeader, BigInteger.ZERO, 0));

        bridgeSupport.registerBtcCoinbaseTransaction(txWithoutWitness.bitcoinSerialize(), mock(Sha256Hash.class), pmt.bitcoinSerialize(), mock(Sha256Hash.class), witnessReservedValue);
        verify(mock(BridgeStorageProvider.class), never()).setCoinbaseInformation(any(Sha256Hash.class), any(CoinbaseInformation.class));
    }

    @Test
    void when_RegisterBtcCoinbaseTransaction_notVerify_noSent() throws BlockStoreException, AddressFormatException, VMException {
        ActivationConfig.ForBlock activations = mock(ActivationConfig.ForBlock.class);
        when(activations.isActive(ConsensusRule.RSKIP143)).thenReturn(true);

        Repository repository = createRepository();

        BtcTransaction tx = new BtcTransaction(btcRegTestParams);

        BridgeStorageProvider provider = mock(BridgeStorageProvider.class);
        BtcBlockStoreWithCache btcBlockStore = mock(BtcBlockStoreWithCache.class);
        BtcBlockStoreWithCache.Factory mockFactory = mock(BtcBlockStoreWithCache.Factory.class);
        when(mockFactory.newInstance(repository, bridgeConstantsRegtest, provider, activations)).thenReturn(btcBlockStore);

        BridgeSupport bridgeSupport = getBridgeSupport(
            bridgeConstantsRegtest,
                provider,
                repository,
                mock(BtcLockSenderProvider.class),
                mock(PeginInstructionsProvider.class),
                mock(Block.class),
                mockFactory,
                activations
        );

        byte[] bits = new byte[1];
        bits[0] = 0x3f;

        List<Sha256Hash> hashes = new ArrayList<>();
        hashes.add(tx.getHash());
        PartialMerkleTree pmt = new PartialMerkleTree(btcRegTestParams, bits, hashes, 1);
        List<Sha256Hash> hashlist = new ArrayList<>();
        Sha256Hash merkleRoot = pmt.getTxnHashAndMerkleRoot(hashlist);

        co.rsk.bitcoinj.core.BtcBlock registerHeader = new co.rsk.bitcoinj.core.BtcBlock(
            btcRegTestParams,
                1,
                PegTestUtils.createHash(1),
                merkleRoot,
                1,
                1,
                1,
                new ArrayList<>()
        );

        //Leaving no confirmation blocks
        int height = 5;
        mockChainOfStoredBlocks(btcBlockStore, registerHeader, 5, height);
        Sha256Hash hash = registerHeader.getHash();
        when(btcBlockStore.getFromCache(hash)).thenReturn(new StoredBlock(registerHeader, BigInteger.ZERO, 0));

        byte[] btcTxSerialized = tx.bitcoinSerialize();
        byte[] pmtSerialized = pmt.bitcoinSerialize();
        byte[] bytes = Sha256Hash.ZERO_HASH.getBytes();
        Assertions.assertThrows(VerificationException.class, () -> bridgeSupport.registerBtcCoinbaseTransaction(
                btcTxSerialized,
                hash,
                pmtSerialized,
                mock(Sha256Hash.class),
                bytes
        ));

        verify(mock(BridgeStorageProvider.class), never()).setCoinbaseInformation(any(Sha256Hash.class), any(CoinbaseInformation.class));
    }

    @Test
    void when_RegisterBtcCoinbaseTransaction_not_equal_merkle_root_noSent() throws BlockStoreException, AddressFormatException, VMException {
        ActivationConfig.ForBlock activations = mock(ActivationConfig.ForBlock.class);
        when(activations.isActive(ConsensusRule.RSKIP143)).thenReturn(true);

        Repository repository = createRepository();

        byte[] rawTx = Hex.decode("020000000001010000000000000000000000000000000000000000000000000000000000000000fff" +
                "fffff0502cc000101ffffffff029c070395000000002321036d6b5bc8c0e902f296b5bdf3dfd4b6f095d8d0987818a557e1766e" +
                "a25c664524ac0000000000000000266a24aa21a9edfeb3b9170ae765cc6586edd67229eaa8bc19f9674d64cb10ee8a205f4ccf0" +
                "bc60120000000000000000000000000000000000000000000000000000000000000000000000000");

        BtcTransaction tx1 = new BtcTransaction(btcRegTestParams, rawTx);
        BtcTransaction txWithoutWitness = new BtcTransaction(btcRegTestParams, rawTx);
        txWithoutWitness.setWitness(0, null);

        byte[] witnessReservedValue = tx1.getWitness(0).getPush(0);

        BridgeStorageProvider provider = mock(BridgeStorageProvider.class);
        BtcBlockStoreWithCache btcBlockStore = mock(BtcBlockStoreWithCache.class);
        BtcBlockStoreWithCache.Factory mockFactory = mock(BtcBlockStoreWithCache.Factory.class);
        when(mockFactory.newInstance(repository, bridgeConstantsRegtest, provider, activations)).thenReturn(btcBlockStore);

        BridgeSupport bridgeSupport = getBridgeSupport(
            bridgeConstantsRegtest,
                provider,
                repository,
                mock(BtcLockSenderProvider.class),
                mock(PeginInstructionsProvider.class),
                mock(Block.class),
                mockFactory,
                activations
        );

        byte[] bits = new byte[1];
        bits[0] = 0x3f;

        List<Sha256Hash> hashes = new ArrayList<>();
        hashes.add(txWithoutWitness.getHash());
        PartialMerkleTree pmt = new PartialMerkleTree(btcRegTestParams, bits, hashes, 1);

        co.rsk.bitcoinj.core.BtcBlock registerHeader = new co.rsk.bitcoinj.core.BtcBlock(
            btcRegTestParams,
                1,
                PegTestUtils.createHash(1),
                Sha256Hash.ZERO_HASH,
                1,
                1,
                1,
                new ArrayList<>()
        );

        //Leaving no confirmation blocks
        int height = 5;
        mockChainOfStoredBlocks(btcBlockStore, registerHeader, 5, height);

        BtcBlock btcBlock = mock(BtcBlock.class);
        StoredBlock storedBlock = mock(StoredBlock.class);
        when(btcBlock.getMerkleRoot()).thenReturn(Sha256Hash.ZERO_HASH);
        when(storedBlock.getHeader()).thenReturn(btcBlock);
        when(btcBlockStore.getFromCache(registerHeader.getHash())).thenReturn(storedBlock);

        bridgeSupport.registerBtcCoinbaseTransaction(
            txWithoutWitness.bitcoinSerialize(),
            registerHeader.getHash(),
            pmt.bitcoinSerialize(),
            mock(Sha256Hash.class),
            witnessReservedValue
        );
        verify(mock(BridgeStorageProvider.class), never()).setCoinbaseInformation(any(Sha256Hash.class), any(CoinbaseInformation.class));
    }

    @Test
    void when_RegisterBtcCoinbaseTransaction_null_stored_block_noSent() throws BlockStoreException, AddressFormatException, VMException {
        ActivationConfig.ForBlock activations = mock(ActivationConfig.ForBlock.class);
        when(activations.isActive(ConsensusRule.RSKIP143)).thenReturn(true);

        Repository repository = createRepository();

        byte[] rawTx = Hex.decode("020000000001010000000000000000000000000000000000000000000000000000000000000000fff" +
                "fffff0502cc000101ffffffff029c070395000000002321036d6b5bc8c0e902f296b5bdf3dfd4b6f095d8d0987818a557e1766e" +
                "a25c664524ac0000000000000000266a24aa21a9edfeb3b9170ae765cc6586edd67229eaa8bc19f9674d64cb10ee8a205f4ccf0" +
                "bc60120000000000000000000000000000000000000000000000000000000000000000000000000");

        BtcTransaction tx1 = new BtcTransaction(btcRegTestParams, rawTx);
        BtcTransaction txWithoutWitness = new BtcTransaction(btcRegTestParams, rawTx);

        Sha256Hash secondHashTx = Sha256Hash.wrap(Hex.decode("e3d0840a0825fb7d880e5cb8306745352920a8c7e8a30fac882b275e26c6bb65"));

        txWithoutWitness.setWitness(0, null);
        byte[] witnessReservedValue = tx1.getWitness(0).getPush(0);

        BridgeStorageProvider provider = mock(BridgeStorageProvider.class);
        BtcBlockStoreWithCache btcBlockStore = mock(BtcBlockStoreWithCache.class);
        BtcBlockStoreWithCache.Factory mockFactory = mock(BtcBlockStoreWithCache.Factory.class);
        when(mockFactory.newInstance(repository, bridgeConstantsRegtest, provider, activations)).thenReturn(btcBlockStore);

        BridgeSupport bridgeSupport = getBridgeSupport(
            bridgeConstantsRegtest,
                provider,
                repository,
                mock(BtcLockSenderProvider.class),
                mock(PeginInstructionsProvider.class),
                mock(Block.class),
                mockFactory,
                activations
        );

        byte[] bits = new byte[1];
        bits[0] = 0x3f;

        List<Sha256Hash> hashes = new ArrayList<>();
        hashes.add(tx1.getHash());
        hashes.add(secondHashTx);
        PartialMerkleTree pmt = new PartialMerkleTree(btcRegTestParams, bits, hashes, 2);
        List<Sha256Hash> hashlist = new ArrayList<>();
        Sha256Hash merkleRoot = pmt.getTxnHashAndMerkleRoot(hashlist);

        co.rsk.bitcoinj.core.BtcBlock registerHeader = new co.rsk.bitcoinj.core.BtcBlock(
            btcRegTestParams,
                1,
                PegTestUtils.createHash(1),
                merkleRoot,
                1,
                1,
                1,
                new ArrayList<>()
        );

        //Leaving no confirmation blocks
        int height = 5;
        mockChainOfStoredBlocks(btcBlockStore, registerHeader, 5, height);

        when(btcBlockStore.getFromCache(registerHeader.getHash())).thenReturn(null);

        Assertions.assertThrows(BridgeIllegalArgumentException.class, () -> bridgeSupport.registerBtcCoinbaseTransaction(
                txWithoutWitness.bitcoinSerialize(),
                mock(Sha256Hash.class),
                pmt.bitcoinSerialize(),
                mock(Sha256Hash.class),
                witnessReservedValue
        ));

        verify(mock(BridgeStorageProvider.class), never()).setCoinbaseInformation(any(Sha256Hash.class), any(CoinbaseInformation.class));
    }

    @Test
    void registerBtcCoinbaseTransaction() throws BlockStoreException, AddressFormatException, VMException {
        ActivationConfig.ForBlock activations = mock(ActivationConfig.ForBlock.class);
        when(activations.isActive(ConsensusRule.RSKIP143)).thenReturn(true);

        Repository repository = createRepository();

        byte[] rawTx = Hex.decode("020000000001010000000000000000000000000000000000000000000000000000000000000000fff" +
                "fffff0502cc000101ffffffff029c070395000000002321036d6b5bc8c0e902f296b5bdf3dfd4b6f095d8d0987818a557e1766e" +
                "a25c664524ac0000000000000000266a24aa21a9edfeb3b9170ae765cc6586edd67229eaa8bc19f9674d64cb10ee8a205f4ccf0" +
                "bc60120000000000000000000000000000000000000000000000000000000000000000000000000");

        BtcTransaction tx1 = new BtcTransaction(btcRegTestParams, rawTx);
        BtcTransaction txWithoutWitness = new BtcTransaction(btcRegTestParams, rawTx);

        Sha256Hash secondHashTx = Sha256Hash.wrap(Hex.decode("e3d0840a0825fb7d880e5cb8306745352920a8c7e8a30fac882b275e26c6bb65"));
        Sha256Hash mRoot = MerkleTreeUtils.combineLeftRight(tx1.getHash(), secondHashTx);

        txWithoutWitness.setWitness(0, null);
        byte[] witnessReservedValue = tx1.getWitness(0).getPush(0);
        Sha256Hash witnessRoot = MerkleTreeUtils.combineLeftRight(Sha256Hash.ZERO_HASH, secondHashTx);
        byte[] witnessRootBytes = witnessRoot.getReversedBytes();
        byte[] wc = tx1.getOutputs().stream().filter(t -> t.getValue().getValue() == 0).collect(Collectors.toList()).get(0).getScriptPubKey().getChunks().get(1).data;
        wc = Arrays.copyOfRange(wc, 4, 36);
        Sha256Hash witCom = Sha256Hash.wrap(wc);

        Assertions.assertEquals(Sha256Hash.twiceOf(witnessRootBytes, witnessReservedValue), witCom);

        BridgeStorageProvider provider = mock(BridgeStorageProvider.class);
        BtcBlockStoreWithCache btcBlockStore = mock(BtcBlockStoreWithCache.class);
        BtcBlockStoreWithCache.Factory mockFactory = mock(BtcBlockStoreWithCache.Factory.class);
        when(mockFactory.newInstance(repository, bridgeConstantsRegtest, provider, activations)).thenReturn(btcBlockStore);

        BridgeSupport bridgeSupport = getBridgeSupport(
            bridgeConstantsRegtest,
                provider,
                repository,
                mock(BtcLockSenderProvider.class),
                mock(PeginInstructionsProvider.class),
                mock(Block.class),
                mockFactory,
                activations
        );

        byte[] bits = new byte[1];
        bits[0] = 0x3f;

        List<Sha256Hash> hashes = new ArrayList<>();
        hashes.add(tx1.getHash());
        hashes.add(secondHashTx);
        PartialMerkleTree pmt = new PartialMerkleTree(btcRegTestParams, bits, hashes, 2);
        List<Sha256Hash> hashlist = new ArrayList<>();
        Sha256Hash merkleRoot = pmt.getTxnHashAndMerkleRoot(hashlist);

        //Merkle root is from the original block
        Assertions.assertEquals(merkleRoot, mRoot);

        co.rsk.bitcoinj.core.BtcBlock registerHeader = new co.rsk.bitcoinj.core.BtcBlock(
            btcRegTestParams,
                1,
                PegTestUtils.createHash(1),
                merkleRoot,
                1,
                1,
                1,
                new ArrayList<>()
        );

        //Leaving no confirmation blocks
        int height = 5;
        mockChainOfStoredBlocks(btcBlockStore, registerHeader, 5, height);
        when(btcBlockStore.getFromCache(registerHeader.getHash())).thenReturn(new StoredBlock(registerHeader, BigInteger.ZERO, 0));
        bridgeSupport.registerBtcCoinbaseTransaction(
            txWithoutWitness.bitcoinSerialize(),
            registerHeader.getHash(),
            pmt.bitcoinSerialize(),
            witnessRoot,
            witnessReservedValue
        );

        ArgumentCaptor<CoinbaseInformation> argumentCaptor = ArgumentCaptor.forClass(CoinbaseInformation.class);
        verify(provider).setCoinbaseInformation(eq(registerHeader.getHash()), argumentCaptor.capture());
        assertEquals(witnessRoot, argumentCaptor.getValue().getWitnessMerkleRoot());
    }

    @Test
    void hasBtcCoinbaseTransaction_before_rskip_143_activation() throws AddressFormatException {
        ActivationConfig.ForBlock activations = mock(ActivationConfig.ForBlock.class);
        when(activations.isActive(ConsensusRule.RSKIP143)).thenReturn(false);

        Repository repository = createRepository();
        BridgeStorageProvider provider = new BridgeStorageProvider(repository, PrecompiledContracts.BRIDGE_ADDR, bridgeConstantsRegtest, activations);

        BridgeSupport bridgeSupport = getBridgeSupport(
            bridgeConstantsRegtest,
                provider,
                repository,
                mock(BtcLockSenderProvider.class),
                mock(PeginInstructionsProvider.class),
                mock(Block.class),
                mock(BtcBlockStoreWithCache.Factory.class),
                activations
        );

        CoinbaseInformation coinbaseInformation = new CoinbaseInformation(Sha256Hash.ZERO_HASH);
        provider.setCoinbaseInformation(Sha256Hash.ZERO_HASH, coinbaseInformation);
        Assertions.assertFalse(bridgeSupport.hasBtcBlockCoinbaseTransactionInformation(Sha256Hash.ZERO_HASH));
    }

    @Test
    void hasBtcCoinbaseTransaction_after_rskip_143_activation() throws AddressFormatException {
        ActivationConfig.ForBlock activations = mock(ActivationConfig.ForBlock.class);
        when(activations.isActive(ConsensusRule.RSKIP143)).thenReturn(true);

        Repository repository = createRepository();
        BridgeStorageProvider provider = new BridgeStorageProvider(repository, PrecompiledContracts.BRIDGE_ADDR, bridgeConstantsRegtest, activations);

        BridgeSupport bridgeSupport = getBridgeSupport(
            bridgeConstantsRegtest,
                provider,
                repository,
                mock(BtcLockSenderProvider.class),
                mock(PeginInstructionsProvider.class),
                mock(Block.class),
                mock(BtcBlockStoreWithCache.Factory.class),
                activations
        );

        CoinbaseInformation coinbaseInformation = new CoinbaseInformation(Sha256Hash.ZERO_HASH);
        provider.setCoinbaseInformation(Sha256Hash.ZERO_HASH, coinbaseInformation);
        Assertions.assertTrue(bridgeSupport.hasBtcBlockCoinbaseTransactionInformation(Sha256Hash.ZERO_HASH));
    }

    @Test
    void hasBtcCoinbaseTransaction_fails_with_null_coinbase_information_after_rskip_143_activation() throws AddressFormatException {
        ActivationConfig.ForBlock activations = mock(ActivationConfig.ForBlock.class);
        when(activations.isActive(ConsensusRule.RSKIP143)).thenReturn(true);

        Repository repository = createRepository();
        BridgeStorageProvider provider = mock(BridgeStorageProvider.class);

        BridgeSupport bridgeSupport = getBridgeSupport(
            bridgeConstantsRegtest,
                provider,
                repository,
                mock(BtcLockSenderProvider.class),
                mock(PeginInstructionsProvider.class),
                mock(Block.class),
                mock(BtcBlockStoreWithCache.Factory.class),
                activations
        );

        Assertions.assertFalse(bridgeSupport.hasBtcBlockCoinbaseTransactionInformation(Sha256Hash.ZERO_HASH));
    }

    @Test
    void isAlreadyBtcTxHashProcessedHeight_true() throws IOException {
        Repository repository = createRepository();
        BtcTransaction btcTransaction = new BtcTransaction(btcRegTestParams);
        BridgeStorageProvider provider = new BridgeStorageProvider(repository, PrecompiledContracts.BRIDGE_ADDR, bridgeConstantsRegtest, activationsBeforeForks);

        provider.setHeightBtcTxhashAlreadyProcessed(btcTransaction.getHash(), 1L);
        BridgeSupport bridgeSupport = getBridgeSupport(bridgeConstantsRegtest, provider);

        Assertions.assertTrue(bridgeSupport.isAlreadyBtcTxHashProcessed(btcTransaction.getHash()));
    }

    @Test
    void isAlreadyBtcTxHashProcessedHeight_false() throws IOException {
        BtcTransaction btcTransaction = new BtcTransaction(btcRegTestParams);
        BridgeSupport bridgeSupport = getBridgeSupport(bridgeConstantsRegtest, mock(BridgeStorageProvider.class));

        Assertions.assertFalse(bridgeSupport.isAlreadyBtcTxHashProcessed(btcTransaction.getHash()));
    }

    @Test
    void validationsForRegisterBtcTransaction_negative_height() throws BlockStoreException, BridgeIllegalArgumentException {
        BtcTransaction tx = new BtcTransaction(btcRegTestParams);
        Repository repository = createRepository();
        BridgeStorageProvider provider = new BridgeStorageProvider(repository, PrecompiledContracts.BRIDGE_ADDR, bridgeConstantsRegtest, activationsBeforeForks);
        BridgeSupport bridgeSupport = getBridgeSupport(bridgeConstantsRegtest, provider);

        byte[] data = Hex.decode("ab");

        Assertions.assertFalse(bridgeSupport.validationsForRegisterBtcTransaction(tx.getHash(), -1, data, data));
    }

    @Test
    void validationsForRegisterBtcTransaction_insufficient_confirmations() throws BlockStoreException, BridgeIllegalArgumentException {
        BtcTransaction tx = new BtcTransaction(btcRegTestParams);
        BtcBlockStoreWithCache.Factory btcBlockStoreFactory = new RepositoryBtcBlockStoreWithCache.Factory(bridgeConstantsRegtest.getBtcParams());
        Repository repository = createRepository();
        BridgeStorageProvider provider = new BridgeStorageProvider(
            repository,
            PrecompiledContracts.BRIDGE_ADDR,
            bridgeConstantsRegtest,
            activationsBeforeForks
        );
        BridgeSupport bridgeSupport = bridgeSupportBuilder
            .withBridgeConstants(bridgeConstantsRegtest)
            .withProvider(provider)
            .withRepository(repository)
            .withBtcBlockStoreFactory(btcBlockStoreFactory)
            .build();

        byte[] data = Hex.decode("ab");

        Assertions.assertFalse(bridgeSupport.validationsForRegisterBtcTransaction(tx.getHash(), 100, data, data));
    }

    @Test
    void validationsForRegisterBtcTransaction_invalid_pmt() throws BlockStoreException, BridgeIllegalArgumentException {
        BtcTransaction btcTx = new BtcTransaction(btcRegTestParams);
        BridgeConstants bridgeConstants = mock(BridgeConstants.class);

        String pmtSerializedEncoded = "030000000279e7c0da739df8a00f12c0bff55e5438f530aa5859ff9874258cd7bad3fe709746aff89" +
                "7e6a851faa80120d6ae99db30883699ac0428fc7192d6c3fec0ca64010d";
        byte[] pmtSerialized = Hex.decode(pmtSerializedEncoded);

        int btcTxHeight = 2;

        doReturn(btcRegTestParams).when(bridgeConstants).getBtcParams();
        doReturn(0).when(bridgeConstants).getBtc2RskMinimumAcceptableConfirmations();
        StoredBlock storedBlock = mock(StoredBlock.class);
        doReturn(btcTxHeight - 1).when(storedBlock).getHeight();
        BtcBlock btcBlock = mock(BtcBlock.class);
        doReturn(Sha256Hash.of(Hex.decode("aa"))).when(btcBlock).getHash();
        doReturn(btcBlock).when(storedBlock).getHeader();
        BtcBlockStoreWithCache btcBlockStore = mock(BtcBlockStoreWithCache.class);
        doReturn(storedBlock).when(btcBlockStore).getChainHead();
        BtcBlockStoreWithCache.Factory mockFactory = mock(BtcBlockStoreWithCache.Factory.class);
        when(mockFactory.newInstance(any(), any(), any(), any())).thenReturn(btcBlockStore);

        BridgeSupport bridgeSupport = getBridgeSupport(
                bridgeConstants,
                mock(BridgeStorageProvider.class),
                mock(Repository.class),
                mock(BridgeEventLogger.class),
                null,
                mockFactory
        );

        Assertions.assertThrows(BridgeIllegalArgumentException.class, () -> bridgeSupport.validationsForRegisterBtcTransaction(
                btcTx.getHash(),
                btcTxHeight,
                pmtSerialized,
                btcTx.bitcoinSerialize()
        ));
    }

    @Test
    void validationsForRegisterBtcTransaction_hash_not_in_pmt() throws BlockStoreException, AddressFormatException, BridgeIllegalArgumentException {
        BtcTransaction btcTx = new BtcTransaction(btcRegTestParams);
        BridgeConstants bridgeConstants = mock(BridgeConstants.class);

        byte[] bits = new byte[1];
        bits[0] = 0x01;
        List<Sha256Hash> hashes = new ArrayList<>();
        hashes.add(PegTestUtils.createHash(0));

        PartialMerkleTree pmt = new PartialMerkleTree(btcRegTestParams, bits, hashes, 1);

        int btcTxHeight = 2;

        doReturn(btcRegTestParams).when(bridgeConstants).getBtcParams();
        doReturn(0).when(bridgeConstants).getBtc2RskMinimumAcceptableConfirmations();
        StoredBlock storedBlock = mock(StoredBlock.class);
        doReturn(btcTxHeight - 1).when(storedBlock).getHeight();
        BtcBlock btcBlock = mock(BtcBlock.class);
        doReturn(Sha256Hash.of(Hex.decode("aa"))).when(btcBlock).getHash();
        doReturn(btcBlock).when(storedBlock).getHeader();
        BtcBlockStoreWithCache btcBlockStore = mock(BtcBlockStoreWithCache.class);
        doReturn(storedBlock).when(btcBlockStore).getChainHead();
        BtcBlockStoreWithCache.Factory mockFactory = mock(BtcBlockStoreWithCache.Factory.class);
        when(mockFactory.newInstance(any(), any(), any(), any())).thenReturn(btcBlockStore);

        BridgeSupport bridgeSupport = getBridgeSupport(
                bridgeConstants,
                mock(BridgeStorageProvider.class),
                mock(Repository.class),
                mock(BridgeEventLogger.class),
                null,
                mockFactory
        );

        Assertions.assertFalse(bridgeSupport.validationsForRegisterBtcTransaction(btcTx.getHash(), 0, pmt.bitcoinSerialize(), btcTx.bitcoinSerialize()));
    }

    @Test
    void validationsForRegisterBtcTransaction_exception_in_getTxnHashAndMerkleRoot()
        throws BlockStoreException, AddressFormatException, BridgeIllegalArgumentException {
        BtcTransaction btcTx = new BtcTransaction(btcRegTestParams);
        BridgeConstants bridgeConstants = mock(BridgeConstants.class);

        PartialMerkleTree pmt = mock(PartialMerkleTree.class);
        when(pmt.getTxnHashAndMerkleRoot(anyList())).thenReturn(Sha256Hash.ZERO_HASH).thenThrow(VerificationException.class);

        int btcTxHeight = 2;

        doReturn(btcRegTestParams).when(bridgeConstants).getBtcParams();
        doReturn(0).when(bridgeConstants).getBtc2RskMinimumAcceptableConfirmations();
        StoredBlock storedBlock = mock(StoredBlock.class);
        doReturn(btcTxHeight - 1).when(storedBlock).getHeight();
        BtcBlock btcBlock = mock(BtcBlock.class);
        doReturn(Sha256Hash.of(Hex.decode("aa"))).when(btcBlock).getHash();
        doReturn(btcBlock).when(storedBlock).getHeader();
        BtcBlockStoreWithCache btcBlockStore = mock(BtcBlockStoreWithCache.class);
        doReturn(storedBlock).when(btcBlockStore).getChainHead();
        BtcBlockStoreWithCache.Factory mockFactory = mock(BtcBlockStoreWithCache.Factory.class);
        when(mockFactory.newInstance(any(), any(), any(), any())).thenReturn(btcBlockStore);

        Assertions.assertThrows(BridgeIllegalArgumentException.class, () -> {
            BridgeSupport bridgeSupport = getBridgeSupport(
                    bridgeConstants,
                    mock(BridgeStorageProvider.class),
                    mock(Repository.class),
                    mock(BridgeEventLogger.class),
                    null,
                    mockFactory
            );
            Assertions.assertFalse(bridgeSupport.validationsForRegisterBtcTransaction(btcTx.getHash(), 0, pmt.bitcoinSerialize(), btcTx.bitcoinSerialize()));
        });
    }


    @Test
    void validationsForRegisterBtcTransaction_tx_without_inputs_before_rskip_143() throws BlockStoreException, BridgeIllegalArgumentException {
        ActivationConfig.ForBlock activations = mock(ActivationConfig.ForBlock.class);
        when(activations.isActive(ConsensusRule.RSKIP143)).thenReturn(false);

        BtcTransaction btcTx = new BtcTransaction(btcRegTestParams);
        BridgeConstants bridgeConstants = mock(BridgeConstants.class);

        byte[] bits = new byte[1];
        bits[0] = 0x01;
        List<Sha256Hash> hashes = new ArrayList<>();
        hashes.add(btcTx.getHash());

        PartialMerkleTree pmt = new PartialMerkleTree(btcRegTestParams, bits, hashes, 1);

        int btcTxHeight = 2;

        doReturn(btcRegTestParams).when(bridgeConstants).getBtcParams();
        doReturn(0).when(bridgeConstants).getBtc2RskMinimumAcceptableConfirmations();
        StoredBlock storedBlock = mock(StoredBlock.class);
        doReturn(btcTxHeight - 1).when(storedBlock).getHeight();
        BtcBlock btcBlock = mock(BtcBlock.class);
        doReturn(Sha256Hash.of(Hex.decode("aa"))).when(btcBlock).getHash();
        doReturn(btcBlock).when(storedBlock).getHeader();
        BtcBlockStoreWithCache btcBlockStore = mock(BtcBlockStoreWithCache.class);
        doReturn(storedBlock).when(btcBlockStore).getChainHead();
        BtcBlockStoreWithCache.Factory mockFactory = mock(BtcBlockStoreWithCache.Factory.class);
        when(mockFactory.newInstance(any(), any(), any(), any())).thenReturn(btcBlockStore);

        BridgeSupport bridgeSupport = getBridgeSupport(
                bridgeConstants,
                mock(BridgeStorageProvider.class),
                mock(Repository.class),
                mock(BridgeEventLogger.class),
                null,
                mockFactory,
                activations
        );

        Sha256Hash hash = btcTx.getHash();
        byte[] pmtSerialized = pmt.bitcoinSerialize();
        byte[] btcTxSerialized = btcTx.bitcoinSerialize();
        Assertions.assertThrows(VerificationException.class, () -> bridgeSupport.validationsForRegisterBtcTransaction(hash, btcTxHeight, pmtSerialized, btcTxSerialized));
    }

    @Test
    void validationsForRegisterBtcTransaction_tx_without_inputs_after_rskip_143() throws BlockStoreException, BridgeIllegalArgumentException {
        ActivationConfig.ForBlock activations = mock(ActivationConfig.ForBlock.class);
        when(activations.isActive(ConsensusRule.RSKIP143)).thenReturn(true);

        BtcTransaction btcTx = new BtcTransaction(btcRegTestParams);
        BridgeConstants bridgeConstants = mock(BridgeConstants.class);

        byte[] bits = new byte[1];
        bits[0] = 0x01;
        List<Sha256Hash> hashes = new ArrayList<>();
        hashes.add(btcTx.getHash());

        PartialMerkleTree pmt = new PartialMerkleTree(btcRegTestParams, bits, hashes, 1);

        int btcTxHeight = 2;

        doReturn(btcRegTestParams).when(bridgeConstants).getBtcParams();
        doReturn(0).when(bridgeConstants).getBtc2RskMinimumAcceptableConfirmations();
        StoredBlock storedBlock = mock(StoredBlock.class);
        doReturn(btcTxHeight - 1).when(storedBlock).getHeight();
        BtcBlock btcBlock = mock(BtcBlock.class);
        doReturn(Sha256Hash.of(Hex.decode("aa"))).when(btcBlock).getHash();
        doReturn(btcBlock).when(storedBlock).getHeader();
        BtcBlockStoreWithCache btcBlockStore = mock(BtcBlockStoreWithCache.class);
        doReturn(storedBlock).when(btcBlockStore).getChainHead();
        BtcBlockStoreWithCache.Factory mockFactory = mock(BtcBlockStoreWithCache.Factory.class);
        when(mockFactory.newInstance(any(), any(), any(), any())).thenReturn(btcBlockStore);

        BridgeSupport bridgeSupport = getBridgeSupport(
                bridgeConstants,
                mock(BridgeStorageProvider.class),
                mock(Repository.class),
                mock(BridgeEventLogger.class),
                null,
                mockFactory,
                activations
        );

        Sha256Hash hash = btcTx.getHash();
        byte[] pmtSerialized = pmt.bitcoinSerialize();
        byte[] decode = Hex.decode("00000000000100");
        Assertions.assertThrows(VerificationException.class, () -> bridgeSupport.validationsForRegisterBtcTransaction(hash, 0, pmtSerialized, decode));
    }

    @Test
    void validationsForRegisterBtcTransaction_invalid_block_merkle_root() throws IOException, BlockStoreException, BridgeIllegalArgumentException {
        BridgeStorageProvider mockBridgeStorageProvider = mock(BridgeStorageProvider.class);
        when(mockBridgeStorageProvider.getHeightIfBtcTxhashIsAlreadyProcessed(any(Sha256Hash.class))).thenReturn(Optional.empty());

        BtcBlockStoreWithCache.Factory btcBlockStoreFactory = mock(BtcBlockStoreWithCache.Factory.class);

        BtcBlockStoreWithCache btcBlockStore = mock(BtcBlockStoreWithCache.class);
        when(btcBlockStoreFactory.newInstance(any(Repository.class), any(), any(), any())).thenReturn(btcBlockStore);

        // Create transaction
        BtcTransaction tx = new BtcTransaction(bridgeConstantsRegtest.getBtcParams());
        BtcECKey srcKey = new BtcECKey();
        tx.addInput(PegTestUtils.createHash(1), 0, ScriptBuilder.createInputScript(null, srcKey));

        // Create tx and PMT. Also create a btc block, that has not relation with tx and PMT.
        // The tx will be rejected because merkle block doesn't match.
        byte[] bits = new byte[1];
        bits[0] = 0x3f;
        List<Sha256Hash> hashes = new ArrayList<>();
        hashes.add(tx.getHash());
        PartialMerkleTree pmt = new PartialMerkleTree(bridgeConstantsRegtest.getBtcParams(), bits, hashes, 1);
        co.rsk.bitcoinj.core.BtcBlock btcBlock =
                new co.rsk.bitcoinj.core.BtcBlock(bridgeConstantsRegtest.getBtcParams(), 1, PegTestUtils.createHash(), Sha256Hash.ZERO_HASH,
                        1, 1, 1, new ArrayList<>());

        int height = 1;

        mockChainOfStoredBlocks(btcBlockStore, btcBlock, height + bridgeConstantsRegtest.getBtc2RskMinimumAcceptableConfirmations(), height);

        BridgeSupport bridgeSupport = new BridgeSupport(
            bridgeConstantsRegtest,
                mockBridgeStorageProvider,
                mock(BridgeEventLogger.class),
                new BtcLockSenderProvider(),
                new PeginInstructionsProvider(),
                mock(Repository.class),
                mock(Block.class),
                mock(Context.class),
                mock(FederationSupport.class),
                btcBlockStoreFactory,
                mock(ActivationConfig.ForBlock.class)
        );

        Assertions.assertFalse(bridgeSupport.validationsForRegisterBtcTransaction(tx.getHash(), height, pmt.bitcoinSerialize(), tx.bitcoinSerialize()));
    }

    @Test
    void validationsForRegisterBtcTransaction_successful() throws IOException, BlockStoreException, BridgeIllegalArgumentException {
        BridgeStorageProvider mockBridgeStorageProvider = mock(BridgeStorageProvider.class);
        when(mockBridgeStorageProvider.getHeightIfBtcTxhashIsAlreadyProcessed(any(Sha256Hash.class))).thenReturn(Optional.empty());

        when(mockBridgeStorageProvider.getNewFederation()).thenReturn(bridgeConstantsRegtest.getGenesisFederation());

        BtcBlockStoreWithCache.Factory btcBlockStoreFactory = mock(BtcBlockStoreWithCache.Factory.class);

        BtcBlockStoreWithCache btcBlockStore = mock(BtcBlockStoreWithCache.class);
        when(btcBlockStoreFactory.newInstance(any(Repository.class), any(), any(), any())).thenReturn(btcBlockStore);

        // Create transaction
        Coin lockValue = Coin.COIN;
        BtcTransaction tx = new BtcTransaction(bridgeConstantsRegtest.getBtcParams());
        tx.addOutput(lockValue, mockBridgeStorageProvider.getNewFederation().getAddress());
        BtcECKey srcKey = new BtcECKey();
        tx.addInput(PegTestUtils.createHash(1), 0, ScriptBuilder.createInputScript(null, srcKey));

        // Create header and PMT. The block includes a valid merkleRoot calculated from the PMT.
        byte[] bits = new byte[1];
        bits[0] = 0x3f;
        List<Sha256Hash> hashes = new ArrayList<>();
        hashes.add(tx.getHash());
        PartialMerkleTree pmt = new PartialMerkleTree(bridgeConstantsRegtest.getBtcParams(), bits, hashes, 1);
        Sha256Hash merkleRoot = pmt.getTxnHashAndMerkleRoot(new ArrayList<>());
        co.rsk.bitcoinj.core.BtcBlock btcBlock =
                new co.rsk.bitcoinj.core.BtcBlock(bridgeConstantsRegtest.getBtcParams(), 1, PegTestUtils.createHash(), merkleRoot,
                        1, 1, 1, new ArrayList<>());

        int height = 1;

        mockChainOfStoredBlocks(btcBlockStore, btcBlock, height + bridgeConstantsRegtest.getBtc2RskMinimumAcceptableConfirmations(), height);

        BridgeSupport bridgeSupport = new BridgeSupport(
            bridgeConstantsRegtest,
                mockBridgeStorageProvider,
                mock(BridgeEventLogger.class),
                new BtcLockSenderProvider(),
                new PeginInstructionsProvider(),
                mock(Repository.class),
                mock(Block.class),
                mock(Context.class),
                mock(FederationSupport.class),
                btcBlockStoreFactory,
                mock(ActivationConfig.ForBlock.class)
        );

        Assertions.assertTrue(bridgeSupport.validationsForRegisterBtcTransaction(tx.getHash(), height, pmt.bitcoinSerialize(), tx.bitcoinSerialize()));
    }

    @Test
    void addSignature_fedPubKey_belongs_to_active_federation() throws Exception {
        //Setup
        FederationSupport mockFederationSupport = mock(FederationSupport.class);

        // Creates new federation
        List<BtcECKey> federation1Keys = Arrays.asList(
                BtcECKey.fromPrivate(Hex.decode("fa01")),
                BtcECKey.fromPrivate(Hex.decode("fa02"))
        );
        federation1Keys.sort(BtcECKey.PUBKEY_COMPARATOR);

        Federation activeFederation = new Federation(
                FederationTestUtils.getFederationMembersWithBtcKeys(federation1Keys),
                Instant.ofEpochMilli(1000L),
                0L,
            btcRegTestParams
        );

        BridgeStorageProvider provider = mock(BridgeStorageProvider.class);
        BridgeSupport bridgeSupport = new BridgeSupport(
            bridgeConstantsRegtest,
                provider,
                mock(BridgeEventLogger.class),
                new BtcLockSenderProvider(),
                new PeginInstructionsProvider(),
                mock(Repository.class),
                mock(Block.class),
                new Context(bridgeConstantsRegtest.getBtcParams()),
                mockFederationSupport,
                null,
                null
        );

        when(mockFederationSupport.getActiveFederation()).thenReturn(activeFederation);
        when(provider.getRskTxsWaitingForSignatures()).thenReturn(new TreeMap<>());

        bridgeSupport.addSignature(BtcECKey.fromPrivate(Hex.decode("fa01")), null,
                PegTestUtils.createHash3(1).getBytes());

        verify(provider, times(1)).getRskTxsWaitingForSignatures();
    }

    @Test
    void addSignature_fedPubKey_belongs_to_retiring_federation() throws Exception {
        //Setup
        FederationSupport mockFederationSupport = mock(FederationSupport.class);
        BridgeStorageProvider provider = mock(BridgeStorageProvider.class);
        BridgeSupport bridgeSupport = new BridgeSupport(
            bridgeConstantsRegtest,
                provider,
                mock(BridgeEventLogger.class),
                new BtcLockSenderProvider(),
                new PeginInstructionsProvider(),
                mock(Repository.class),
                mock(Block.class),
                new Context(bridgeConstantsRegtest.getBtcParams()),
                mockFederationSupport,
                null,
                null
        );

        // Creates retiring federation
        List<BtcECKey> federation1Keys = Arrays.asList(
                BtcECKey.fromPrivate(Hex.decode("fa01")),
                BtcECKey.fromPrivate(Hex.decode("fa02")));
        federation1Keys.sort(BtcECKey.PUBKEY_COMPARATOR);

        Federation retiringFederation = new Federation(
                FederationTestUtils.getFederationMembersWithBtcKeys(federation1Keys),
                Instant.ofEpochMilli(1000L),
                0L,
            btcRegTestParams
        );

        // Creates active federation
        List<BtcECKey> activeFederationKeys = Arrays.asList(
                BtcECKey.fromPrivate(Hex.decode("fa03")),
                BtcECKey.fromPrivate(Hex.decode("fa04"))
        );
        activeFederationKeys.sort(BtcECKey.PUBKEY_COMPARATOR);

        Federation activeFederation = new Federation(
                FederationTestUtils.getFederationMembersWithBtcKeys(activeFederationKeys),
                Instant.ofEpochMilli(1000L),
                0L,
            btcRegTestParams
        );

        when(mockFederationSupport.getActiveFederation()).thenReturn(activeFederation);
        when(mockFederationSupport.getRetiringFederation()).thenReturn(retiringFederation);
        when(provider.getRskTxsWaitingForSignatures()).thenReturn(new TreeMap<>());

        bridgeSupport.addSignature(BtcECKey.fromPrivate(Hex.decode("fa01")), null,
                PegTestUtils.createHash3(1).getBytes());

        verify(provider, times(1)).getRskTxsWaitingForSignatures();
    }

    @Test
    void addSignature_fedPubKey_no_belong_to_retiring_or_active_federation() throws Exception {
        //Setup
        FederationSupport mockFederationSupport = mock(FederationSupport.class);
        BridgeStorageProvider provider = mock(BridgeStorageProvider.class);
        BridgeSupport bridgeSupport = new BridgeSupport(
            bridgeConstantsRegtest,
                provider,
                mock(BridgeEventLogger.class),
                new BtcLockSenderProvider(),
                new PeginInstructionsProvider(),
                mock(Repository.class),
                mock(Block.class),
                new Context(bridgeConstantsRegtest.getBtcParams()),
                mockFederationSupport,
                null,
                null
        );

        // Creates retiring federation
        List<BtcECKey> federation1Keys = Arrays.asList(
                BtcECKey.fromPrivate(Hex.decode("fa01")),
                BtcECKey.fromPrivate(Hex.decode("fa02"))
        );
        federation1Keys.sort(BtcECKey.PUBKEY_COMPARATOR);

        Federation retiringFederation = new Federation(
                FederationTestUtils.getFederationMembersWithBtcKeys(federation1Keys),
                Instant.ofEpochMilli(1000L),
                0L,
            btcRegTestParams
        );

        // Creates active federation
        List<BtcECKey> activeFederationKeys = Arrays.asList(
                BtcECKey.fromPrivate(Hex.decode("fa03")),
                BtcECKey.fromPrivate(Hex.decode("fa04"))
        );
        activeFederationKeys.sort(BtcECKey.PUBKEY_COMPARATOR);

        Federation activeFederation = new Federation(
                FederationTestUtils.getFederationMembersWithBtcKeys(activeFederationKeys),
                Instant.ofEpochMilli(1000L),
                0L,
            btcRegTestParams);

        when(mockFederationSupport.getActiveFederation()).thenReturn(activeFederation);
        when(mockFederationSupport.getRetiringFederation()).thenReturn(retiringFederation);

        bridgeSupport.addSignature(BtcECKey.fromPrivate(Hex.decode("fa05")), null,
                PegTestUtils.createHash3(1).getBytes());

        verify(provider, times(0)).getRskTxsWaitingForSignatures();
    }

    @Test
    void addSignature_fedPubKey_no_belong_to_active_federation_no_existing_retiring_fed() throws Exception {
        BridgeStorageProvider provider = mock(BridgeStorageProvider.class);
        BridgeSupport bridgeSupport = getBridgeSupport(
            bridgeConstantsRegtest,
                provider,
                mock(Repository.class),
                mock(BridgeEventLogger.class),
                mock(Block.class),
                null
        );

        bridgeSupport.addSignature(BtcECKey.fromPrivate(Hex.decode("fa03")), null,
                PegTestUtils.createHash3(1).getBytes());

        verify(provider, times(0)).getRskTxsWaitingForSignatures();
    }

    @Test
    void addSignatureToMissingTransaction() throws Exception {
        // Federation is the genesis federation ATM
        Federation federation = bridgeConstantsRegtest.getGenesisFederation();
        Repository repository = createRepository();

        BridgeStorageProvider providerForSupport = new BridgeStorageProvider(
                repository,
                PrecompiledContracts.BRIDGE_ADDR,
            bridgeConstantsRegtest,
                activationsBeforeForks
        );
        BridgeSupport bridgeSupport = getBridgeSupport(bridgeConstantsRegtest, providerForSupport, repository,
                mock(BridgeEventLogger.class), mock(Block.class), null);

        bridgeSupport.addSignature(federation.getBtcPublicKeys().get(0), null, PegTestUtils.createHash().getBytes());
        bridgeSupport.save();

        BridgeStorageProvider provider = new BridgeStorageProvider(repository, PrecompiledContracts.BRIDGE_ADDR,
            bridgeConstantsRegtest, activationsBeforeForks);

        Assertions.assertTrue(provider.getRskTxsWaitingForSignatures().isEmpty());
    }

    @Test
    void addSignatureFromInvalidFederator() throws Exception {
        Repository repository = createRepository();

        BridgeSupport bridgeSupport = getBridgeSupport(bridgeConstantsRegtest,
                new BridgeStorageProvider(
                        repository,
                        PrecompiledContracts.BRIDGE_ADDR,
                    bridgeConstantsRegtest,
                        activationsBeforeForks),
                repository,
                mock(BridgeEventLogger.class),
                mock(Block.class), null);

        bridgeSupport.addSignature(new BtcECKey(), null, PegTestUtils.createHash().getBytes());
        bridgeSupport.save();

        BridgeStorageProvider provider = new BridgeStorageProvider(repository, PrecompiledContracts.BRIDGE_ADDR,
            bridgeConstantsRegtest, activationsBeforeForks);

        Assertions.assertTrue(provider.getRskTxsWaitingForSignatures().isEmpty());
    }

    @Test
    void addSignatureWithInvalidSignature() throws Exception {
        addSignatureFromValidFederator(Lists.newArrayList(new BtcECKey()), 1, true, false, "InvalidParameters");
    }

    @Test
    void addSignatureWithLessSignaturesThanExpected() throws Exception {
        List<BtcECKey> keys = Collections.singletonList(BridgeRegTestConstants.REGTEST_FEDERATION_PRIVATE_KEYS.get(0));
        addSignatureFromValidFederator(keys, 0, true, false, "InvalidParameters");
    }

    @Test
    void addSignatureWithMoreSignaturesThanExpected() throws Exception {
        List<BtcECKey> keys = Collections.singletonList(BridgeRegTestConstants.REGTEST_FEDERATION_PRIVATE_KEYS.get(0));
        addSignatureFromValidFederator(keys, 2, true, false, "InvalidParameters");
    }

    @Test
    void addSignatureNonCanonicalSignature() throws Exception {
        List<BtcECKey> keys = Collections.singletonList(BridgeRegTestConstants.REGTEST_FEDERATION_PRIVATE_KEYS.get(0));
        addSignatureFromValidFederator(keys, 1, false, false, "InvalidParameters");
    }

    @Test
    void addSignatureCreateEventLog() throws Exception {
        // Setup
        Federation federation = bridgeConstantsRegtest.getGenesisFederation();
        Repository track = createRepository().startTracking();
        BridgeStorageProvider provider = new BridgeStorageProvider(track, PrecompiledContracts.BRIDGE_ADDR, bridgeConstantsRegtest, activationsBeforeForks);

        // Build prev btc tx
        BtcTransaction prevTx = new BtcTransaction(btcRegTestParams);
        TransactionOutput prevOut = new TransactionOutput(btcRegTestParams, prevTx, Coin.FIFTY_COINS, federation.getAddress());
        prevTx.addOutput(prevOut);

        // Build btc tx to be signed
        BtcTransaction btcTx = new BtcTransaction(btcRegTestParams);
        btcTx.addInput(prevOut).setScriptSig(createBaseInputScriptThatSpendsFromTheFederation(federation));
        TransactionOutput output = new TransactionOutput(btcRegTestParams, btcTx, Coin.COIN, new BtcECKey().toAddress(btcRegTestParams));
        btcTx.addOutput(output);

        // Save btc tx to be signed
        final Keccak256 rskTxHash = PegTestUtils.createHash3(1);
        provider.getRskTxsWaitingForSignatures().put(rskTxHash, btcTx);
        provider.save();
        track.commit();

        // Setup BridgeSupport
        BridgeEventLogger eventLogger = mock(BridgeEventLogger.class);
        BridgeSupport bridgeSupport = getBridgeSupport(
            bridgeConstantsRegtest,
                provider,
                track,
                eventLogger,
                mock(Block.class),
                null
        );

        // Create signed hash of Btc tx
        Script inputScript = btcTx.getInputs().get(0).getScriptSig();
        List<ScriptChunk> chunks = inputScript.getChunks();
        byte[] program = chunks.get(chunks.size() - 1).data;
        Script redeemScript = new Script(program);
        Sha256Hash sigHash = btcTx.hashForSignature(0, redeemScript, BtcTransaction.SigHash.ALL, false);
        BtcECKey privateKeyToSignWith = BridgeRegTestConstants.REGTEST_FEDERATION_PRIVATE_KEYS.get(0);

        BtcECKey.ECDSASignature sig = privateKeyToSignWith.sign(sigHash);
        List derEncodedSigs = Collections.singletonList(sig.encodeToDER());

        BtcECKey federatorPubKey = findPublicKeySignedBy(federation.getBtcPublicKeys(), privateKeyToSignWith);
        bridgeSupport.addSignature(federatorPubKey, derEncodedSigs, rskTxHash.getBytes());

        verify(eventLogger, times(1)).logAddSignature(federatorPubKey, btcTx, rskTxHash.getBytes());
    }

    @Test
    void addSignatureTwice() throws Exception {
        List<BtcECKey> keys = Collections.singletonList(BridgeRegTestConstants.REGTEST_FEDERATION_PRIVATE_KEYS.get(0));
        addSignatureFromValidFederator(keys, 1, true, true, "PartiallySigned");
    }

    @Test
    void addSignatureOneSignature() throws Exception {
        List<BtcECKey> keys = Collections.singletonList(BridgeRegTestConstants.REGTEST_FEDERATION_PRIVATE_KEYS.get(0));
        addSignatureFromValidFederator(keys, 1, true, false, "PartiallySigned");
    }

    @Test
    void addSignatureTwoSignatures() throws Exception {
        List<BtcECKey> federatorPrivateKeys = BridgeRegTestConstants.REGTEST_FEDERATION_PRIVATE_KEYS;
        List<BtcECKey> keys = Arrays.asList(federatorPrivateKeys.get(0), federatorPrivateKeys.get(1));
        addSignatureFromValidFederator(keys, 1, true, false, "FullySigned");
    }

    @Test
    void addSignatureMultipleInputsPartiallyValid() throws Exception {
        // Federation is the genesis federation ATM
        Federation federation = bridgeConstantsRegtest.getGenesisFederation();
        Repository repository = createRepository();

        final Keccak256 keccak256 = PegTestUtils.createHash3(1);

        BridgeStorageProvider provider = new BridgeStorageProvider(repository, PrecompiledContracts.BRIDGE_ADDR,
            bridgeConstantsRegtest, activationsBeforeForks);

        BtcTransaction prevTx1 = new BtcTransaction(btcRegTestParams);
        TransactionOutput prevOut1 = new TransactionOutput(btcRegTestParams, prevTx1, Coin.FIFTY_COINS, federation.getAddress());
        prevTx1.addOutput(prevOut1);
        BtcTransaction prevTx2 = new BtcTransaction(btcRegTestParams);
        TransactionOutput prevOut2 = new TransactionOutput(btcRegTestParams, prevTx1, Coin.FIFTY_COINS, federation.getAddress());
        prevTx2.addOutput(prevOut2);
        BtcTransaction prevTx3 = new BtcTransaction(btcRegTestParams);
        TransactionOutput prevOut3 = new TransactionOutput(btcRegTestParams, prevTx1, Coin.FIFTY_COINS, federation.getAddress());
        prevTx3.addOutput(prevOut3);

        BtcTransaction t = new BtcTransaction(btcRegTestParams);
        TransactionOutput output = new TransactionOutput(btcRegTestParams, t, Coin.COIN, new BtcECKey().toAddress(btcRegTestParams));
        t.addOutput(output);
        t.addInput(prevOut1).setScriptSig(createBaseInputScriptThatSpendsFromTheFederation(federation));
        t.addInput(prevOut2).setScriptSig(createBaseInputScriptThatSpendsFromTheFederation(federation));
        t.addInput(prevOut3).setScriptSig(createBaseInputScriptThatSpendsFromTheFederation(federation));
        provider.getRskTxsWaitingForSignatures().put(keccak256, t);
        provider.save();

        ActivationConfig.ForBlock activations = mock(ActivationConfig.ForBlock.class);
        List<LogInfo> logs = new ArrayList<>();
        BridgeEventLogger eventLogger = new BrigeEventLoggerLegacyImpl(bridgeConstantsRegtest, activations, logs);
        BridgeSupport bridgeSupport = getBridgeSupport(
            bridgeConstantsRegtest,
                new BridgeStorageProvider(
                        repository,
                        contractAddress,
                    bridgeConstantsRegtest,
                        activationsAfterForks
                ),
                repository,
                eventLogger,
                mock(Block.class),
                null
        );

        // Generate valid signatures for inputs
        List<byte[]> derEncodedSigsFirstFed = new ArrayList<>();
        List<byte[]> derEncodedSigsSecondFed = new ArrayList<>();
        BtcECKey privateKeyOfFirstFed = BridgeRegTestConstants.REGTEST_FEDERATION_PRIVATE_KEYS.get(0);
        BtcECKey privateKeyOfSecondFed = BridgeRegTestConstants.REGTEST_FEDERATION_PRIVATE_KEYS.get(1);

        BtcECKey.ECDSASignature lastSig = null;
        for (int i = 0; i < 3; i++) {
            Script inputScript = t.getInput(i).getScriptSig();
            List<ScriptChunk> chunks = inputScript.getChunks();
            byte[] program = chunks.get(chunks.size() - 1).data;
            Script redeemScript = new Script(program);
            Sha256Hash sighash = t.hashForSignature(i, redeemScript, BtcTransaction.SigHash.ALL, false);

            // Sign the last input with a random key
            // but keep the good signature for a subsequent call
            BtcECKey.ECDSASignature sig = privateKeyOfFirstFed.sign(sighash);
            if (i == 2) {
                lastSig = sig;
                sig = new BtcECKey().sign(sighash);
            }
            derEncodedSigsFirstFed.add(sig.encodeToDER());
            derEncodedSigsSecondFed.add(privateKeyOfSecondFed.sign(sighash).encodeToDER());
        }

        // Sign with two valid signatures and one invalid signature
        bridgeSupport.addSignature(findPublicKeySignedBy(federation.getBtcPublicKeys(), privateKeyOfFirstFed), derEncodedSigsFirstFed, keccak256.getBytes());
        bridgeSupport.save();

        // Sign with two valid signatures and one malformed signature
        byte[] malformedSignature = new byte[lastSig.encodeToDER().length];
        for (int i = 0; i < malformedSignature.length; i++) {
            malformedSignature[i] = (byte) i;
        }
        derEncodedSigsFirstFed.set(2, malformedSignature);
        bridgeSupport.addSignature(findPublicKeySignedBy(federation.getBtcPublicKeys(), privateKeyOfFirstFed), derEncodedSigsFirstFed, keccak256.getBytes());
        bridgeSupport.save();

        // Sign with fully valid signatures for same federator
        derEncodedSigsFirstFed.set(2, lastSig.encodeToDER());
        bridgeSupport.addSignature(findPublicKeySignedBy(federation.getBtcPublicKeys(), privateKeyOfFirstFed), derEncodedSigsFirstFed, keccak256.getBytes());
        bridgeSupport.save();

        // Sign with second federation
        bridgeSupport.addSignature(findPublicKeySignedBy(federation.getBtcPublicKeys(), privateKeyOfSecondFed), derEncodedSigsSecondFed, keccak256.getBytes());
        bridgeSupport.save();

        provider = new BridgeStorageProvider(repository, PrecompiledContracts.BRIDGE_ADDR, bridgeConstantsRegtest, activationsBeforeForks);

        Assertions.assertTrue(provider.getRskTxsWaitingForSignatures().isEmpty());
        MatcherAssert.assertThat(logs, is(not(empty())));
        MatcherAssert.assertThat(logs, hasSize(5));
        LogInfo releaseTxEvent = logs.get(4);
        MatcherAssert.assertThat(releaseTxEvent.getTopics(), hasSize(1));
        MatcherAssert.assertThat(releaseTxEvent.getTopics(), hasItem(Bridge.RELEASE_BTC_TOPIC));
        BtcTransaction releaseTx = new BtcTransaction(btcRegTestParams, ((RLPList) RLP.decode2(releaseTxEvent.getData()).get(0)).get(1).getRLPData());
        // Verify all inputs fully signed
        for (int i = 0; i < releaseTx.getInputs().size(); i++) {
            Script retrievedScriptSig = releaseTx.getInput(i).getScriptSig();
            Assertions.assertEquals(4, retrievedScriptSig.getChunks().size());
            assertTrue(Objects.requireNonNull(retrievedScriptSig.getChunks().get(1).data).length > 0);
            assertTrue(Objects.requireNonNull(retrievedScriptSig.getChunks().get(2).data).length > 0);
        }
    }

    @Test
    void getTransactionType_pegin_tx() {
        BridgeSupport bridgeSupport = bridgeSupportBuilder
            .withBridgeConstants(bridgeConstantsRegtest)
            .build();
        BtcTransaction btcTx = new BtcTransaction(btcRegTestParams);
        btcTx.addOutput(Coin.COIN.multiply(10), bridgeConstantsRegtest.getGenesisFederation().getAddress());
        btcTx.addInput(PegTestUtils.createHash(1), 0, new Script(new byte[]{}));

        Assertions.assertEquals(TxType.PEGIN, bridgeSupport.getTransactionType(btcTx));
    }

    @Test
<<<<<<< HEAD
    void getTransactionType_pegout_tx() {
        BridgeSupport bridgeSupport = getBridgeSupport(bridgeConstantsRegtest, mock(BridgeStorageProvider.class), mock(ActivationConfig.ForBlock.class));
=======
    public void getTransactionType_pegout_tx() {
        BridgeSupport bridgeSupport = bridgeSupportBuilder
            .withBridgeConstants(bridgeConstantsRegtest)
            .build();
>>>>>>> 347984b9
        Federation federation = bridgeConstantsRegtest.getGenesisFederation();
        List<BtcECKey> federationPrivateKeys = BridgeRegTestConstants.REGTEST_FEDERATION_PRIVATE_KEYS;
        Address randomAddress = new Address(
            btcRegTestParams,
            Hex.decode("4a22c3c4cbb31e4d03b15550636762bda0baf85a")
        );

        // Create a tx from the Fed to a random btc address
        BtcTransaction releaseTx1 = new BtcTransaction(btcRegTestParams);
        releaseTx1.addOutput(Coin.COIN, randomAddress);
        TransactionInput releaseInput1 = new TransactionInput(
            btcRegTestParams,
            releaseTx1,
            new byte[]{},
            new TransactionOutPoint(
                btcRegTestParams,
                0,
                Sha256Hash.ZERO_HASH
            )
        );

        releaseTx1.addInput(releaseInput1);

        // Sign it using the Federation members
        Script redeemScript = createBaseRedeemScriptThatSpendsFromTheFederation(federation);
        Script inputScript = createBaseInputScriptThatSpendsFromTheFederation(federation);
        releaseInput1.setScriptSig(inputScript);

        Sha256Hash sighash = releaseTx1.hashForSignature(
            0,
            redeemScript,
            BtcTransaction.SigHash.ALL,
            false
        );

        for (int i = 0; i < federation.getNumberOfSignaturesRequired(); i++) {
            BtcECKey federatorPrivKey = federationPrivateKeys.get(i);
            BtcECKey federatorPublicKey = federation.getBtcPublicKeys().get(i);

            BtcECKey.ECDSASignature sig = federatorPrivKey.sign(sighash);
            TransactionSignature txSig = new TransactionSignature(sig, BtcTransaction.SigHash.ALL, false);

            int sigIndex = inputScript.getSigInsertionIndex(sighash, federatorPublicKey);
            inputScript = ScriptBuilder.updateScriptWithSignature(
                inputScript,
                txSig.encodeToBitcoin(),
                sigIndex,
                1,
                1
            );
        }
        releaseInput1.setScriptSig(inputScript);

        Assertions.assertEquals(TxType.PEGOUT, bridgeSupport.getTransactionType(releaseTx1));
    }

    @Test
    void getTransactionType_migration_tx() {
        FederationSupport mockFederationSupport = mock(FederationSupport.class);
        BridgeStorageProvider provider = mock(BridgeStorageProvider.class);
        BridgeSupport bridgeSupport = new BridgeSupport(
            bridgeConstantsRegtest,
            provider,
            mock(BridgeEventLogger.class),
            new BtcLockSenderProvider(),
            new PeginInstructionsProvider(),
            mock(Repository.class),
            mock(Block.class),
            new Context(bridgeConstantsRegtest.getBtcParams()),
            mockFederationSupport,
            null,
            mock(ActivationConfig.ForBlock.class)
        );

        Federation retiringFederation = bridgeConstantsRegtest.getGenesisFederation();
        List<BtcECKey> retiringFederationPrivateKeys = BridgeRegTestConstants.REGTEST_FEDERATION_PRIVATE_KEYS;

        List<BtcECKey> activeFederationKeys = Stream.of(
            BtcECKey.fromPrivate(Hex.decode("fb01")),
            BtcECKey.fromPrivate(Hex.decode("fb02")),
            BtcECKey.fromPrivate(Hex.decode("fb03"))
        ).sorted(BtcECKey.PUBKEY_COMPARATOR).collect(Collectors.toList());
        Federation activeFederation = new Federation(
            FederationTestUtils.getFederationMembersWithBtcKeys(activeFederationKeys),
            Instant.ofEpochMilli(1000L),
            1L,
            btcRegTestParams
        );

        when(mockFederationSupport.getActiveFederation()).thenReturn(activeFederation);
        when(mockFederationSupport.getRetiringFederation()).thenReturn(retiringFederation);

        BtcTransaction migrationTx = new BtcTransaction(btcRegTestParams);
        migrationTx.addOutput(Coin.COIN, activeFederation.getAddress());
        TransactionInput migrationTxInput = new TransactionInput(
            btcRegTestParams,
            null,
            new byte[]{},
            new TransactionOutPoint(
                btcRegTestParams,
                0,
                Sha256Hash.ZERO_HASH
            )
        );

        migrationTx.addInput(migrationTxInput);

        // Sign it using the Federation members
        Script redeemScript = createBaseRedeemScriptThatSpendsFromTheFederation(retiringFederation);
        Script inputScript = createBaseInputScriptThatSpendsFromTheFederation(retiringFederation);
        migrationTxInput.setScriptSig(inputScript);

        Sha256Hash sighash = migrationTx.hashForSignature(
            0,
            redeemScript,
            BtcTransaction.SigHash.ALL,
            false
        );

        for (int i = 0; i < retiringFederation.getNumberOfSignaturesRequired(); i++) {
            BtcECKey federatorPrivKey = retiringFederationPrivateKeys.get(i);
            BtcECKey federatorPublicKey = retiringFederation.getBtcPublicKeys().get(i);

            BtcECKey.ECDSASignature sig = federatorPrivKey.sign(sighash);
            TransactionSignature txSig = new TransactionSignature(
                sig,
                BtcTransaction.SigHash.ALL,
                false
            );

            int sigIndex = inputScript.getSigInsertionIndex(sighash, federatorPublicKey);
            inputScript = ScriptBuilder.updateScriptWithSignature(
                inputScript,
                txSig.encodeToBitcoin(),
                sigIndex,
                1,
                1
            );
        }
        migrationTxInput.setScriptSig(inputScript);
        Assertions.assertEquals(TxType.MIGRATION, bridgeSupport.getTransactionType(migrationTx));

        when(mockFederationSupport.getRetiringFederation()).thenReturn(null);
        when(provider.getLastRetiredFederationP2SHScript()).thenReturn(Optional.of(retiringFederation.getP2SHScript()));
        Assertions.assertEquals(TxType.MIGRATION, bridgeSupport.getTransactionType(migrationTx));
    }

    @Test
    void getTransactionType_sentFromOldFed_afterRskip199_migration_tx() {
        ActivationConfig.ForBlock activations = mock(ActivationConfig.ForBlock.class);
        when(activations.isActive(ConsensusRule.RSKIP199)).thenReturn(true);

        BridgeSupport bridgeSupport = getBridgeSupport(
            bridgeConstantsRegtest,
            mock(BridgeStorageProvider.class),
            activations
        );

        int multisigSigners = 2;
        Federation activeFederation = bridgeConstantsRegtest.getGenesisFederation();
        List<BtcECKey> oldFederationPrivateKeys = REGTEST_OLD_FEDERATION_PRIVATE_KEYS;
        Script redeemScript = ScriptBuilder.createRedeemScript(multisigSigners, oldFederationPrivateKeys);
        Script outputScript = ScriptBuilder.createP2SHOutputScript(redeemScript);
        Address sender = Address.fromP2SHScript(btcRegTestParams, outputScript);

        Assertions.assertEquals(bridgeConstantsRegtest.getOldFederationAddress(), sender.toBase58());

        // Create a tx from the old fed address to the active fed
        BtcTransaction tx = new BtcTransaction(btcRegTestParams);
        tx.addOutput(Coin.COIN, activeFederation.getAddress());
        tx.addInput(Sha256Hash.ZERO_HASH, 0, redeemScript);

        Script inputScript = outputScript.createEmptyInputScript(null, redeemScript);
        tx.getInput(0).setScriptSig(inputScript);

        Sha256Hash sighash = tx.hashForSignature(
            0,
            redeemScript,
            BtcTransaction.SigHash.ALL,
            false
        );

        for (int i = 0; i < multisigSigners; i++) {
            BtcECKey privateKey = oldFederationPrivateKeys.get(i);
            BtcECKey publicKey = BtcECKey.fromPublicOnly(privateKey.getPubKeyPoint().getEncoded(true));

            BtcECKey.ECDSASignature sig = privateKey.sign(sighash);
            TransactionSignature txSig = new TransactionSignature(sig, BtcTransaction.SigHash.ALL, false);

            int sigIndex = inputScript.getSigInsertionIndex(sighash, publicKey);
            inputScript = ScriptBuilder.updateScriptWithSignature(
                inputScript,
                txSig.encodeToBitcoin(),
                sigIndex,
                1,
                1
            );
        }
        tx.getInput(0).setScriptSig(inputScript);

        Assertions.assertEquals(TxType.MIGRATION, bridgeSupport.getTransactionType(tx));
    }

    @Test
    void getTransactionType_sentFromOldFed_beforeRskip199_pegin_tx() {
        ActivationConfig.ForBlock activations = mock(ActivationConfig.ForBlock.class);
        when(activations.isActive(ConsensusRule.RSKIP199)).thenReturn(false);

        BridgeSupport bridgeSupport = getBridgeSupport(
            bridgeConstantsRegtest,
            mock(BridgeStorageProvider.class),
            activations
        );

        int multisigSigners = 2;
        Federation activeFederation = bridgeConstantsRegtest.getGenesisFederation();
        List<BtcECKey> oldFederationPrivateKeys = REGTEST_OLD_FEDERATION_PRIVATE_KEYS;
        Script redeemScript = ScriptBuilder.createRedeemScript(multisigSigners, oldFederationPrivateKeys);
        Script outputScript = ScriptBuilder.createP2SHOutputScript(redeemScript);
        Address sender = Address.fromP2SHScript(btcRegTestParams, outputScript);

        Assertions.assertEquals(bridgeConstantsRegtest.getOldFederationAddress(), sender.toBase58());

        // Create a tx from the old fed address to the active fed
        BtcTransaction tx = new BtcTransaction(btcRegTestParams);
        tx.addOutput(Coin.COIN, activeFederation.getAddress());
        tx.addInput(Sha256Hash.ZERO_HASH, 0, redeemScript);

        Script inputScript = outputScript.createEmptyInputScript(null, redeemScript);
        tx.getInput(0).setScriptSig(inputScript);

        Sha256Hash sighash = tx.hashForSignature(
            0,
            redeemScript,
            BtcTransaction.SigHash.ALL,
            false
        );

        for (int i = 0; i < multisigSigners; i++) {
            BtcECKey privateKey = oldFederationPrivateKeys.get(i);
            BtcECKey publicKey = BtcECKey.fromPublicOnly(privateKey.getPubKeyPoint().getEncoded(true));

            BtcECKey.ECDSASignature sig = privateKey.sign(sighash);
            TransactionSignature txSig = new TransactionSignature(sig, BtcTransaction.SigHash.ALL, false);

            int sigIndex = inputScript.getSigInsertionIndex(sighash, publicKey);
            inputScript = ScriptBuilder.updateScriptWithSignature(
                inputScript,
                txSig.encodeToBitcoin(),
                sigIndex,
                1,
                1
            );
        }
        tx.getInput(0).setScriptSig(inputScript);

        Assertions.assertEquals(TxType.PEGIN, bridgeSupport.getTransactionType(tx));
    }

    @Test
    void getTransactionType_sentFromP2SH_afterRskip199_pegin_tx() {
        ActivationConfig.ForBlock activations = mock(ActivationConfig.ForBlock.class);
        when(activations.isActive(ConsensusRule.RSKIP199)).thenReturn(true);

        BridgeSupport bridgeSupport = getBridgeSupport(
            bridgeConstantsRegtest,
            mock(BridgeStorageProvider.class),
            activations
        );

        int multisigSigners = 2;
        Federation activeFederation = bridgeConstantsRegtest.getGenesisFederation();
        List<BtcECKey> privateKeys = Arrays.asList(new BtcECKey(), new BtcECKey(), new BtcECKey());
        Script redeemScript = ScriptBuilder.createRedeemScript(multisigSigners, privateKeys);
        Script outputScript = ScriptBuilder.createP2SHOutputScript(redeemScript);
        Address sender = Address.fromP2SHScript(btcRegTestParams, outputScript);

        Assertions.assertNotEquals(bridgeConstantsRegtest.getOldFederationAddress(), sender.toBase58());

        // Create a tx from a p2sh multisig address to the active fed
        BtcTransaction tx = new BtcTransaction(btcRegTestParams);
        tx.addOutput(Coin.COIN, activeFederation.getAddress());
        tx.addInput(Sha256Hash.ZERO_HASH, 0, redeemScript);

        Script inputScript = outputScript.createEmptyInputScript(null, redeemScript);
        tx.getInput(0).setScriptSig(inputScript);

        Sha256Hash sighash = tx.hashForSignature(
            0,
            redeemScript,
            BtcTransaction.SigHash.ALL,
            false
        );

        for (int i = 0; i < multisigSigners; i++) {
            BtcECKey privateKey = privateKeys.get(i);
            BtcECKey publicKey = BtcECKey.fromPublicOnly(privateKey.getPubKeyPoint().getEncoded(true));

            BtcECKey.ECDSASignature sig = privateKey.sign(sighash);
            TransactionSignature txSig = new TransactionSignature(sig, BtcTransaction.SigHash.ALL, false);

            int sigIndex = inputScript.getSigInsertionIndex(sighash, publicKey);
            inputScript = ScriptBuilder.updateScriptWithSignature(
                inputScript,
                txSig.encodeToBitcoin(),
                sigIndex,
                1,
                1
            );
        }
        tx.getInput(0).setScriptSig(inputScript);

        Assertions.assertEquals(TxType.PEGIN, bridgeSupport.getTransactionType(tx));
    }

    @Test
<<<<<<< HEAD
    void getTransactionType_unknown_tx() {
=======
    public void getTransactionType_sentFromP2SHErpFed_beforeRskip353_pegin() {
        ActivationConfig.ForBlock activations = mock(ActivationConfig.ForBlock.class);
        when(activations.isActive(ConsensusRule.RSKIP201)).thenReturn(true);

        BridgeSupport bridgeSupport = bridgeSupportBuilder
            .withBridgeConstants(bridgeConstantsRegtest)
            .withActivations(activations)
            .build();

        Federation activeFederation = bridgeConstantsRegtest.getGenesisFederation();

        List<BtcECKey> emergencyKeys = PegTestUtils.createRandomBtcECKeys(3);
        long activationDelay = 256L;

        Federation p2shErpFederation = new P2shErpFederation(
            activeFederation.getMembers(),
            activeFederation.getCreationTime(),
            activeFederation.getCreationBlockNumber(),
            bridgeConstantsRegtest.getBtcParams(),
            emergencyKeys,
            activationDelay,
            activations
        );

        // Create a tx from the p2sh erp fed
        BtcTransaction tx = new BtcTransaction(bridgeConstantsRegtest.getBtcParams());
        tx.addOutput(Coin.COIN, activeFederation.getAddress());
        tx.addInput(Sha256Hash.ZERO_HASH, 0, p2shErpFederation.getRedeemScript());

        Assert.assertEquals(TxType.PEGIN, bridgeSupport.getTransactionType(tx));
    }

    @Test
    public void getTransactionType_sentFromP2SHErpFed_afterRskip353_pegout() {
        ActivationConfig.ForBlock activations = mock(ActivationConfig.ForBlock.class);
        when(activations.isActive(ConsensusRule.RSKIP201)).thenReturn(true);
        when(activations.isActive(ConsensusRule.RSKIP353)).thenReturn(true);

        BridgeSupport bridgeSupport = bridgeSupportBuilder
            .withBridgeConstants(bridgeConstantsRegtest)
            .withActivations(activations)
            .build();

        Federation activeFederation = bridgeConstantsRegtest.getGenesisFederation();
        List<BtcECKey> federationPrivateKeys = BridgeRegTestConstants.REGTEST_FEDERATION_PRIVATE_KEYS;
        List<BtcECKey> emergencyKeys = PegTestUtils.createRandomBtcECKeys(3);
        long activationDelay = 256L;

        Federation p2shErpFederation = new P2shErpFederation(
            activeFederation.getMembers(),
            activeFederation.getCreationTime(),
            activeFederation.getCreationBlockNumber(),
            bridgeConstantsRegtest.getBtcParams(),
            emergencyKeys,
            activationDelay,
            activations
        );

        // Create a tx from the p2sh erp fed
        BtcTransaction tx = new BtcTransaction(bridgeConstantsRegtest.getBtcParams());
        tx.addOutput(Coin.COIN, PegTestUtils.createRandomP2PKHBtcAddress(bridgeConstantsRegtest.getBtcParams()));
        tx.addInput(Sha256Hash.ZERO_HASH, 0, p2shErpFederation.getRedeemScript());

        // Sign it using the federation members
        Script redeemScript = createBaseRedeemScriptThatSpendsFromTheFederation(activeFederation);
        Script inputScript = createBaseInputScriptThatSpendsFromTheFederation(activeFederation);
        tx.getInput(0).setScriptSig(inputScript);

        Sha256Hash sighash = tx.hashForSignature(
            0,
            redeemScript,
            BtcTransaction.SigHash.ALL,
            false
        );

        for (int i = 0; i < activeFederation.getNumberOfSignaturesRequired(); i++) {
            BtcECKey federatorPrivKey = federationPrivateKeys.get(i);
            BtcECKey federatorPublicKey = activeFederation.getBtcPublicKeys().get(i);

            BtcECKey.ECDSASignature sig = federatorPrivKey.sign(sighash);
            TransactionSignature txSig = new TransactionSignature(sig, BtcTransaction.SigHash.ALL, false);

            int sigIndex = inputScript.getSigInsertionIndex(sighash, federatorPublicKey);
            inputScript = ScriptBuilder.updateScriptWithSignature(
                inputScript,
                txSig.encodeToBitcoin(),
                sigIndex,
                1,
                1
            );
        }
        tx.getInput(0).setScriptSig(inputScript);

        Assert.assertEquals(TxType.PEGOUT, bridgeSupport.getTransactionType(tx));
    }

    @Test
    public void getTransactionType_unknown_tx() {
>>>>>>> 347984b9
        BridgeSupport bridgeSupport = getBridgeSupport(bridgeConstantsRegtest, mock(BridgeStorageProvider.class), mock(ActivationConfig.ForBlock.class));
        BtcTransaction btcTx = new BtcTransaction(btcRegTestParams);
        Assertions.assertEquals(TxType.UNKNOWN, bridgeSupport.getTransactionType(btcTx));
    }

    @Test
    void processPegIn_version0_tx_no_lockable_by_invalid_sender() throws IOException, RegisterBtcTransactionException {
        assertRefundInProcessPegInVersionLegacy(
            true,
            false,
            TxSenderAddressType.P2SHMULTISIG,
            ConsensusRule.RSKIP143
        );
    }

    @Test
    void processPegIn_version0_tx_no_lockable_by_not_whitelisted_address() throws IOException, RegisterBtcTransactionException {
        assertRefundInProcessPegInVersionLegacy(
            false,
            false,
            TxSenderAddressType.P2PKH,
            null
        );
    }

    @Test
    void processPegIn_version0_tx_no_lockable_by_surpassing_locking_cap() throws IOException, RegisterBtcTransactionException {
        assertRefundInProcessPegInVersionLegacy(
            true,
            true,
            TxSenderAddressType.P2PKH,
            ConsensusRule.RSKIP134
        );
    }

    @Test
    void processPegIn_version1_tx_no_lockable_by_surpassing_locking_cap() throws IOException,
        RegisterBtcTransactionException, PeginInstructionsException {

        assertRefundInProcessPegInVersion1(
            TxSenderAddressType.P2PKH,
            Optional.empty(),
            Arrays.asList(ConsensusRule.RSKIP134, ConsensusRule.RSKIP170)
        );
    }

    @Test
    void processPegIn_version1_tx_no_lockable_by_surpassing_locking_cap_unknown_sender_with_refund_address()
        throws IOException, RegisterBtcTransactionException, PeginInstructionsException {

        BtcECKey key = new BtcECKey();
        Address btcRefundAddress = key.toAddress(btcRegTestParams);

        assertRefundInProcessPegInVersion1(
            TxSenderAddressType.UNKNOWN,
            Optional.of(btcRefundAddress),
            Arrays.asList(ConsensusRule.RSKIP134, ConsensusRule.RSKIP170)
        );
    }

    @Test
    void processPegIn_version1_tx_no_lockable_by_surpassing_locking_cap_unknown_sender_without_refund_address()
        throws IOException, RegisterBtcTransactionException, PeginInstructionsException {

        assertRefundInProcessPegInVersion1(
            TxSenderAddressType.UNKNOWN,
            Optional.empty(),
            Arrays.asList(ConsensusRule.RSKIP134, ConsensusRule.RSKIP170)
        );
    }

    @Test
    void processPegIn_noPeginInstructions() {
        ActivationConfig.ForBlock activations = mock(ActivationConfig.ForBlock.class);

        BridgeSupport bridgeSupport = getBridgeSupport(
            bridgeConstantsRegtest,
            mock(BridgeStorageProvider.class),
            activations
        );

        BtcTransaction btcTx = mock(BtcTransaction.class);
        when(btcTx.getValueSentToMe(any())).thenReturn(Coin.valueOf(1));

        Assertions.assertThrows(RegisterBtcTransactionException.class, () -> bridgeSupport.processPegIn(
                btcTx,
                mock(Transaction.class),
                0,
                mock(Sha256Hash.class)
        ));
    }

    @Test
    void processPegIn_errorParsingPeginInstructions_beforeRskip170_dontRefundSender() throws IOException {

        // Arrange
        ActivationConfig.ForBlock activations = mock(ActivationConfig.ForBlock.class);
        when(activations.isActive(ConsensusRule.RSKIP170)).thenReturn(false);

        Repository repository = createRepository();

        BtcTransaction btcTx = new BtcTransaction(btcRegTestParams);
        btcTx.addOutput(Coin.COIN.multiply(10), bridgeConstantsRegtest.getGenesisFederation().getAddress());
        btcTx.addInput(PegTestUtils.createHash(1), 0, new Script(new byte[]{}));

        BridgeStorageProvider provider = mock(BridgeStorageProvider.class);

        ReleaseTransactionSet releaseTransactionSet = new ReleaseTransactionSet(new HashSet<>());
        when(provider.getReleaseTransactionSet()).thenReturn(releaseTransactionSet);

        BtcLockSenderProvider btcLockSenderProvider = mock(BtcLockSenderProvider.class);
        when(btcLockSenderProvider.tryGetBtcLockSender(btcTx)).thenReturn(Optional.empty());

        BridgeSupport bridgeSupport = getBridgeSupport(
            bridgeConstantsRegtest,
            provider,
            repository,
            btcLockSenderProvider,
            mock(PeginInstructionsProvider.class),
            mock(Block.class),
            mock(BtcBlockStoreWithCache.Factory.class),
            activations
        );

        // Act
        try {
            bridgeSupport.processPegIn(btcTx, mock(Transaction.class), 0, mock(Sha256Hash.class));
            Assertions.fail(); // Should have thrown a RegisterBtcTransactionException
        } catch (Exception e) {
            // Assert
            Assertions.assertTrue(e instanceof RegisterBtcTransactionException);
            Assertions.assertEquals(0, releaseTransactionSet.getEntries().size());
        }
    }

    @Test
    void processPegIn_errorParsingPeginInstructions_afterRskip170_refundSender()
        throws IOException, PeginInstructionsException {

        // Arrange
        ActivationConfig.ForBlock activations = mock(ActivationConfig.ForBlock.class);
        when(activations.isActive(ConsensusRule.RSKIP170)).thenReturn(true);

        Repository repository = createRepository();

        BtcECKey srcKey1 = new BtcECKey();
        ECKey key = ECKey.fromPublicOnly(srcKey1.getPubKey());
        RskAddress rskAddress = new RskAddress(key.getAddress());
        Address btcSenderAddress = srcKey1.toAddress(btcRegTestParams);

        BtcTransaction btcTx = new BtcTransaction(btcRegTestParams);
        btcTx.addOutput(Coin.COIN.multiply(10), bridgeConstantsRegtest.getGenesisFederation().getAddress());
        btcTx.addInput(PegTestUtils.createHash(1), 0, new Script(new byte[]{}));

        BridgeStorageProvider provider = mock(BridgeStorageProvider.class);

        ReleaseTransactionSet releaseTransactionSet = new ReleaseTransactionSet(new HashSet<>());
        when(provider.getReleaseTransactionSet()).thenReturn(releaseTransactionSet);

        BtcLockSenderProvider btcLockSenderProvider = getBtcLockSenderProvider(
            TxSenderAddressType.P2PKH,
            btcSenderAddress,
            rskAddress
        );

        PeginInstructionsProvider peginInstructionsProvider = mock(PeginInstructionsProvider.class);
        when(peginInstructionsProvider.buildPeginInstructions(btcTx)).thenThrow(PeginInstructionsException.class);

        BridgeSupport bridgeSupport = getBridgeSupport(
            bridgeConstantsRegtest,
            provider,
            repository,
            btcLockSenderProvider,
            peginInstructionsProvider,
            mock(Block.class),
            mock(BtcBlockStoreWithCache.Factory.class),
            activations
        );

        // Act
        try {
            bridgeSupport.processPegIn(btcTx, mock(Transaction.class), 0, mock(Sha256Hash.class));
            Assertions.fail(); // Should have thrown a RegisterBtcTransactionException
        } catch (Exception ex) {
            // Assert
            Assertions.assertTrue(ex instanceof RegisterBtcTransactionException);
            Assertions.assertEquals(1, releaseTransactionSet.getEntries().size());

            // Check rejection tx input was created from btc tx and sent to the btc refund address indicated by the user
            boolean successfulRejection = false;
            for (ReleaseTransactionSet.Entry e : releaseTransactionSet.getEntries()) {
                BtcTransaction refundTx = e.getTransaction();
                if (refundTx.getInput(0).getOutpoint().getHash() == btcTx.getHash() &&
                    refundTx.getOutput(0).getScriptPubKey().getToAddress(btcRegTestParams).equals(btcSenderAddress)) {
                    successfulRejection = true;
                    break;
                }
            }

            Assertions.assertTrue(successfulRejection);
        }
    }

    @Test
    void receiveHeader_time_not_present_in_storage() throws IOException, BlockStoreException {
        Repository repository = mock(Repository.class);
        StoredBlock storedBlock = mock(StoredBlock.class);
        BtcBlockStoreWithCache btcBlockStore = mock(BtcBlockStoreWithCache.class);

        BtcBlock btcBlock2 = mock(BtcBlock.class);
        when(btcBlock2.getPrevBlockHash()).thenReturn(Sha256Hash.ZERO_HASH);
        when(btcBlockStore.get(Sha256Hash.ZERO_HASH)).thenReturn(storedBlock);

        BridgeStorageProvider provider = spy(new BridgeStorageProvider(
                repository,
                contractAddress,
            bridgeConstantsRegtest,
                activationsAfterForks
            )
        );

        BridgeSupport bridgeSupport = getBridgeSupportConfiguredToTestReceiveHeader(
            btcBlock2,
            btcBlockStore,
            provider,
            storedBlock,
            activationsBeforeForks
        );

        StoredBlock storedBlock2 = mock(StoredBlock.class);
        when(storedBlock.build(btcBlock2)).thenReturn(storedBlock2);

        bridgeSupport.receiveHeader(btcBlock2);

        verify(btcBlockStore, times(1)).put(storedBlock2);
        verify(provider, times(1)).getReceiveHeadersLastTimestamp();
        verify(provider, times(1)).setReceiveHeadersLastTimestamp(anyLong());
    }

    @Test
    void receiveHeader_time_exceed_X() throws IOException, BlockStoreException {
        Repository repository = mock(Repository.class);
        StoredBlock storedBlock = mock(StoredBlock.class);
        BtcBlockStoreWithCache btcBlockStore = mock(BtcBlockStoreWithCache.class);

        BtcBlock btcBlock2 = mock(BtcBlock.class);
        when(btcBlock2.getPrevBlockHash()).thenReturn(Sha256Hash.ZERO_HASH);
        when(btcBlockStore.get(Sha256Hash.ZERO_HASH)).thenReturn(storedBlock);

        Block executionBlockMock = mock(Block.class);

        BridgeStorageProvider provider = spy(new BridgeStorageProvider(
                repository,
                contractAddress,
            bridgeConstantsRegtest,
                activationsAfterForks
            )
        );

        BridgeSupport bridgeSupport = getBridgeSupportConfiguredToTestReceiveHeader(
            btcBlock2,
            btcBlockStore,
            provider,
            storedBlock,
            executionBlockMock,
            activationsAfterForks
        );

        long timeStamp_old = executionBlockMock.getTimestamp() - (bridgeConstantsRegtest.getMinSecondsBetweenCallsToReceiveHeader() * 2L);
        doReturn(Optional.of(timeStamp_old)).when(provider).getReceiveHeadersLastTimestamp();

        StoredBlock storedBlock2 = mock(StoredBlock.class);
        when(storedBlock.build(btcBlock2)).thenReturn(storedBlock2);

        bridgeSupport.receiveHeader(btcBlock2);

        verify(btcBlockStore, times(1)).put(storedBlock2);
        verify(provider, times(1)).setReceiveHeadersLastTimestamp(anyLong());
    }

    @Test
    void receiveHeader_time_less_than_X() throws IOException, BlockStoreException {
        Repository repository = mock(Repository.class);
        StoredBlock storedBlock = mock(StoredBlock.class);
        BtcBlockStoreWithCache btcBlockStore = mock(BtcBlockStoreWithCache.class);

        BtcBlock btcBlock2 = mock(BtcBlock.class);
        when(btcBlock2.getPrevBlockHash()).thenReturn(Sha256Hash.ZERO_HASH);
        when(btcBlockStore.get(Sha256Hash.ZERO_HASH)).thenReturn(storedBlock);

        Block executionBlockMock = mock(Block.class);

        BridgeStorageProvider provider = spy(new BridgeStorageProvider(
                repository,
                contractAddress,
            bridgeConstantsRegtest,
                activationsAfterForks
            )
        );

        BridgeSupport bridgeSupport = getBridgeSupportConfiguredToTestReceiveHeader(
            btcBlock2,
            btcBlockStore,
            provider,
            storedBlock,
            executionBlockMock,
            activationsAfterForks
        );

        long timeStamp_old = executionBlockMock.getTimestamp() - (bridgeConstantsRegtest.getMinSecondsBetweenCallsToReceiveHeader() / 2L);
        doReturn(Optional.of(timeStamp_old)).when(provider).getReceiveHeadersLastTimestamp();

        int result = bridgeSupport.receiveHeader(btcBlock2);

        StoredBlock storedBlock2 = storedBlock.build(btcBlock2);

        verify(btcBlockStore, never()).put(storedBlock2);
        verify(provider, never()).setReceiveHeadersLastTimestamp(anyLong());
        Assertions.assertEquals(-1, result);
    }

    @Test
    void receiveHeader_unexpected_exception() throws IOException, BlockStoreException {
        Repository repository = mock(Repository.class);
        StoredBlock storedBlock = mock(StoredBlock.class);
        BtcBlockStoreWithCache btcBlockStore = mock(BtcBlockStoreWithCache.class);

        BtcBlock btcBlock2 = mock(BtcBlock.class);
        when(btcBlock2.getPrevBlockHash()).thenReturn(Sha256Hash.of(new byte[]{}));

        BridgeStorageProvider provider = spy(new BridgeStorageProvider(
                repository,
                contractAddress,
            bridgeConstantsRegtest,
                activationsAfterForks
            )
        );

        BridgeSupport bridgeSupport = getBridgeSupportConfiguredToTestReceiveHeader(
            btcBlock2,
            btcBlockStore,
            provider,
            storedBlock,
            activationsAfterForks
        );

        int result = bridgeSupport.receiveHeader(btcBlock2);

        verify(btcBlockStore, never()).put(storedBlock);
        verify(provider, times(1)).getReceiveHeadersLastTimestamp();
        verify(provider, never()).setReceiveHeadersLastTimestamp(anyLong());
        Assertions.assertEquals(-99, result);
    }

    @Test
    void receiveHeader_previous_block_not_in_storage() throws IOException, BlockStoreException {
        Repository repository = mock(Repository.class);
        StoredBlock storedBlock = mock(StoredBlock.class);
        BtcBlockStoreWithCache btcBlockStore = mock(BtcBlockStoreWithCache.class);

        BtcBlock btcBlock2 = mock(BtcBlock.class);
        when(btcBlock2.getPrevBlockHash()).thenReturn(Sha256Hash.ZERO_HASH);
        when(btcBlockStore.get(Sha256Hash.ZERO_HASH)).thenReturn(storedBlock);

        BridgeStorageProvider provider = spy(new BridgeStorageProvider(
                repository,
                contractAddress,
            bridgeConstantsRegtest,
                activationsAfterForks
            )
        );

        BridgeSupport bridgeSupport = getBridgeSupportConfiguredToTestReceiveHeader(
            btcBlock2,
            btcBlockStore,
            provider,
            storedBlock,
            activationsAfterForks
        );

        when(btcBlockStore.get(any())).thenReturn(null);
        int result = bridgeSupport.receiveHeader(btcBlock2);

        StoredBlock storedBlock2 = storedBlock.build(btcBlock2);

        // Calls put when is adding the block header. (Saves his storedBlock)
        verify(btcBlockStore, never()).put(storedBlock2);
        verify(provider, never()).setReceiveHeadersLastTimestamp(anyLong());
        Assertions.assertEquals(-3, result);
    }

    @Test
    void receiveHeader_block_too_old() throws IOException, BlockStoreException {
        Repository repository = mock(Repository.class);
        StoredBlock storedBlock = mock(StoredBlock.class);
        BtcBlockStoreWithCache btcBlockStore = mock(BtcBlockStoreWithCache.class);

        BtcBlock btcBlock2 = mock(BtcBlock.class);
        when(btcBlock2.getPrevBlockHash()).thenReturn(Sha256Hash.ZERO_HASH);
        when(btcBlockStore.get(Sha256Hash.ZERO_HASH)).thenReturn(storedBlock);

        BridgeStorageProvider provider = spy(new BridgeStorageProvider(
                repository,
                contractAddress,
            bridgeConstantsRegtest,
                activationsAfterForks
            )
        );

        BridgeSupport bridgeSupport = getBridgeSupportConfiguredToTestReceiveHeader(
            btcBlock2,
            btcBlockStore,
            provider,
            storedBlock,
            activationsAfterForks
        );

        when(storedBlock.getHeight()).thenReturn(10, 5000, 10);

        int result = bridgeSupport.receiveHeader(btcBlock2);

        StoredBlock storedBlock2 = storedBlock.build(btcBlock2);

        verify(btcBlockStore, never()).put(storedBlock2);
        verify(provider, never()).setReceiveHeadersLastTimestamp(anyLong());
        Assertions.assertEquals(-2, result);
    }

    @Test
    void receiveHeader_block_exist_in_storage() throws IOException, BlockStoreException {
        Repository repository = mock(Repository.class);
        StoredBlock storedBlock = mock(StoredBlock.class);
        BtcBlockStoreWithCache btcBlockStore = mock(BtcBlockStoreWithCache.class);

        BtcBlock btcBlock = mock(BtcBlock.class);
        Sha256Hash btcBlockHash = PegTestUtils.createHash(1);
        when(btcBlock.getHash()).thenReturn(btcBlockHash);
        when(btcBlockStore.get(btcBlockHash)).thenReturn(mock(StoredBlock.class));

        BridgeStorageProvider provider = spy(new BridgeStorageProvider(
                        repository,
                        contractAddress,
            bridgeConstantsRegtest,
                        activationsAfterForks
                )
        );

        BridgeSupport bridgeSupport = getBridgeSupportConfiguredToTestReceiveHeader(
                btcBlock,
                btcBlockStore,
                provider,
                storedBlock,
                activationsAfterForks
        );

       // when(btcBlockStore.get(any())).thenReturn(nul);
        int result = bridgeSupport.receiveHeader(btcBlock);

        // Calls put when is adding the block header. (Saves his storedBlock)
        verify(btcBlockStore, never()).put(any(StoredBlock.class));
        verify(provider, never()).setReceiveHeadersLastTimestamp(anyLong());
        Assertions.assertEquals(-4, result);
    }

    private void assertRefundInProcessPegInVersionLegacy(
        boolean isWhitelisted,
        boolean mockLockingCap,
        TxSenderAddressType lockSenderAddressType,
        @Nullable ConsensusRule consensusRule) throws IOException, RegisterBtcTransactionException {

        // Arrange
        ActivationConfig.ForBlock activations = mock(ActivationConfig.ForBlock.class);
        if (consensusRule != null) {
            when(activations.isActive(consensusRule)).thenReturn(true);
        }

        Repository repository = createRepository();

        BtcECKey srcKey1 = new BtcECKey();
        ECKey key = ECKey.fromPublicOnly(srcKey1.getPubKey());
        Address btcAddress = srcKey1.toAddress(btcRegTestParams);
        RskAddress rskAddress = new RskAddress(key.getAddress());

        BtcTransaction btcTx = new BtcTransaction(btcRegTestParams);
        btcTx.addOutput(Coin.COIN.multiply(10), bridgeConstantsRegtest.getGenesisFederation().getAddress());
        btcTx.addInput(PegTestUtils.createHash(1), 0, new Script(new byte[]{}));

        BridgeStorageProvider provider = mock(BridgeStorageProvider.class);

        LockWhitelist lockWhitelist = mock(LockWhitelist.class);
        when(lockWhitelist.isWhitelistedFor(eq(btcAddress), any(Coin.class), any(int.class))).thenReturn(isWhitelisted);
        when(provider.getLockWhitelist()).thenReturn(lockWhitelist);

        ReleaseTransactionSet releaseTransactionSet = new ReleaseTransactionSet(new HashSet<>());
        when(provider.getReleaseTransactionSet()).thenReturn(releaseTransactionSet);

        if (mockLockingCap) {
            when(provider.getLockingCap()).thenReturn(Coin.COIN.multiply(1));
        }

        BtcLockSenderProvider btcLockSenderProvider = getBtcLockSenderProvider(lockSenderAddressType, btcAddress, rskAddress);

        BridgeSupport bridgeSupport = getBridgeSupport(
            bridgeConstantsRegtest,
                provider,
                repository,
                btcLockSenderProvider,
                new PeginInstructionsProvider(),
                mock(Block.class),
                mock(BtcBlockStoreWithCache.Factory.class),
                activations
        );

        // Act
        bridgeSupport.processPegIn(btcTx, mock(Transaction.class), 0, mock(Sha256Hash.class));

        // Assert
        Assertions.assertEquals(1, releaseTransactionSet.getEntries().size());

        // Check rejection tx input was created from btc tx
        boolean successfulRejection = false;
        for (ReleaseTransactionSet.Entry e : releaseTransactionSet.getEntries()) {
            if (e.getTransaction().getInput(0).getOutpoint().getHash() == btcTx.getHash()) {
                successfulRejection = true;
                break;
            }
        }

        Assertions.assertTrue(successfulRejection);

        // Check tx was not marked as processed
        Assertions.assertFalse(provider.getHeightIfBtcTxhashIsAlreadyProcessed(btcTx.getHash()).isPresent());
    }

    @Test
    void migrating_many_utxos_works_before_rskip294_divide_in_2() throws IOException {
        test_migrating_many_utxos(false, 380, 2);
    }

    @Test
    void migrating_many_utxos_works_before_rskip294_divide_in_4() throws IOException {
        test_migrating_many_utxos(false, 600, 4);
    }

    @Test
    void migrating_many_utxos_works_after_rskip294_even_utxos_distribution() throws IOException {
        int utxosToCreate = 400;
        int expectedTransactions = (int) Math.ceil((double) utxosToCreate / bridgeConstantsRegtest.getMaxInputsPerPegoutTransaction());
        test_migrating_many_utxos(true, utxosToCreate, expectedTransactions);
    }

    @Test
    void migrating_many_utxos_works_after_rskip294_uneven_utxos_distribution() throws IOException {
        int utxosToCreate = 410;
        int expectedTransactions = (int) Math.ceil((double) utxosToCreate / bridgeConstantsRegtest.getMaxInputsPerPegoutTransaction());
        test_migrating_many_utxos(true, utxosToCreate, expectedTransactions);
    }

    private void test_migrating_many_utxos(boolean isRskip294Active, int utxosToCreate, int expectedTransactions) throws IOException {
        ActivationConfig.ForBlock activations = mock(ActivationConfig.ForBlock.class);
        when(activations.isActive(ConsensusRule.RSKIP294)).thenReturn(isRskip294Active);

        List<FederationMember> oldFedMembers = new ArrayList<>();
        int oldFedMembersAmount = 13;
        for (int i = 0; i < oldFedMembersAmount; i++) {
            oldFedMembers.add(FederationMember.getFederationMemberFromKey(new BtcECKey()));
        }

        Federation oldFed = new Federation(
            oldFedMembers,
            Instant.now(),
            0,
            btcRegTestParams
        );
        Federation newFed = new Federation(
            Arrays.asList(
                FederationMember.getFederationMemberFromKey(new BtcECKey()),
                FederationMember.getFederationMemberFromKey(new BtcECKey()),
                FederationMember.getFederationMemberFromKey(new BtcECKey())
            ),
            Instant.now(),
            1,
            btcRegTestParams
        );

        Block block = mock(Block.class);
        // Set block right after the migration should start
        long blockNumber = newFed.getCreationBlockNumber() +
            bridgeConstantsRegtest.getFederationActivationAge() +
            bridgeConstantsRegtest.getFundsMigrationAgeSinceActivationBegin() +
            1;
        when(block.getNumber()).thenReturn(blockNumber);

        List<UTXO> utxosToMigrate = new ArrayList<>();
        for (int i = 0; i < utxosToCreate; i++) {
            utxosToMigrate.add(new UTXO(
                PegTestUtils.createHash(i),
                0,
                Coin.COIN,
                0,
                false,
                oldFed.getP2SHScript())
            );
        }

        ReleaseTransactionSet releaseTransactionSet = new ReleaseTransactionSet(Collections.emptySet());
        BridgeStorageProvider bridgeStorageProvider = mock(BridgeStorageProvider.class);
        when(bridgeStorageProvider.getReleaseTransactionSet()).thenReturn(releaseTransactionSet);
        when(bridgeStorageProvider.getReleaseRequestQueue()).thenReturn(new ReleaseRequestQueue(new ArrayList<>()));
        when(bridgeStorageProvider.getNewFederation()).thenReturn(newFed);
        when(bridgeStorageProvider.getOldFederation()).thenReturn(oldFed);
        when(bridgeStorageProvider.getOldFederationBtcUTXOs()).thenReturn(utxosToMigrate);

        BridgeSupport bridgeSupport = bridgeSupportBuilder
            .withActivations(activations)
            .withBridgeConstants(bridgeConstantsRegtest)
            .withProvider(bridgeStorageProvider)
            .withExecutionBlock(block)
            .build();

        // Ensure a new transaction is created after each call to updateCollections
        // until the expected number is reached
        for (int i = 0; i < expectedTransactions; i++) {
            bridgeSupport.updateCollections(mock(Transaction.class));
            Assertions.assertEquals(i+1, releaseTransactionSet.getEntries().size());
        }
        Assertions.assertTrue(utxosToMigrate.isEmpty()); // Migrated UTXOs are removed from the list

        // Assert inputs size of each transaction
        List<Integer> expectedInputSizes = new ArrayList<>();
        int remainingUtxos = utxosToCreate;
        while (remainingUtxos > 0) {
            int expectedSize;
            if (isRskip294Active) {
                int maxInputsPerTransaction = bridgeConstantsRegtest.getMaxInputsPerPegoutTransaction();
                expectedSize = Math.min(remainingUtxos, maxInputsPerTransaction);
            } else {
                expectedSize = remainingUtxos;
                while (expectedSize > 200) { // Approximately 200 inputs fit in a release transaction with this federation size
                    expectedSize = (int) Math.ceil((double) expectedSize / 2);
                }
            }
            expectedInputSizes.add(expectedSize);
            remainingUtxos -= expectedSize;
        }

        releaseTransactionSet.getEntries().forEach(e -> {
            Integer inputsSize = e.getTransaction().getInputs().size();
            expectedInputSizes.remove(inputsSize);
        });

        Assertions.assertTrue(expectedInputSizes.isEmpty()); // All expected sizes should have been found and removed
    }

    @Test
    void getNextPegoutCreationBlockNumber_before_RSKIP271_activation() {

        ActivationConfig.ForBlock activations = mock(ActivationConfig.ForBlock.class);
        when(activations.isActive(ConsensusRule.RSKIP271)).thenReturn(false);

        BridgeSupport bridgeSupport = bridgeSupportBuilder
                .withActivations(activations)
                .build();

        assertEquals(0L, bridgeSupport.getNextPegoutCreationBlockNumber());
    }

    @Test
    void getNextPegoutCreationBlockNumber_after_RSKIP271_activation() {
        ActivationConfig.ForBlock activations = mock(ActivationConfig.ForBlock.class);
        when(activations.isActive(ConsensusRule.RSKIP271)).thenReturn(true);

        BridgeStorageProvider provider = mock(BridgeStorageProvider.class);
        when(provider.getNextPegoutHeight()).thenReturn(Optional.of(10L));

        BridgeSupport bridgeSupport = bridgeSupportBuilder
                .withProvider(provider)
                .withActivations(activations)
                .build();

        assertEquals(10L, bridgeSupport.getNextPegoutCreationBlockNumber());
    }

    @Test
    void getQueuedPegoutsCount_before_RSKIP271_activation() throws IOException {
        ActivationConfig.ForBlock activations = mock(ActivationConfig.ForBlock.class);
        when(activations.isActive(ConsensusRule.RSKIP271)).thenReturn(false);

        BridgeStorageProvider provider = mock(BridgeStorageProvider.class);

        BridgeSupport bridgeSupport = bridgeSupportBuilder
                .withActivations(activations)
                .withProvider(provider)
                .build();

        verify(provider, never()).getReleaseRequestQueueSize();
        assertEquals(0, bridgeSupport.getQueuedPegoutsCount());
    }

    @Test
    void getQueuedPegoutsCount_after_RSKIP271_activation() throws IOException {
        ActivationConfig.ForBlock activations = mock(ActivationConfig.ForBlock.class);
        when(activations.isActive(ConsensusRule.RSKIP271)).thenReturn(true);

        BridgeStorageProvider provider = mock(BridgeStorageProvider.class);
        when(provider.getReleaseRequestQueueSize()).thenReturn(2);

        BridgeSupport bridgeSupport = bridgeSupportBuilder
                .withProvider(provider)
                .withActivations(activations)
                .build();

        assertEquals(2, bridgeSupport.getQueuedPegoutsCount());
    }

    @Test
    void getEstimatedFeesForNextPegOutEvent_before_RSKIP271_activation() throws IOException {
        ActivationConfig.ForBlock activations = mock(ActivationConfig.ForBlock.class);
        when(activations.isActive(ConsensusRule.RSKIP271)).thenReturn(false);

        BridgeStorageProvider provider = mock(BridgeStorageProvider.class);

        BridgeSupport bridgeSupport = bridgeSupportBuilder
                .withActivations(activations)
                .withProvider(provider)
                .build();

        verify(provider, never()).getFeePerKb();
        assertEquals(Coin.ZERO, bridgeSupport.getEstimatedFeesForNextPegOutEvent());
    }

    @Test
    void getEstimatedFeesForNextPegOutEvent_after_RSKIP271_activation() throws IOException {
        ActivationConfig.ForBlock activations = mock(ActivationConfig.ForBlock.class);
        when(activations.isActive(ConsensusRule.RSKIP271)).thenReturn(true);

        int pegoutRequestsCount = 5;
        Coin feePerKB = Coin.MILLICOIN;
        BridgeStorageProvider provider = mock(BridgeStorageProvider.class);
        when(provider.getReleaseRequestQueueSize()).thenReturn(pegoutRequestsCount);
        when(provider.getFeePerKb()).thenReturn(feePerKB);

        Federation federation = bridgeConstantsRegtest.getGenesisFederation();
        when(provider.getNewFederation()).thenReturn(federation);

        BridgeSupport bridgeSupport = bridgeSupportBuilder
            .withActivations(activations)
            .withBridgeConstants(bridgeConstantsRegtest)
            .withProvider(provider)
            .build();

        int outputs = pegoutRequestsCount + 2; // N + 2 outputs
        int pegoutTxSize = BridgeUtils.calculatePegoutTxSize(activations, federation, 2, outputs);

        Coin expected = feePerKB.multiply(pegoutTxSize).divide(1000);

        assertEquals(expected, bridgeSupport.getEstimatedFeesForNextPegOutEvent());
    }

    @Test
    void getEstimatedFeesForNextPegOutEvent_after_RSKIP271_activation_with_erpFederation() throws IOException {
        ActivationConfig.ForBlock activations = mock(ActivationConfig.ForBlock.class);
        when(activations.isActive(ConsensusRule.RSKIP271)).thenReturn(true);

        int pegoutRequestsCount = 5;
        Coin feePerKB = Coin.MILLICOIN;
        BridgeStorageProvider provider = mock(BridgeStorageProvider.class);
        when(provider.getReleaseRequestQueueSize()).thenReturn(pegoutRequestsCount);
        when(provider.getFeePerKb()).thenReturn(feePerKB);

        List<BtcECKey> defaultFederationKeys = Arrays.asList(
            BtcECKey.fromPrivate(Hex.decode("fa01")),
            BtcECKey.fromPrivate(Hex.decode("fa02")),
            BtcECKey.fromPrivate(Hex.decode("fa03"))
        );
        defaultFederationKeys.sort(BtcECKey.PUBKEY_COMPARATOR);

        List<BtcECKey> erpFederationPublicKeys = Arrays.asList(
            BtcECKey.fromPrivate(Hex.decode("fa03")),
            BtcECKey.fromPrivate(Hex.decode("fa04")),
            BtcECKey.fromPrivate(Hex.decode("fa05"))
        );
        erpFederationPublicKeys.sort(BtcECKey.PUBKEY_COMPARATOR);

        Federation erpFederation = new ErpFederation(
            FederationTestUtils.getFederationMembersWithBtcKeys(defaultFederationKeys),
            Instant.ofEpochMilli(1000L),
            0L,
            bridgeConstantsRegtest.getBtcParams(),
            erpFederationPublicKeys,
            500L,
            activations
        );

        when(provider.getNewFederation()).thenReturn(erpFederation);

        BridgeSupport bridgeSupport = bridgeSupportBuilder
            .withActivations(activations)
            .withBridgeConstants(bridgeConstantsRegtest)
            .withProvider(provider)
            .build();

        int outputs = pegoutRequestsCount + 2; // N + 2 outputs
        int pegoutTxSize = BridgeUtils.calculatePegoutTxSize(activations, erpFederation, 2, outputs);

        Coin expected = feePerKB.multiply(pegoutTxSize).divide(1000);

        assertEquals(expected, bridgeSupport.getEstimatedFeesForNextPegOutEvent());
    }

    @Test
    void getEstimatedFeesForNextPegOutEvent_zero_pegouts() throws IOException {
        ActivationConfig.ForBlock activations = mock(ActivationConfig.ForBlock.class);
        when(activations.isActive(ConsensusRule.RSKIP271)).thenReturn(true);

        BridgeStorageProvider provider = mock(BridgeStorageProvider.class);
        when(provider.getReleaseRequestQueueSize()).thenReturn(0);

        BridgeSupport bridgeSupport = bridgeSupportBuilder
                .withProvider(provider)
                .withActivations(activations)
                .build();

        assertEquals(Coin.ZERO, bridgeSupport.getEstimatedFeesForNextPegOutEvent());
    }

    private void assertRefundInProcessPegInVersion1(
        TxSenderAddressType lockSenderAddressType,
        Optional<Address> btcRefundAddress,
        List<ConsensusRule> consensusRules)
        throws IOException, RegisterBtcTransactionException, PeginInstructionsException {

        // Arrange
        ActivationConfig.ForBlock activations = mock(ActivationConfig.ForBlock.class);
        for (ConsensusRule consensusRule : consensusRules) {
            when(activations.isActive(consensusRule)).thenReturn(true);
        }

        Repository repository = createRepository();

        BtcECKey srcKey1 = new BtcECKey();
        ECKey key = ECKey.fromPublicOnly(srcKey1.getPubKey());
        RskAddress rskAddress = new RskAddress(key.getAddress());
        Address btcSenderAddress = null;
        if (lockSenderAddressType != TxSenderAddressType.UNKNOWN) {
            btcSenderAddress = srcKey1.toAddress(btcRegTestParams);
        }

        BtcTransaction btcTx = new BtcTransaction(btcRegTestParams);
        btcTx.addOutput(Coin.COIN.multiply(10), bridgeConstantsRegtest.getGenesisFederation().getAddress());
        btcTx.addInput(PegTestUtils.createHash(1), 0, new Script(new byte[]{}));

        BridgeStorageProvider provider = mock(BridgeStorageProvider.class);

        ReleaseTransactionSet releaseTransactionSet = new ReleaseTransactionSet(new HashSet<>());
        when(provider.getReleaseTransactionSet()).thenReturn(releaseTransactionSet);

        when(provider.getLockingCap()).thenReturn(Coin.COIN.multiply(1));

        BtcLockSenderProvider btcLockSenderProvider = getBtcLockSenderProvider(lockSenderAddressType, btcSenderAddress, rskAddress);

        if (!btcRefundAddress.isPresent()  && btcSenderAddress != null) {
            btcRefundAddress = Optional.of(btcSenderAddress);
        }
        PeginInstructionsProvider peginInstructionsProvider = getPeginInstructionsProviderForVersion1(
            rskAddress,
            btcRefundAddress
        );

        BridgeSupport bridgeSupport = getBridgeSupport(
            bridgeConstantsRegtest,
            provider,
            repository,
            btcLockSenderProvider,
            peginInstructionsProvider,
            mock(Block.class),
            mock(BtcBlockStoreWithCache.Factory.class),
            activations
        );

        // Act
        bridgeSupport.processPegIn(btcTx, mock(Transaction.class), 0, mock(Sha256Hash.class));

        // Assert
        if (lockSenderAddressType == TxSenderAddressType.UNKNOWN && !btcRefundAddress.isPresent()) {
            // Unknown sender and no refund address. Can't refund
            Assertions.assertEquals(0, releaseTransactionSet.getEntries().size());
        } else {
            Assertions.assertEquals(1, releaseTransactionSet.getEntries().size());

            // Check rejection tx input was created from btc tx and sent to the btc refund address indicated by the user
            boolean successfulRejection = false;
            for (ReleaseTransactionSet.Entry e : releaseTransactionSet.getEntries()) {
                BtcTransaction refundTx = e.getTransaction();
                if (refundTx.getInput(0).getOutpoint().getHash() == btcTx.getHash() &&
                        refundTx.getOutput(0).getScriptPubKey().getToAddress(btcRegTestParams).equals(btcRefundAddress.get())) {
                    successfulRejection = true;
                    break;
                }
            }

            Assertions.assertTrue(successfulRejection);
        }
    }

    private void assertLockingCap(
        boolean shouldLock,
        boolean isLockingCapEnabled,
        Coin lockingCap,
        Coin amountSentToNewFed,
        Coin amountSentToOldFed,
        Coin amountInNewFed,
        Coin amountInOldFed) throws BlockStoreException, IOException, BridgeIllegalArgumentException {

        // Configure if locking cap should be evaluated
        ActivationConfig.ForBlock activations = mock(ActivationConfig.ForBlock.class);
        when(activations.isActive(ConsensusRule.RSKIP134)).thenReturn(isLockingCapEnabled);

        BridgeConstants bridgeConstants = mock(BridgeConstants.class);
        when(bridgeConstants.getLegacyMinimumPeginTxValueInSatoshis()).thenReturn(Coin.SATOSHI);
        when(bridgeConstants.getBtcParams()).thenReturn(BridgeRegTestConstants.getInstance().getBtcParams());
        when(bridgeConstants.getBtc2RskMinimumAcceptableConfirmations()).thenReturn(1);
        when(bridgeConstants.getGenesisFeePerKb()).thenReturn(BridgeRegTestConstants.getInstance().getGenesisFeePerKb());
        when(bridgeConstants.getMaxRbtc()).thenReturn(BridgeRegTestConstants.getInstance().getMaxRbtc());

        // Configure locking cap
        when(bridgeConstants.getInitialLockingCap()).thenReturn(lockingCap);

        Repository repository = createRepository();

        Federation oldFederation = PegTestUtils.createSimpleActiveFederation(bridgeConstants);

        BridgeStorageProvider provider = new BridgeStorageProvider(
            repository,
            PrecompiledContracts.BRIDGE_ADDR,
            bridgeConstants,
            activations
        );
        // We need a random new fed
        provider.setNewFederation(PegTestUtils.createFederation(
            bridgeConstants,
            Arrays.asList(
                BtcECKey.fromPrivate(Hex.decode("fb01")),
                BtcECKey.fromPrivate(Hex.decode("fb02")),
                BtcECKey.fromPrivate(Hex.decode("fb03"))
            )
        ));
        // Use genesis fed as old
        provider.setOldFederation(oldFederation);

        Coin currentFunds = Coin.ZERO;

        // Configure existing utxos in both federations
        if (amountInOldFed != null) {
            UTXO utxo = new UTXO(
                Sha256Hash.wrap(HashUtil.randomHash()),
                0,
                amountInOldFed,
                1,
                false,
                new Script(new byte[]{})
            );
            provider.getOldFederationBtcUTXOs().add(utxo);
            currentFunds = currentFunds.add(amountInOldFed);
        }
        if (amountInNewFed != null) {
            UTXO utxo = new UTXO(
                Sha256Hash.wrap(HashUtil.randomHash()),
                0,
                amountInNewFed,
                1,
                false,
                new Script(new byte[]{})
            );
            provider.getNewFederationBtcUTXOs().add(utxo);
            currentFunds = currentFunds.add(amountInNewFed);
        }
        // Fund bridge in RBTC, substracting the funds that we are indicating were locked in the federations (which means a user locked)
        co.rsk.core.Coin bridgeBalance = LIMIT_MONETARY_BASE.subtract(co.rsk.core.Coin.fromBitcoin(currentFunds));
        repository.addBalance(PrecompiledContracts.BRIDGE_ADDR, bridgeBalance);

        // The locking cap shouldn't be surpassed by the initial configuration
        Assertions.assertFalse(isLockingCapEnabled && currentFunds.isGreaterThan(lockingCap));

        Coin lockValue = Coin.ZERO;
        int newUtxos = 0;

        // Create transaction setting the outputs to the configured values
        BtcTransaction tx = new BtcTransaction(bridgeConstants.getBtcParams());
        if (amountSentToOldFed != null) {
            tx.addOutput(amountSentToOldFed, provider.getOldFederation().getAddress());
            lockValue = lockValue.add(amountSentToOldFed);
            newUtxos++;
        }
        if (amountSentToNewFed != null) {
            tx.addOutput(amountSentToNewFed, provider.getNewFederation().getAddress());
            lockValue = lockValue.add(amountSentToNewFed);
            newUtxos++;
        }
        BtcECKey srcKey = new BtcECKey();
        tx.addInput(
            PegTestUtils.createHash(1),
            0,
            ScriptBuilder.createInputScript(null, srcKey)
        );

        // Create header and PMT
        byte[] bits = new byte[1];
        bits[0] = 0x3f;
        List<Sha256Hash> hashes = new ArrayList<>();
        hashes.add(tx.getHash());
        PartialMerkleTree pmt = new PartialMerkleTree(bridgeConstants.getBtcParams(), bits, hashes, 1);
        Sha256Hash merkleRoot = pmt.getTxnHashAndMerkleRoot(new ArrayList<>());
        co.rsk.bitcoinj.core.BtcBlock registerHeader = new co.rsk.bitcoinj.core.BtcBlock(
            bridgeConstants.getBtcParams(),
            1,
            PegTestUtils.createHash(1),
            merkleRoot,
            1,
            1,
            1,
            new ArrayList<>()
        );

        BtcBlockStoreWithCache btcBlockStore = mock(BtcBlockStoreWithCache.class);
        BtcBlockStoreWithCache.Factory mockFactory = mock(BtcBlockStoreWithCache.Factory.class);
        when(mockFactory.newInstance(repository, bridgeConstants, provider, activations)).thenReturn(btcBlockStore);

        Block executionBlock = Mockito.mock(Block.class);
        when(executionBlock.getNumber()).thenReturn(10L);

        // Get the tx sender public key
        byte[] data = tx.getInput(0).getScriptSig().getChunks().get(1).data;
        BtcECKey senderBtcKey = BtcECKey.fromPublicOnly(data);

        // Whitelist the addresses
        LockWhitelist whitelist = provider.getLockWhitelist();
        Address address = senderBtcKey.toAddress(bridgeConstants.getBtcParams());
        whitelist.put(address, new OneOffWhiteListEntry(address, lockValue));
        // The address is whitelisted
        MatcherAssert.assertThat(whitelist.isWhitelisted(address), is(true));

        BridgeSupport bridgeSupport = getBridgeSupport(
            bridgeConstants,
            provider,
            repository,
            new BtcLockSenderProvider(),
            new PeginInstructionsProvider(),
            executionBlock,
            mockFactory,
            activations
        );

        // Simulate blockchain
        int height = 1;
        mockChainOfStoredBlocks(
            btcBlockStore,
            registerHeader,
            height + bridgeConstants.getBtc2RskMinimumAcceptableConfirmations(),
            height
        );

        Transaction rskTx = mock(Transaction.class);
        Keccak256 hash = new Keccak256(HashUtil.keccak256(new byte[]{}));
        when(rskTx.getHash()).thenReturn(hash);

        // Try to register tx
        bridgeSupport.registerBtcTransaction(rskTx, tx.bitcoinSerialize(), height, pmt.bitcoinSerialize());
        bridgeSupport.save();

        // If the address is no longer whitelisted, it means it was consumed, whether the lock was rejected by lockingCap or not
        MatcherAssert.assertThat(whitelist.isWhitelisted(address), is(false));

        // The Btc transaction should have been processed
        assertTrue(bridgeSupport.isBtcTxHashAlreadyProcessed(tx.getHash()));

        co.rsk.core.Coin totalAmountExpectedToHaveBeenLocked = co.rsk.core.Coin.fromBitcoin(shouldLock ? lockValue : Coin.ZERO);
        RskAddress srcKeyRskAddress = new RskAddress(org.ethereum.crypto.ECKey.fromPrivate(srcKey.getPrivKey()).getAddress());

        // Verify amount was locked
        Assertions.assertEquals(totalAmountExpectedToHaveBeenLocked, repository.getBalance(srcKeyRskAddress));
        Assertions.assertEquals(bridgeBalance.subtract(totalAmountExpectedToHaveBeenLocked), repository.getBalance(PrecompiledContracts.BRIDGE_ADDR));

        if (!shouldLock) {
            // Release tx should have been created directly to the signatures stack
            BtcTransaction releaseTx = provider.getReleaseTransactionSet().getEntries().iterator().next().getTransaction();
            Assertions.assertNotNull(releaseTx);
            // returns the funds to the sender
            Assertions.assertEquals(1, releaseTx.getOutputs().size());
            Assertions.assertEquals(address, releaseTx.getOutputs().get(0).getAddressFromP2PKHScript(bridgeConstants.getBtcParams()));
            Assertions.assertEquals(lockValue, releaseTx.getOutputs().get(0).getValue().add(releaseTx.getFee()));
            // Uses the same UTXO(s)
            Assertions.assertEquals(newUtxos, releaseTx.getInputs().size());
            for (int i = 0; i < newUtxos; i++) {
                TransactionInput input = releaseTx.getInput(i);
                Assertions.assertEquals(tx.getHash(), input.getOutpoint().getHash());
                Assertions.assertEquals(i, input.getOutpoint().getIndex());
            }
        }
    }

    /**
     * Helper method to test addSignature() with a valid federatorPublicKey parameter and both valid/invalid signatures
     *
     * @param privateKeysToSignWith keys used to sign the tx. Federator key when we want to produce a valid signature, a random key when we want to produce an invalid signature
     * @param numberOfInputsToSign  There is just 1 input. 1 when testing the happy case, other values to test attacks/bugs.
     * @param signatureCanonical    Signature should be canonical. true when testing the happy case, false to test attacks/bugs.
     * @param signTwice             Sign again with the same key
     * @param expectedResult        "InvalidParameters", "PartiallySigned" or "FullySigned"
     */
    private void addSignatureFromValidFederator(List<BtcECKey> privateKeysToSignWith, int numberOfInputsToSign, boolean signatureCanonical, boolean signTwice, String expectedResult) throws Exception {
        // Federation is the genesis federation ATM
        Federation federation = bridgeConstantsRegtest.getGenesisFederation();
        Repository repository = createRepository();

        final Keccak256 keccak256 = PegTestUtils.createHash3();

        Repository track = repository.startTracking();
        BridgeStorageProvider provider = new BridgeStorageProvider(track, PrecompiledContracts.BRIDGE_ADDR, bridgeConstantsRegtest, activationsBeforeForks);

        BtcTransaction prevTx = new BtcTransaction(btcRegTestParams);
        TransactionOutput prevOut = new TransactionOutput(btcRegTestParams, prevTx, Coin.FIFTY_COINS, federation.getAddress());
        prevTx.addOutput(prevOut);

        BtcTransaction t = new BtcTransaction(btcRegTestParams);
        TransactionOutput output = new TransactionOutput(btcRegTestParams, t, Coin.COIN, new BtcECKey().toAddress(btcRegTestParams));
        t.addOutput(output);
        t.addInput(prevOut).setScriptSig(createBaseInputScriptThatSpendsFromTheFederation(federation));
        provider.getRskTxsWaitingForSignatures().put(keccak256, t);
        provider.save();
        track.commit();

        track = repository.startTracking();
        ActivationConfig.ForBlock activations = mock(ActivationConfig.ForBlock.class);
        List<LogInfo> logs = new ArrayList<>();
        BridgeEventLogger eventLogger = new BrigeEventLoggerLegacyImpl(bridgeConstantsRegtest, activations, logs);
        BridgeSupport bridgeSupport = getBridgeSupport(
            bridgeConstantsRegtest,
            new BridgeStorageProvider(
                track,
                contractAddress,
                bridgeConstantsRegtest,
                activationsAfterForks
            ),
            track,
            eventLogger,
            mock(Block.class),
            null
        );

        Script inputScript = t.getInputs().get(0).getScriptSig();
        List<ScriptChunk> chunks = inputScript.getChunks();
        byte[] program = chunks.get(chunks.size() - 1).data;
        Script redeemScript = new Script(program);
        Sha256Hash sighash = t.hashForSignature(0, redeemScript, BtcTransaction.SigHash.ALL, false);

        BtcECKey.ECDSASignature sig = privateKeysToSignWith.get(0).sign(sighash);
        if (!signatureCanonical) {
            sig = new BtcECKey.ECDSASignature(sig.r, BtcECKey.CURVE.getN().subtract(sig.s));
        }
        byte[] derEncodedSig = sig.encodeToDER();

        List derEncodedSigs = new ArrayList();
        for (int i = 0; i < numberOfInputsToSign; i++) {
            derEncodedSigs.add(derEncodedSig);
        }
        bridgeSupport.addSignature(findPublicKeySignedBy(federation.getBtcPublicKeys(), privateKeysToSignWith.get(0)), derEncodedSigs, keccak256.getBytes());
        if (signTwice) {
            // Create another valid signature with the same private key
            ECDSASigner signer = new ECDSASigner();
            X9ECParameters CURVE_PARAMS = CustomNamedCurves.getByName("secp256k1");
            ECDomainParameters CURVE = new ECDomainParameters(CURVE_PARAMS.getCurve(), CURVE_PARAMS.getG(), CURVE_PARAMS.getN(), CURVE_PARAMS.getH());
            ECPrivateKeyParameters privKey = new ECPrivateKeyParameters(privateKeysToSignWith.get(0).getPrivKey(), CURVE);
            signer.init(true, privKey);
            BigInteger[] components = signer.generateSignature(sighash.getBytes());
            BtcECKey.ECDSASignature sig2 = new BtcECKey.ECDSASignature(components[0], components[1]).toCanonicalised();
            bridgeSupport.addSignature(findPublicKeySignedBy(federation.getBtcPublicKeys(), privateKeysToSignWith.get(0)), Lists.newArrayList(sig2.encodeToDER()), keccak256.getBytes());
        }
        if (privateKeysToSignWith.size() > 1) {
            BtcECKey.ECDSASignature sig2 = privateKeysToSignWith.get(1).sign(sighash);
            byte[] derEncodedSig2 = sig2.encodeToDER();
            List derEncodedSigs2 = new ArrayList();
            for (int i = 0; i < numberOfInputsToSign; i++) {
                derEncodedSigs2.add(derEncodedSig2);
            }
            bridgeSupport.addSignature(findPublicKeySignedBy(federation.getBtcPublicKeys(), privateKeysToSignWith.get(1)), derEncodedSigs2, keccak256.getBytes());
        }
        bridgeSupport.save();
        track.commit();

        provider = new BridgeStorageProvider(repository, PrecompiledContracts.BRIDGE_ADDR, bridgeConstantsRegtest, activationsBeforeForks);

        if ("FullySigned".equals(expectedResult)) {
            Assertions.assertTrue(provider.getRskTxsWaitingForSignatures().isEmpty());
            MatcherAssert.assertThat(logs, is(not(empty())));
            MatcherAssert.assertThat(logs, hasSize(3));
            LogInfo releaseTxEvent = logs.get(2);
            MatcherAssert.assertThat(releaseTxEvent.getTopics(), hasSize(1));
            MatcherAssert.assertThat(releaseTxEvent.getTopics(), hasItem(Bridge.RELEASE_BTC_TOPIC));
            BtcTransaction releaseTx = new BtcTransaction(btcRegTestParams, ((RLPList) RLP.decode2(releaseTxEvent.getData()).get(0)).get(1).getRLPData());
            Script retrievedScriptSig = releaseTx.getInput(0).getScriptSig();
            Assertions.assertEquals(4, retrievedScriptSig.getChunks().size());
            assertTrue(retrievedScriptSig.getChunks().get(1).data.length > 0);
            assertTrue(retrievedScriptSig.getChunks().get(2).data.length > 0);
        } else {
            Script retrievedScriptSig = provider.getRskTxsWaitingForSignatures().get(keccak256).getInput(0).getScriptSig();
            Assertions.assertEquals(4, retrievedScriptSig.getChunks().size());
            boolean expectSignatureToBePersisted = "PartiallySigned".equals(expectedResult); // for "InvalidParameters"
            Assertions.assertEquals(expectSignatureToBePersisted, retrievedScriptSig.getChunks().get(1).data.length > 0);
            assertFalse(retrievedScriptSig.getChunks().get(2).data.length > 0);
        }
    }

    private BtcECKey findPublicKeySignedBy(List<BtcECKey> pubs, BtcECKey pk) {
        for (BtcECKey pub : pubs) {
            if (Arrays.equals(pk.getPubKey(), pub.getPubKey())) {
                return pub;
            }
        }
        return pk;
    }

    private BridgeSupport getBridgeSupport(BridgeConstants constants, BridgeStorageProvider provider) {
        return getBridgeSupport(constants, provider, null, mock(BridgeEventLogger.class), null, null, null);
    }

    private BridgeSupport getBridgeSupport(BridgeConstants constants, BridgeStorageProvider provider, ActivationConfig.ForBlock activations) {
        return getBridgeSupport(constants, provider, null, mock(BridgeEventLogger.class), null, null, activations);
    }

    private BridgeSupport getBridgeSupport(BridgeConstants constants, BridgeStorageProvider provider, Repository track,
                                           BridgeEventLogger eventLogger, Block executionBlock,
                                           BtcBlockStoreWithCache.Factory blockStoreFactory,
                                           ActivationConfig.ForBlock activations) {
        return bridgeSupportBuilder
            .withBridgeConstants(constants)
            .withProvider(provider)
            .withRepository(track)
            .withEventLogger(eventLogger)
            .withBtcLockSenderProvider(new BtcLockSenderProvider())
            .withExecutionBlock(executionBlock)
            .withBtcBlockStoreFactory(blockStoreFactory)
            .withActivations(activations)
            .build();
    }

    private BridgeSupport getBridgeSupport(BridgeConstants constants, BridgeStorageProvider provider, Repository track,
                                           BtcLockSenderProvider btcLockSenderProvider, PeginInstructionsProvider peginInstructionsProvider,
                                           Block executionBlock, BtcBlockStoreWithCache.Factory blockStoreFactory,
                                           ActivationConfig.ForBlock activations) {

        if (btcLockSenderProvider == null) {
            btcLockSenderProvider = mock(BtcLockSenderProvider.class);
        }
        if (peginInstructionsProvider == null) {
            peginInstructionsProvider = mock(PeginInstructionsProvider.class);
        }
        if (blockStoreFactory == null) {
            blockStoreFactory = mock(BtcBlockStoreWithCache.Factory.class);
        }
        return new BridgeSupport(
            constants,
            provider,
            mock(BridgeEventLogger.class),
            btcLockSenderProvider,
            peginInstructionsProvider,
            track,
            executionBlock,
            new Context(constants.getBtcParams()),
            new FederationSupport(constants, provider, executionBlock),
            blockStoreFactory,
            activations
        );
    }

    private BridgeSupport getBridgeSupport(BridgeConstants constants, BridgeStorageProvider provider, Repository track,
                                           BridgeEventLogger eventLogger, Block executionBlock,
                                           BtcBlockStoreWithCache.Factory blockStoreFactory) {
        return bridgeSupportBuilder
            .withBridgeConstants(constants)
            .withProvider(provider)
            .withRepository(track)
            .withEventLogger(eventLogger)
            .withBtcLockSenderProvider(new BtcLockSenderProvider())
            .withExecutionBlock(executionBlock)
            .withBtcBlockStoreFactory(blockStoreFactory)
            .build();
    }

    private BridgeSupport getBridgeSupportConfiguredToTestReceiveHeader(
        BtcBlock btcBlock,
        BtcBlockStoreWithCache btcBlockStore,
        BridgeStorageProvider provider,
        StoredBlock storedBlock,
        ActivationConfig.ForBlock activation
    ) throws BlockStoreException {
        return getBridgeSupportConfiguredToTestReceiveHeader(
            btcBlock,
            btcBlockStore,
            provider,
            storedBlock,
            mock(Block.class),
            activation
        );
    }

    private BridgeSupport getBridgeSupportConfiguredToTestReceiveHeader(
        BtcBlock btcBlock,
        BtcBlockStoreWithCache btcBlockStore,
        BridgeStorageProvider provider,
        StoredBlock storedBlock,
        Block rskBlock,
        ActivationConfig.ForBlock activation
    ) throws BlockStoreException {

        doReturn(10).when(storedBlock).getHeight();

        BtcBlock btcBlock2 = mock(BtcBlock.class);
        doReturn(PegTestUtils.createHash(1)).when(btcBlock2).getHash();
        doReturn(btcBlock2).when(storedBlock).getHeader();

        doReturn(storedBlock).when(btcBlockStore).getChainHead();

        BtcBlockStoreWithCache.Factory mockFactory = mock(BtcBlockStoreWithCache.Factory.class);
        when(mockFactory.newInstance(any(), any(), any(), any())).thenReturn(btcBlockStore);

        when(btcBlock.getPrevBlockHash()).thenReturn(Sha256Hash.ZERO_HASH);
        when(btcBlockStore.get(Sha256Hash.ZERO_HASH)).thenReturn(storedBlock);

        when(rskBlock.getTimestamp()).thenReturn(1611169584L);

        return getBridgeSupport(
            bridgeConstantsRegtest,
            provider,
            mock(Repository.class),
            mock(BridgeEventLogger.class),
            rskBlock,
            mockFactory,
            activation
        );
    }

    private BtcLockSenderProvider getBtcLockSenderProvider(BtcLockSender.TxSenderAddressType txSenderAddressType, Address btcAddress, RskAddress rskAddress) {
        BtcLockSender btcLockSender = mock(BtcLockSender.class);
        when(btcLockSender.getTxSenderAddressType()).thenReturn(txSenderAddressType);
        when(btcLockSender.getBTCAddress()).thenReturn(btcAddress);
        when(btcLockSender.getRskAddress()).thenReturn(rskAddress);

        BtcLockSenderProvider btcLockSenderProvider = mock(BtcLockSenderProvider.class);
        when(btcLockSenderProvider.tryGetBtcLockSender(any())).thenReturn(Optional.of(btcLockSender));

        return btcLockSenderProvider;
    }

    private PeginInstructionsProvider getPeginInstructionsProviderForVersion1(RskAddress rskDestinationAddress, Optional<Address> btcRefundAddress)
        throws PeginInstructionsException {
        PeginInstructionsVersion1 peginInstructions = mock(PeginInstructionsVersion1.class);
        when(peginInstructions.getProtocolVersion()).thenReturn(1);
        when(peginInstructions.getRskDestinationAddress()).thenReturn(rskDestinationAddress);
        when(peginInstructions.getBtcRefundAddress()).thenReturn(btcRefundAddress);

        PeginInstructionsProvider peginInstructionsProvider = mock(PeginInstructionsProvider.class);
        when(peginInstructionsProvider.buildPeginInstructions(any())).thenReturn(Optional.of(peginInstructions));

        return peginInstructionsProvider;
    }
}<|MERGE_RESOLUTION|>--- conflicted
+++ resolved
@@ -1383,266 +1383,7 @@
     }
 
     @Test
-<<<<<<< HEAD
-    void callProcessFundsMigration_is_migrating_before_rskip_146_activation() throws IOException {
-        ActivationConfig.ForBlock activations = mock(ActivationConfig.ForBlock.class);
-        when(activations.isActive(ConsensusRule.RSKIP146)).thenReturn(false);
-
-        BridgeEventLogger bridgeEventLogger = mock(BridgeEventLogger.class);
-
-        Federation oldFederation = bridgeConstantsRegtest.getGenesisFederation();
-
-        Federation newFederation = new Federation(
-                FederationTestUtils.getFederationMembers(1),
-                Instant.EPOCH,
-                5L,
-                bridgeConstantsRegtest.getBtcParams()
-        );
-
-        BridgeStorageProvider provider = mock(BridgeStorageProvider.class);
-        when(provider.getFeePerKb())
-                .thenReturn(Coin.MILLICOIN);
-        when(provider.getReleaseRequestQueue())
-                .thenReturn(new ReleaseRequestQueue(Collections.emptyList()));
-        when(provider.getReleaseTransactionSet())
-                .thenReturn(new ReleaseTransactionSet(Collections.emptySet()));
-        when(provider.getOldFederation())
-                .thenReturn(oldFederation);
-        when(provider.getNewFederation())
-                .thenReturn(newFederation);
-
-        BlockGenerator blockGenerator = new BlockGenerator();
-        // Old federation will be in migration age at block 35
-        org.ethereum.core.Block rskCurrentBlock = blockGenerator.createBlock(35, 1);
-        Transaction tx = Transaction
-                .builder()
-                .nonce(NONCE)
-                .gasPrice(GAS_PRICE)
-                .gasLimit(GAS_LIMIT)
-                .destination(Hex.decode(TO_ADDRESS))
-                .data(Hex.decode(DATA))
-                .chainId(Constants.REGTEST_CHAIN_ID)
-                .value(DUST_AMOUNT)
-                .build();
-
-        BridgeSupport bridgeSupport = bridgeSupportBuilder
-                .withBridgeConstants(bridgeConstantsRegtest)
-                .withProvider(provider)
-                .withEventLogger(bridgeEventLogger)
-                .withExecutionBlock(rskCurrentBlock)
-                .withActivations(activations)
-                .build();
-
-        List<UTXO> sufficientUTXOsForMigration1 = new ArrayList<>();
-        sufficientUTXOsForMigration1.add(createUTXO(Coin.COIN, oldFederation.getAddress()));
-        when(provider.getOldFederationBtcUTXOs())
-                .thenReturn(sufficientUTXOsForMigration1);
-
-        bridgeSupport.updateCollections(tx);
-
-        Assertions.assertEquals(1, provider.getReleaseTransactionSet().getEntriesWithoutHash().size());
-        Assertions.assertEquals(0, provider.getReleaseTransactionSet().getEntriesWithHash().size());
-
-        verify(bridgeEventLogger, never()).logReleaseBtcRequested(any(byte[].class), any(BtcTransaction.class), any(Coin.class));
-    }
-
-    @Test
-    void callProcessFundsMigration_is_migrating_after_rskip_146_activation() throws IOException {
-        ActivationConfig.ForBlock activations = mock(ActivationConfig.ForBlock.class);
-        when(activations.isActive(ConsensusRule.RSKIP146)).thenReturn(true);
-
-        BridgeEventLogger bridgeEventLogger = mock(BridgeEventLogger.class);
-
-        Federation oldFederation = bridgeConstantsRegtest.getGenesisFederation();
-
-        Federation newFederation = new Federation(
-                FederationTestUtils.getFederationMembers(1),
-                Instant.EPOCH,
-                5L,
-                bridgeConstantsRegtest.getBtcParams()
-        );
-
-        BridgeStorageProvider provider = mock(BridgeStorageProvider.class);
-        when(provider.getFeePerKb())
-                .thenReturn(Coin.MILLICOIN);
-        when(provider.getReleaseRequestQueue())
-                .thenReturn(new ReleaseRequestQueue(Collections.emptyList()));
-        when(provider.getReleaseTransactionSet())
-                .thenReturn(new ReleaseTransactionSet(Collections.emptySet()));
-        when(provider.getOldFederation())
-                .thenReturn(oldFederation);
-        when(provider.getNewFederation())
-                .thenReturn(newFederation);
-
-        BlockGenerator blockGenerator = new BlockGenerator();
-        // Old federation will be in migration age at block 35
-        org.ethereum.core.Block rskCurrentBlock = blockGenerator.createBlock(35, 1);
-        Transaction tx = Transaction
-                .builder()
-                .nonce(NONCE)
-                .gasPrice(GAS_PRICE)
-                .gasLimit(GAS_LIMIT)
-                .destination(Hex.decode(TO_ADDRESS))
-                .data(Hex.decode(DATA))
-                .chainId(Constants.REGTEST_CHAIN_ID)
-                .value(DUST_AMOUNT)
-                .build();
-        tx.sign(new ECKey().getPrivKeyBytes());
-
-        BridgeSupport bridgeSupport = bridgeSupportBuilder
-                .withBridgeConstants(bridgeConstantsRegtest)
-                .withProvider(provider)
-                .withEventLogger(bridgeEventLogger)
-                .withExecutionBlock(rskCurrentBlock)
-                .withActivations(activations)
-                .build();
-
-        List<UTXO> sufficientUTXOsForMigration1 = new ArrayList<>();
-        sufficientUTXOsForMigration1.add(createUTXO(Coin.COIN, oldFederation.getAddress()));
-        when(provider.getOldFederationBtcUTXOs())
-                .thenReturn(sufficientUTXOsForMigration1);
-
-        bridgeSupport.updateCollections(tx);
-
-        Assertions.assertEquals(0, provider.getReleaseTransactionSet().getEntriesWithoutHash().size());
-        Assertions.assertEquals(1, provider.getReleaseTransactionSet().getEntriesWithHash().size());
-        ReleaseTransactionSet.Entry entry = (ReleaseTransactionSet.Entry) provider.getReleaseTransactionSet().getEntriesWithHash().toArray()[0];
-        // Should have been logged with the migrated UTXO
-        verify(bridgeEventLogger, times(1)).logReleaseBtcRequested(tx.getHash().getBytes(), entry.getTransaction(), Coin.COIN);
-    }
-
-    @Test
-    void callProcessFundsMigration_is_migrated_before_rskip_146_activation() throws IOException {
-        ActivationConfig.ForBlock activations = mock(ActivationConfig.ForBlock.class);
-        when(activations.isActive(ConsensusRule.RSKIP146)).thenReturn(false);
-
-        BridgeEventLogger bridgeEventLogger = mock(BridgeEventLogger.class);
-
-        Federation oldFederation = bridgeConstantsRegtest.getGenesisFederation();
-
-        Federation newFederation = new Federation(
-                FederationTestUtils.getFederationMembers(1),
-                Instant.EPOCH,
-                5L,
-                bridgeConstantsRegtest.getBtcParams()
-        );
-
-        BridgeStorageProvider provider = mock(BridgeStorageProvider.class);
-        when(provider.getFeePerKb())
-                .thenReturn(Coin.MILLICOIN);
-        when(provider.getReleaseRequestQueue())
-                .thenReturn(new ReleaseRequestQueue(Collections.emptyList()));
-        when(provider.getReleaseTransactionSet())
-                .thenReturn(new ReleaseTransactionSet(Collections.emptySet()));
-        when(provider.getOldFederation())
-                .thenReturn(oldFederation);
-        when(provider.getNewFederation())
-                .thenReturn(newFederation);
-
-        BlockGenerator blockGenerator = new BlockGenerator();
-        // Old federation will be in migration age at block 35
-        org.ethereum.core.Block rskCurrentBlock = blockGenerator.createBlock(180, 1);
-        Transaction tx = Transaction
-                .builder()
-                .nonce(NONCE)
-                .gasPrice(GAS_PRICE)
-                .gasLimit(GAS_LIMIT)
-                .destination(Hex.decode(TO_ADDRESS))
-                .data(Hex.decode(DATA))
-                .chainId(Constants.REGTEST_CHAIN_ID)
-                .value(DUST_AMOUNT)
-                .build();
-
-        BridgeSupport bridgeSupport = bridgeSupportBuilder
-                .withBridgeConstants(bridgeConstantsRegtest)
-                .withProvider(provider)
-                .withEventLogger(bridgeEventLogger)
-                .withExecutionBlock(rskCurrentBlock)
-                .withActivations(activations)
-                .build();
-
-        List<UTXO> sufficientUTXOsForMigration1 = new ArrayList<>();
-        sufficientUTXOsForMigration1.add(createUTXO(Coin.COIN, oldFederation.getAddress()));
-        when(provider.getOldFederationBtcUTXOs())
-                .thenReturn(sufficientUTXOsForMigration1);
-
-        bridgeSupport.updateCollections(tx);
-
-        Assertions.assertEquals(1, provider.getReleaseTransactionSet().getEntriesWithoutHash().size());
-        Assertions.assertEquals(0, provider.getReleaseTransactionSet().getEntriesWithHash().size());
-
-        verify(bridgeEventLogger, never()).logReleaseBtcRequested(any(byte[].class), any(BtcTransaction.class), any(Coin.class));
-    }
-
-    @Test
-    void callProcessFundsMigration_is_migrated_after_rskip_146_activation() throws IOException {
-        ActivationConfig.ForBlock activations = mock(ActivationConfig.ForBlock.class);
-        when(activations.isActive(ConsensusRule.RSKIP146)).thenReturn(true);
-
-        BridgeEventLogger bridgeEventLogger = mock(BridgeEventLogger.class);
-
-        Federation oldFederation = bridgeConstantsRegtest.getGenesisFederation();
-
-        Federation newFederation = new Federation(
-                FederationTestUtils.getFederationMembers(1),
-                Instant.EPOCH,
-                5L,
-                bridgeConstantsRegtest.getBtcParams()
-        );
-
-        BridgeStorageProvider provider = mock(BridgeStorageProvider.class);
-        when(provider.getFeePerKb())
-                .thenReturn(Coin.MILLICOIN);
-        when(provider.getReleaseRequestQueue())
-                .thenReturn(new ReleaseRequestQueue(Collections.emptyList()));
-        when(provider.getReleaseTransactionSet())
-                .thenReturn(new ReleaseTransactionSet(Collections.emptySet()));
-        when(provider.getOldFederation())
-                .thenReturn(oldFederation);
-        when(provider.getNewFederation())
-                .thenReturn(newFederation);
-
-        BlockGenerator blockGenerator = new BlockGenerator();
-        // Old federation will be in migration age at block 35
-        org.ethereum.core.Block rskCurrentBlock = blockGenerator.createBlock(180, 1);
-        Transaction tx = Transaction
-                .builder()
-                .nonce(NONCE)
-                .gasPrice(GAS_PRICE)
-                .gasLimit(GAS_LIMIT)
-                .destination(Hex.decode(TO_ADDRESS))
-                .data(Hex.decode(DATA))
-                .chainId(Constants.REGTEST_CHAIN_ID)
-                .value(DUST_AMOUNT)
-                .build();
-
-        BridgeSupport bridgeSupport = bridgeSupportBuilder
-                .withBridgeConstants(bridgeConstantsRegtest)
-                .withProvider(provider)
-                .withEventLogger(bridgeEventLogger)
-                .withExecutionBlock(rskCurrentBlock)
-                .withActivations(activations)
-                .build();
-
-        List<UTXO> sufficientUTXOsForMigration1 = new ArrayList<>();
-        sufficientUTXOsForMigration1.add(createUTXO(Coin.COIN, oldFederation.getAddress()));
-        when(provider.getOldFederationBtcUTXOs())
-                .thenReturn(sufficientUTXOsForMigration1);
-
-        bridgeSupport.updateCollections(tx);
-
-        Assertions.assertEquals(0, provider.getReleaseTransactionSet().getEntriesWithoutHash().size());
-        Assertions.assertEquals(1, provider.getReleaseTransactionSet().getEntriesWithHash().size());
-        ReleaseTransactionSet.Entry entry = (ReleaseTransactionSet.Entry) provider.getReleaseTransactionSet().getEntriesWithHash().toArray()[0];
-        // Should have been logged with the migrated UTXO
-        verify(bridgeEventLogger, times(1)).logReleaseBtcRequested(tx.getHash().getBytes(), entry.getTransaction(), Coin.COIN);
-    }
-
-    @Test
     void updateFederationCreationBlockHeights_before_rskip_186_activation() throws IOException {
-=======
-    public void updateFederationCreationBlockHeights_before_rskip_186_activation() throws IOException {
->>>>>>> 347984b9
         ActivationConfig.ForBlock activations = mock(ActivationConfig.ForBlock.class);
         when(activations.isActive(ConsensusRule.RSKIP186)).thenReturn(false);
 
@@ -5744,15 +5485,10 @@
     }
 
     @Test
-<<<<<<< HEAD
     void getTransactionType_pegout_tx() {
-        BridgeSupport bridgeSupport = getBridgeSupport(bridgeConstantsRegtest, mock(BridgeStorageProvider.class), mock(ActivationConfig.ForBlock.class));
-=======
-    public void getTransactionType_pegout_tx() {
         BridgeSupport bridgeSupport = bridgeSupportBuilder
             .withBridgeConstants(bridgeConstantsRegtest)
             .build();
->>>>>>> 347984b9
         Federation federation = bridgeConstantsRegtest.getGenesisFederation();
         List<BtcECKey> federationPrivateKeys = BridgeRegTestConstants.REGTEST_FEDERATION_PRIVATE_KEYS;
         Address randomAddress = new Address(
@@ -6069,10 +5805,7 @@
     }
 
     @Test
-<<<<<<< HEAD
-    void getTransactionType_unknown_tx() {
-=======
-    public void getTransactionType_sentFromP2SHErpFed_beforeRskip353_pegin() {
+    void getTransactionType_sentFromP2SHErpFed_beforeRskip353_pegin() {
         ActivationConfig.ForBlock activations = mock(ActivationConfig.ForBlock.class);
         when(activations.isActive(ConsensusRule.RSKIP201)).thenReturn(true);
 
@@ -6101,11 +5834,11 @@
         tx.addOutput(Coin.COIN, activeFederation.getAddress());
         tx.addInput(Sha256Hash.ZERO_HASH, 0, p2shErpFederation.getRedeemScript());
 
-        Assert.assertEquals(TxType.PEGIN, bridgeSupport.getTransactionType(tx));
-    }
-
-    @Test
-    public void getTransactionType_sentFromP2SHErpFed_afterRskip353_pegout() {
+        Assertions.assertEquals(TxType.PEGIN, bridgeSupport.getTransactionType(tx));
+    }
+
+    @Test
+    void getTransactionType_sentFromP2SHErpFed_afterRskip353_pegout() {
         ActivationConfig.ForBlock activations = mock(ActivationConfig.ForBlock.class);
         when(activations.isActive(ConsensusRule.RSKIP201)).thenReturn(true);
         when(activations.isActive(ConsensusRule.RSKIP353)).thenReturn(true);
@@ -6165,12 +5898,11 @@
         }
         tx.getInput(0).setScriptSig(inputScript);
 
-        Assert.assertEquals(TxType.PEGOUT, bridgeSupport.getTransactionType(tx));
-    }
-
-    @Test
-    public void getTransactionType_unknown_tx() {
->>>>>>> 347984b9
+        Assertions.assertEquals(TxType.PEGOUT, bridgeSupport.getTransactionType(tx));
+    }
+
+    @Test
+    void getTransactionType_unknown_tx() {
         BridgeSupport bridgeSupport = getBridgeSupport(bridgeConstantsRegtest, mock(BridgeStorageProvider.class), mock(ActivationConfig.ForBlock.class));
         BtcTransaction btcTx = new BtcTransaction(btcRegTestParams);
         Assertions.assertEquals(TxType.UNKNOWN, bridgeSupport.getTransactionType(btcTx));
