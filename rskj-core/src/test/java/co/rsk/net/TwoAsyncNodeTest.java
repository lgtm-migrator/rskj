--- conflicted
+++ resolved
@@ -56,11 +56,7 @@
         SyncConfiguration syncConfiguration = SyncConfiguration.IMMEDIATE_FOR_TESTING;
         BlockSyncService blockSyncService = new BlockSyncService(config, store, blockchain, nodeInformation, syncConfiguration);
         NodeBlockProcessor processor = new NodeBlockProcessor(store, blockchain, nodeInformation, blockSyncService, syncConfiguration);
-<<<<<<< HEAD
-        NodeMessageHandler handler = new NodeMessageHandler(config, processor, null, null, null, null, null, new DummyBlockValidationRule(), mock(StatusResolver.class));
-=======
         NodeMessageHandler handler = new NodeMessageHandler(config, processor, null, null,null, null, null, mock(StatusResolver.class));
->>>>>>> ec4b676b
 
         return new SimpleAsyncNode(handler, blockchain);
     }
@@ -79,11 +75,7 @@
         SyncConfiguration syncConfiguration = SyncConfiguration.IMMEDIATE_FOR_TESTING;
         BlockSyncService blockSyncService = new BlockSyncService(config, store, blockchain, nodeInformation, syncConfiguration);
         NodeBlockProcessor processor = new NodeBlockProcessor(store, blockchain, nodeInformation, blockSyncService, syncConfiguration);
-<<<<<<< HEAD
-        NodeMessageHandler handler = new NodeMessageHandler(config, processor, null, null, null, null, null, new DummyBlockValidationRule(), mock(StatusResolver.class));
-=======
         NodeMessageHandler handler = new NodeMessageHandler(config, processor, null, null, null, null, null, mock(StatusResolver.class));
->>>>>>> ec4b676b
 
         return new SimpleAsyncNode(handler, blockchain);
     }
