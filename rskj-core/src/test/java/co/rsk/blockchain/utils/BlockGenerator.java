/*
 * This file is part of RskJ
 * Copyright (C) 2017 RSK Labs Ltd.
 *
 * This program is free software: you can redistribute it and/or modify
 * it under the terms of the GNU Lesser General Public License as published by
 * the Free Software Foundation, either version 3 of the License, or
 * (at your option) any later version.
 *
 * This program is distributed in the hope that it will be useful,
 * but WITHOUT ANY WARRANTY; without even the implied warranty of
 * MERCHANTABILITY or FITNESS FOR A PARTICULAR PURPOSE. See the
 * GNU Lesser General Public License for more details.
 *
 * You should have received a copy of the GNU Lesser General Public License
 * along with this program. If not, see <http://www.gnu.org/licenses/>.
 */

package co.rsk.blockchain.utils;

import co.rsk.core.bc.BlockChainImpl;
import co.rsk.mine.MinimumGasPriceCalculator;
import co.rsk.peg.PegTestUtils;
import co.rsk.peg.simples.SimpleBlock;
import co.rsk.peg.simples.SimpleRskTransaction;
import co.rsk.trie.Trie;
import co.rsk.trie.TrieImpl;
import org.apache.commons.collections4.CollectionUtils;
import org.ethereum.core.*;
import org.ethereum.core.genesis.InitialAddressState;
import org.ethereum.crypto.HashUtil;
import org.ethereum.db.ByteArrayWrapper;
import org.ethereum.util.BIUtil;
import org.ethereum.util.RLP;
import org.spongycastle.pqc.math.linearalgebra.ByteUtils;
import org.spongycastle.util.encoders.Hex;

import java.math.BigInteger;
import java.util.ArrayList;
import java.util.HashMap;
import java.util.List;
import java.util.Map;

import static org.ethereum.core.Genesis.getZeroHash;
import static org.ethereum.crypto.HashUtil.EMPTY_TRIE_HASH;
import static org.ethereum.util.ByteUtil.wrap;

/**
 * Created by ajlopez on 5/10/2016.
 */
public class BlockGenerator {
    private static final BlockGenerator INSTANCE = new BlockGenerator();

    private static final byte[] EMPTY_LIST_HASH = HashUtil.sha3(RLP.encodeList());

    private static final byte[] EMPTY_BYTE_ARRAY = new byte[0];

    // from bcValidBlockTest.json
    private static final String genesisRLP = "f901fcf901f7a00000000000000000000000000000000000000000000000000000000000000000a01dcc4de8dec75d7aab85b567b6ccd41ad312451b948a7413f0a142fd40d49347948888f1f195afa192cfee860698584c030f4c9db1a07dba07d6b448a186e9612e5f737d1c909dce473e53199901a302c00646d523c1a056e81f171bcc55a6ff8345e692c0f86e5b48e01b996cadc001622fb5e363b421a056e81f171bcc55a6ff8345e692c0f86e5b48e01b996cadc001622fb5e363b421b90100000000000000000000000000000000000000000000000000000000000000000000000000000000000000000000000000000000000000000000000000000000000000000000000000000000000000000000000000000000000000000000000000000000000000000000000000000000000000000000000000000000000000000000000000000000000000000000000000000000000000000000000000000000000000000000000000000000000000000000000000000000000000000000000000000000000000000000000000000000000000000000000000000000000000000000000000000000000000000000000000000000000000000000000000000000008302000080832fefd8808454c98c8142a056e81f171bcc55a6ff8345e692c0f86e5b48e01b996cadc001622fb5e363b421880102030405060708c0c0";

    private static final String[] blockRlps = {
            genesisRLP,
            "f902b4f902afa0abff92b32e43e9f34eda3fa7fe5359cb06871b172226a829daa9af22d1fac2cea01dcc4de8dec75d7aab85b567b6ccd41ad312451b948a7413f0a142fd40d49347949efa02278cc63dc612c174976f11037d382f8b67a0c5d6ad68162cb8f04ef7afc8bf74558a19bceaf334b0497bd8d3c86c24de9f9da056e81f171bcc55a6ff8345e692c0f86e5b48e01b996cadc001622fb5e363b421a0a8f57ab26ee2c88d15f6bd20f052dbc76a1f4a0b55d214a88f4b8201b8840736b901000000000000000000000000000000000000000000000000000000000000000000000000000000000000000000000000000000000000000000000000000000000000000000000000000000000000000000000000000000000000000000000000000000000000000000000000000000000000000000000000000000000000000000000000000000000000000000000000000000000000000000000000000000000000000000000000000000000000000000000000000000000000000000000000000000000000000000000000000000000000000000000000000000000000000000000000000000000000000000000000000000000000000000000000000000000083020000018407fe000080845730e70e808080b85004000000f08613eff431f121c059541e38594a190d6b0e46d2cb2bb52dc6b692020000003b8cacca5ed46c229a777c7c55ddfefed2b78ccb4ce6df07ecb1e36bde29f4741ee73057ffff7f20005a40aca701000000013b8cacca5ed46c229a777c7c55ddfefed2b78ccb4ce6df07ecb1e36bde29f4740101b86100000000000000801f506f4152ccdb46a5e162488b24647e750c88073c56530d2154475fdc8c4cb4ac00000000000000002b6a524f4f5453544f434b3a1ff8eae11ecb36803b0fd23bd31490bd1054e078852a0f975428871c42bef40900000000800ac0c0",
            "f902b4f902afa0c15c503127c6c70f53666806a336ab7600c5d7aa86bf2bd9149acb48b3353ffba01dcc4de8dec75d7aab85b567b6ccd41ad312451b948a7413f0a142fd40d49347949efa02278cc63dc612c174976f11037d382f8b67a0feac8b5b3fdaad27bc3a289646b6c44464c4b89ce30d1649cfe39e2b26323526a056e81f171bcc55a6ff8345e692c0f86e5b48e01b996cadc001622fb5e363b421a0e2bdde9667f20119e55bc4d60dd80c14fca25caf985b8523e20c649b1113b06eb901000000000000000000000000000000000000000000000000000000000000000000000000000000000000000000000000000000000000000000000000000000000000000000000000000000000000000000000000000000000000000000000000000000000000000000000000000000000000000000000000000000000000000000000000000000000000000000000000000000000000000000000000000000000000000000000000000000000000000000000000000000000000000000000000000000000000000000000000000000000000000000000000000000000000000000000000000000000000000000000000000000000000000000000000000000000083020000028407fc008080845730e726808080b85004000000f08613eff431f121c059541e38594a190d6b0e46d2cb2bb52dc6b69202000000899e557890240f889575a7dbb3249e6a9cb3df8933ffd29fd88b0a559229b11f28e73057ffff7f20804a9c66a70100000001899e557890240f889575a7dbb3249e6a9cb3df8933ffd29fd88b0a559229b11f0101b861000000000000008034d70d272689bd240d2c25c5d15b5bb7242c6979011ec2167faad2b90c079c2fac00000000000000002b6a524f4f5453544f434b3acb21587449c2d39b94bf06c2b81ea74d83ad1b4de7d425cfce01253796b2d85a00000000800ac0c0",
            "f9031ff902b3a0c5ff6a7292616ea38273cbde89520a24b9e117cab75d0439313fbe539b351ebca01dcc4de8dec75d7aab85b567b6ccd41ad312451b948a7413f0a142fd40d49347949efa02278cc63dc612c174976f11037d382f8b67a0b36f7def24114af7bc148c1b911e5a75fc7e7a8b6f05f9dd8aebe5204aafb41da00254dfb821f03ebf1660588345960c9528e214998f6ce5c996136410554d4a5fa0f0c28d912ccc2e025463f937def58f171f89f274367cdb6b13aaf604b202da0db901000000000000000000000000000000000000000000000000000000000000000000000000000000000000000000000000000000000000000000000000000000000000000000000000000000000000000000000000000000000000000000000000000000000000000000000000000000000000000000000000000000000000000000000000000000000000000000000000000000000000000000000000000000000000000000000000000000000000000000000000000000000000000000000000000000000000000000000000000000000000000000000000000000000000000000000000000000000000000000000000000000000000000000000000000000000083020040038407fa017f825208845730e72f808080b85004000000f08613eff431f121c059541e38594a190d6b0e46d2cb2bb52dc6b69202000000148469a712391f2d0fd4394b39a2f8fa878f37b63268a26f6b1403a9c45a2cfc30e73057ffff7f20800911a8a70100000001148469a712391f2d0fd4394b39a2f8fa878f37b63268a26f6b1403a9c45a2cfc0101b861000000000000008031377ae680b963a4968b540f3a6aa00651fa1ac60c07d39f5c3ef715759096c2ac00000000000000002b6a524f4f5453544f434b3ac25da85d2292da795489ab2eb6b534eb3def0cd6e29f1ddbe09f26d74dca325a000000008252080af866f864800182520894e42d40b27a5f18685520f0f22aea086181ed61508502540be400801ca05aaaf420781ee3ca97df2543809edb52e41c95d2cfbda16d8fc6772abeae221ca032e8c5f3ed3de052c55b57f5ea3d7c882dabb8c4f758f990579236af7c2fe4e6c0",
            "f902b4f902afa02224b34b6bd4a0b4a4dc2b9aa67d86dd401a4c180d519022f85e500ff82f7637a01dcc4de8dec75d7aab85b567b6ccd41ad312451b948a7413f0a142fd40d49347949efa02278cc63dc612c174976f11037d382f8b67a0bbef991ea1691a0ee9eeebeda57dde7fe3f80f589f7abd47bf16d8cd04b964c3a056e81f171bcc55a6ff8345e692c0f86e5b48e01b996cadc001622fb5e363b421a0249b2f538c284002a2068409d2cbdcba3a74072cea3dcaf1bcef415e86acbaf6b901000000000000000000000000000000000000000000000000000000000000000000000000000000000000000000000000000000000000000000000000000000000000000000000000000000000000000000000000000000000000000000000000000000000000000000000000000000000000000000000000000000000000000000000000000000000000000000000000000000000000000000000000000000000000000000000000000000000000000000000000000000000000000000000000000000000000000000000000000000000000000000000000000000000000000000000000000000000000000000000000000000000000000000000000000000000083020080048407f802fe80845730e732808080b85004000000f08613eff431f121c059541e38594a190d6b0e46d2cb2bb52dc6b69202000000e8d9789a4509cb1f3d775d267b7f2fa7b5291f56717dc962dc319e9d706c84ee33e73057ffff7f2080012abca70100000001e8d9789a4509cb1f3d775d267b7f2fa7b5291f56717dc962dc319e9d706c84ee0101b861000000000000008010a3283751f55cfc66e4f5e3691330ef9fe39b86852b98e0fef969ab2bfb16cbac00000000000000002b6a524f4f5453544f434b3a772c6a4f889a9cf4bc7ec380c9014dbf0f8cb529155282a4ea78ccb18f18fd7600000000800ac0c0"
    };

    /**
     * @deprecated
     * Using this singleton instance is a bad idea because {@link #count} will be shared by all tests.
     * This dependency makes tests flaky and prevents us from running tests in parallel or unordered.
     */
    public static BlockGenerator getInstance() {
        return INSTANCE;
    }


    private int count = 0;

    public Genesis getGenesisBlock() {
        return new Genesis(Hex.decode(genesisRLP));
    }

    private Block getNewGenesisBlock(long initialGasLimit, Map<byte[], BigInteger> preMineMap, byte difficultyByte) {

        byte[] nonce       = new byte[]{0};
        byte[] difficulty  = new byte[]{difficultyByte};
        byte[] mixHash     = new byte[]{0};

        /* Unimportant address. Because there is no subsidy
        ECKey ecKey;
        byte[] address;
        SecureRandom rand =new InsecureRandom(0);
        ecKey = new ECKey(rand);
        address = ecKey.getAddress();
        */
        byte[] coinbase    = Hex.decode("e94aef644e428941ee0a3741f28d80255fddba7f");

        long   timestamp         = 0; // predictable timeStamp

        byte[] parentHash  = EMPTY_BYTE_ARRAY;
        byte[] extraData   = EMPTY_BYTE_ARRAY;

        long   gasLimit         = initialGasLimit;

        byte[] bitcoinMergedMiningHeader = null;
        byte[] bitcoinMergedMiningMerkleProof = null;
        byte[] bitcoinMergedMiningCoinbaseTransaction = null;

        Genesis genesis = new Genesis(parentHash, EMPTY_LIST_HASH, coinbase, getZeroHash(),
                difficulty, 0, gasLimit, 0, timestamp, extraData,
                mixHash, nonce, bitcoinMergedMiningHeader, bitcoinMergedMiningMerkleProof,
                bitcoinMergedMiningCoinbaseTransaction, BigInteger.valueOf(100L).toByteArray());
        if (preMineMap!=null) {
            Map<ByteArrayWrapper, InitialAddressState> preMineMap2 = generatePreMine(preMineMap);
            genesis.setPremine(preMineMap2);

            byte[] rootHash = generateRootHash(preMineMap2);
            genesis.setStateRoot(rootHash);

        }
        return genesis;
    }

    private byte[] generateRootHash(Map<ByteArrayWrapper, InitialAddressState> premine){
        Trie state = new TrieImpl(null, true);

        for (ByteArrayWrapper key : premine.keySet())
            state = state.put(key.getData(), premine.get(key).getAccountState().getEncoded());

        return state.getHash();
    }

    private Map<ByteArrayWrapper, InitialAddressState> generatePreMine(Map<byte[], BigInteger> alloc){
        Map<ByteArrayWrapper, InitialAddressState> premine = new HashMap<>();
        for (byte[] key : alloc.keySet()){
            AccountState acctState = new AccountState(BigInteger.valueOf(0), alloc.get(key));
            premine.put(wrap(key), new InitialAddressState(acctState, null));
        }

        return premine;
    }

    public Block getBlock(int number) {
        return new Block(Hex.decode(blockRlps[number]));
    }

    public Block createChildBlock(Block parent) {
        return createChildBlock(parent, 0);
    }

    public Block createChildBlock(Block parent, long fees, List<BlockHeader> uncles, byte[] difficulty) {
        List<Transaction> txs = new ArrayList<>();
        byte[] unclesListHash = HashUtil.sha3(BlockHeader.getUnclesEncodedEx(uncles));

        return new Block(
                parent.getHash(), // parent hash
                unclesListHash, // uncle hash
                parent.getCoinbase(),
                ByteUtils.clone(new Bloom().getData()),
                difficulty, // difficulty
                parent.getNumber() + 1,
                parent.getGasLimit(),
                parent.getGasUsed(),
                parent.getTimestamp() + ++count,
                EMPTY_BYTE_ARRAY,   // extraData
                EMPTY_BYTE_ARRAY,   // mixHash
                BigInteger.ZERO.toByteArray(),  // provisory nonce
                EMPTY_TRIE_HASH,   // receipts root
                BlockChainImpl.calcTxTrie(txs),  // transaction root
                ByteUtils.clone(parent.getStateRoot()), //EMPTY_TRIE_HASH,   // state root
                txs,       // transaction list
                uncles,        // uncle list
                null,
                fees
        );
//        return createChildBlock(parent, 0);
    }

    public Block createChildBlock(Block parent, List<Transaction> txs, byte[] stateRoot) {
        return createChildBlock(parent, txs, stateRoot, parent.getCoinbase());
    }

    public Block createChildBlock(Block parent, List<Transaction> txs, byte[] stateRoot, byte[] coinbase) {
        Bloom logBloom = new Bloom();

        if (txs==null)
            txs = new ArrayList<>();

        return new Block(
                parent.getHash(), // parent hash
                EMPTY_LIST_HASH, // uncle hash
                coinbase, // coinbase
                logBloom.getData(), // logs bloom
                parent.getDifficulty(), // difficulty
                parent.getNumber() + 1,
                parent.getGasLimit(),
                parent.getGasUsed(),
                parent.getTimestamp() + ++count,
                EMPTY_BYTE_ARRAY,   // extraData
                EMPTY_BYTE_ARRAY,   // mixHash
                BigInteger.ZERO.toByteArray(),  // provisory nonce
                EMPTY_TRIE_HASH,   // receipts root
                BlockChainImpl.calcTxTrie(txs),  // transaction root
                stateRoot, //EMPTY_TRIE_HASH,   // state root
                txs,       // transaction list
                null,        // uncle list
                null,
                0L
        );
    }

<<<<<<< HEAD
    public Block createChildBlock(Block parent, int ntxs) {
        return createChildBlock(parent, ntxs, ByteUtil.bytesToBigInteger(parent.getDifficulty()).longValue());
=======
    public static Block createChildBlock(Block parent, int ntxs) {
        return createChildBlock(parent, ntxs, BIUtil.toBI(parent.getDifficulty()).longValue());
>>>>>>> 899b4f40
    }

    public Block createChildBlock(Block parent, int ntxs, long difficulty) {
        List<Transaction> txs = new ArrayList<>();

        for (int ntx = 0; ntx < ntxs; ntx++)
            txs.add(new SimpleRskTransaction(null));

        List<BlockHeader> uncles = new ArrayList<>();

        return createChildBlock(parent, txs, uncles, difficulty, null);
    }

<<<<<<< HEAD
    public Block createChildBlock(Block parent, List<Transaction> txs) {
        return createChildBlock(parent, txs, new ArrayList<>(), ByteUtil.bytesToBigInteger(parent.getDifficulty()).longValue(), null);
=======
    public static Block createChildBlock(Block parent, List<Transaction> txs) {
        return createChildBlock(parent, txs, new ArrayList<>(), BIUtil.toBI(parent.getDifficulty()).longValue(), null);
>>>>>>> 899b4f40
    }


    public Block createChildBlock(Block parent, List<Transaction> txs, List<BlockHeader> uncles,
                                  long difficulty, BigInteger minGasPrice) {
        if (txs == null)
            txs = new ArrayList<>();
        if (uncles == null)
            uncles = new ArrayList<>();

        Bloom logBloom = new Bloom();
        byte[] bidiff = BigInteger.valueOf(difficulty).toByteArray();
        byte[] unclesListHash = HashUtil.sha3(BlockHeader.getUnclesEncodedEx(uncles));

        BlockHeader newHeader = new BlockHeader(parent.getHash(),
                unclesListHash,
                parent.getCoinbase(),
                ByteUtils.clone(new Bloom().getData()),
                new byte[]{1},
                parent.getNumber()+1,
                parent.getGasLimit(),
                0,
                parent.getTimestamp() + ++count,
                new byte[]{},
                new byte[]{},
                new byte[]{},
                new byte[]{},
                (minGasPrice != null) ? minGasPrice.toByteArray() : null,
                CollectionUtils.size(uncles)
        );

        if (difficulty == 0)
            newHeader.setDifficulty(newHeader.calcDifficulty(parent.getHeader()).toByteArray());
        else
            newHeader.setDifficulty(BigInteger.valueOf(difficulty).toByteArray());

        newHeader.setTransactionsRoot(Block.getTxTrie(txs).getHash());

        newHeader.setStateRoot(ByteUtils.clone(parent.getStateRoot()));

        Block newBlock = new Block(newHeader, txs, uncles);

        return newBlock;
    }

    public Block createBlock(int number, int ntxs) {
        Bloom logBloom = new Bloom();
        Block parent = getGenesisBlock();

        List<Transaction> txs = new ArrayList<>();

        for (int ntx = 0; ntx < ntxs; ntx++)
            txs.add(new SimpleRskTransaction(null));

        byte[] parentMGP = (parent.getMinimumGasPrice() != null) ? parent.getMinimumGasPrice() : BigInteger.valueOf(10L).toByteArray();
        BigInteger minimumGasPrice = new MinimumGasPriceCalculator().calculate(new BigInteger(1, parentMGP)
                , BigInteger.valueOf(100L));


        return new Block(
                parent.getHash(), // parent hash
                EMPTY_LIST_HASH, // uncle hash
                parent.getCoinbase(), // coinbase
                logBloom.getData(), // logs bloom
                parent.getDifficulty(), // difficulty
                number,
                parent.getGasLimit(),
                parent.getGasUsed(),
                parent.getTimestamp() + ++count,
                EMPTY_BYTE_ARRAY,   // extraData
                EMPTY_BYTE_ARRAY,   // mixHash
                BigInteger.ZERO.toByteArray(),  // provisory nonce
                EMPTY_TRIE_HASH,   // receipts root
                EMPTY_TRIE_HASH,  // transaction receipts
                EMPTY_TRIE_HASH,   // state root
                txs,       // transaction list
                null,        // uncle list
                minimumGasPrice.toByteArray(),
                0L
        );
    }

    public Block createSimpleChildBlock(Block parent, int ntxs) {
        Bloom logBloom = new Bloom();

        List<Transaction> txs = new ArrayList<>();

        for (int ntx = 0; ntx < ntxs; ntx++)
            txs.add(new SimpleRskTransaction(PegTestUtils.createHash3().getBytes()));

        return new SimpleBlock(
                parent.getHash(), // parent hash
                EMPTY_LIST_HASH, // uncle hash
                parent.getCoinbase(), // coinbase
                logBloom.getData(), // logs bloom
                parent.getDifficulty(), // difficulty
                parent.getNumber() + 1,
                parent.getGasLimit(),
                parent.getGasUsed(),
                parent.getTimestamp() + ++count,
                EMPTY_BYTE_ARRAY,   // extraData
                EMPTY_BYTE_ARRAY,   // mixHash
                BigInteger.ZERO.toByteArray(),  // provisory nonce
                EMPTY_TRIE_HASH,   // receipts root
                EMPTY_TRIE_HASH,  // transaction receipts
                EMPTY_TRIE_HASH,   // state root
                txs,       // transaction list
                null        // uncle list
        );
    }

    public List<Block> getBlockChain(int size) {
        return getBlockChain(getGenesisBlock(), size);
    }

    public List<Block> getBlockChain(Block parent, int size, long difficulty) {
        return getBlockChain(parent, size,0,false, difficulty);
    }

    public List<Block> getBlockChain(Block parent, int size) {
        return getBlockChain(parent, size, 0);
    }

    public List<Block> getMinedBlockChain(Block parent, int size) {
        return getBlockChain(parent, size, 0, false, true, null);
    }

    public List<Block> getSimpleBlockChain(Block parent, int size) {
        return getSimpleBlockChain(parent, size, 0);
    }

    public List<Block> getBlockChain(Block parent, int size, int ntxs) {
        return getBlockChain(parent, size, ntxs, false);
    }

    public List<Block> getBlockChain(Block parent, int size, int ntxs, boolean withUncles) {
        return getBlockChain(parent, size, ntxs, withUncles, null);
    }

    public List<Block> getBlockChain(Block parent, int size, int ntxs, boolean withUncles, Long difficulty) {
        return getBlockChain(parent, size, ntxs, false, false, difficulty);
    }


    public List<Block> getBlockChain(Block parent, int size, int ntxs, boolean withUncles, boolean withMining, Long difficulty) {
        List<Block> chain = new ArrayList<Block>();
        List<BlockHeader> uncles = new ArrayList<>();
        int chainSize = 0;

        while (chainSize < size) {
            List<Transaction> txs = new ArrayList<>();

            for (int ntx = 0; ntx < ntxs; ntx++)
                txs.add(new SimpleRskTransaction(null));

<<<<<<< HEAD
            if (difficulty == null) {
                difficulty = 0l;
            }
            Block newblock = createChildBlock(
                    parent, txs, uncles,
                    difficulty,
                    null);
=======

            Block newblock = BlockGenerator.createChildBlock(parent, txs, uncles, 0, null);
>>>>>>> 899b4f40

            if (withMining)
                newblock = BlockMiner.mineBlock(newblock);


            chain.add(newblock);

            if (withUncles) {
                uncles = new ArrayList<>();

                Block newuncle = createChildBlock(parent, ntxs);
                chain.add(newuncle);
                uncles.add(newuncle.getHeader());

                newuncle = createChildBlock(parent, ntxs);
                chain.add(newuncle);
                uncles.add(newuncle.getHeader());
            }

            parent = newblock;
            chainSize++;
        }

        return chain;
    }

    public List<Block> getSimpleBlockChain(Block parent, int size, int ntxs) {
        List<Block> chain = new ArrayList<Block>();

        while (chain.size() < size) {
            Block newblock = createSimpleChildBlock(parent, ntxs);
            chain.add(newblock);
            parent = newblock;
        }

        return chain;
    }

    public Block getNewGenesisBlock(long initialGasLimit, Map<byte[], BigInteger> preMineMap) {
        return getNewGenesisBlock(initialGasLimit,preMineMap, (byte) 0);
    }
}<|MERGE_RESOLUTION|>--- conflicted
+++ resolved
@@ -211,13 +211,8 @@
         );
     }
 
-<<<<<<< HEAD
     public Block createChildBlock(Block parent, int ntxs) {
-        return createChildBlock(parent, ntxs, ByteUtil.bytesToBigInteger(parent.getDifficulty()).longValue());
-=======
-    public static Block createChildBlock(Block parent, int ntxs) {
         return createChildBlock(parent, ntxs, BIUtil.toBI(parent.getDifficulty()).longValue());
->>>>>>> 899b4f40
     }
 
     public Block createChildBlock(Block parent, int ntxs, long difficulty) {
@@ -231,15 +226,9 @@
         return createChildBlock(parent, txs, uncles, difficulty, null);
     }
 
-<<<<<<< HEAD
     public Block createChildBlock(Block parent, List<Transaction> txs) {
-        return createChildBlock(parent, txs, new ArrayList<>(), ByteUtil.bytesToBigInteger(parent.getDifficulty()).longValue(), null);
-=======
-    public static Block createChildBlock(Block parent, List<Transaction> txs) {
         return createChildBlock(parent, txs, new ArrayList<>(), BIUtil.toBI(parent.getDifficulty()).longValue(), null);
->>>>>>> 899b4f40
-    }
-
+    }
 
     public Block createChildBlock(Block parent, List<Transaction> txs, List<BlockHeader> uncles,
                                   long difficulty, BigInteger minGasPrice) {
@@ -390,25 +379,22 @@
         while (chainSize < size) {
             List<Transaction> txs = new ArrayList<>();
 
-            for (int ntx = 0; ntx < ntxs; ntx++)
+            for (int ntx = 0; ntx < ntxs; ntx++) {
                 txs.add(new SimpleRskTransaction(null));
-
-<<<<<<< HEAD
+            }
+
             if (difficulty == null) {
                 difficulty = 0l;
             }
+
             Block newblock = createChildBlock(
                     parent, txs, uncles,
                     difficulty,
                     null);
-=======
-
-            Block newblock = BlockGenerator.createChildBlock(parent, txs, uncles, 0, null);
->>>>>>> 899b4f40
-
-            if (withMining)
+
+            if (withMining) {
                 newblock = BlockMiner.mineBlock(newblock);
-
+            }
 
             chain.add(newblock);
 
