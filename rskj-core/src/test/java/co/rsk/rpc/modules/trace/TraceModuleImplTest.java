--- conflicted
+++ resolved
@@ -42,14 +42,9 @@
 import org.ethereum.datasource.HashMapDB;
 import org.ethereum.db.ReceiptStore;
 import org.ethereum.db.ReceiptStoreImpl;
-<<<<<<< HEAD
+import org.ethereum.listener.CompositeEthereumListener;
 import org.junit.jupiter.api.Assertions;
 import org.junit.jupiter.api.Test;
-=======
-import org.ethereum.listener.CompositeEthereumListener;
-import org.junit.Assert;
-import org.junit.Test;
->>>>>>> d440fb8f
 
 import java.io.FileNotFoundException;
 import java.math.BigInteger;
@@ -57,13 +52,9 @@
 import java.util.stream.Collectors;
 import java.util.stream.Stream;
 
-<<<<<<< HEAD
+import static org.mockito.Mockito.mock;
+
 class TraceModuleImplTest {
-=======
-import static org.mockito.Mockito.mock;
-
-public class TraceModuleImplTest {
->>>>>>> d440fb8f
     @Test
     void retrieveUnknownTransactionAsNull() throws Exception {
         ReceiptStore receiptStore = new ReceiptStoreImpl(new HashMapDB());
@@ -89,10 +80,7 @@
     }
 
     @Test
-<<<<<<< HEAD
-    void retrieveSimpleContractCreationTrace() throws Exception {
-=======
-    public void retrievePendingBlock() throws Exception {
+    void retrievePendingBlock() throws Exception {
         ReceiptStore receiptStore = new ReceiptStoreImpl(new HashMapDB());
         World world = executeMultiContract(receiptStore);
         ExecutionBlockRetriever executionBlockRetriever = createExecutionBlockRetriever(world);
@@ -103,17 +91,16 @@
 
         JsonNode result = traceModule.traceBlock("pending");
 
-        Assert.assertNotNull(result);
-        Assert.assertTrue(result.isArray());
+        Assertions.assertNotNull(result);
+        Assertions.assertTrue(result.isArray());
 
         ArrayNode arrResult = (ArrayNode) result;
 
-        Assert.assertEquals(1, arrResult.size());
-    }
-
-    @Test
-    public void retrieveSimpleContractCreationTrace() throws Exception {
->>>>>>> d440fb8f
+        Assertions.assertEquals(1, arrResult.size());
+    }
+
+    @Test
+    void retrieveSimpleContractCreationTrace() throws Exception {
         DslParser parser = DslParser.fromResource("dsl/contracts01.txt");
         ReceiptStore receiptStore = new ReceiptStoreImpl(new HashMapDB());
         World world = new World(receiptStore);
@@ -428,12 +415,12 @@
 
         JsonNode result = traceModule.traceFilter(traceFilterRequest);
 
-        Assert.assertNotNull(result);
-        Assert.assertTrue(result.isArray());
+        Assertions.assertNotNull(result);
+        Assertions.assertTrue(result.isArray());
 
         ArrayNode arrResult = (ArrayNode) result;
 
-        Assert.assertEquals(1, arrResult.size());
+        Assertions.assertEquals(1, arrResult.size());
     }
 
     private static ExecutionBlockRetriever createExecutionBlockRetriever(World world) {
