--- conflicted
+++ resolved
@@ -29,25 +29,17 @@
 import org.ethereum.listener.CompositeEthereumListener;
 import org.ethereum.listener.EthereumListener;
 import org.ethereum.rpc.exception.RskJsonRpcRequestException;
-<<<<<<< HEAD
 import org.junit.jupiter.api.Assertions;
 import org.junit.jupiter.api.BeforeEach;
 import org.junit.jupiter.api.Test;
-=======
-import org.junit.Assert;
-import org.junit.Before;
-import org.junit.Test;
 import org.mockito.ArgumentCaptor;
->>>>>>> d440fb8f
 
 import java.util.Collections;
 
+import static org.hamcrest.MatcherAssert.assertThat;
 import static org.hamcrest.Matchers.is;
-<<<<<<< HEAD
-import static org.hamcrest.MatcherAssert.assertThat;
-=======
-import static org.junit.Assert.*;
->>>>>>> d440fb8f
+import static org.junit.jupiter.api.Assertions.assertEquals;
+import static org.junit.jupiter.api.Assertions.assertNull;
 import static org.mockito.Mockito.*;
 
 class ExecutionFoundBlockRetrieverTest {
@@ -91,49 +83,24 @@
     }
 
     @Test
-<<<<<<< HEAD
-    void getPendingUsesMinerServerLatestBlock() {
-        Block latest = mock(Block.class);
-        when(minerServer.getLatestBlock())
-                .thenReturn(Optional.of(latest));
-
-        assertThat(retriever.retrieveExecutionBlock("pending").getBlock(), is(latest));
-    }
-
-    @Test
-    void getPendingUsesMinerServerAndIsUpToDate() {
-        Block latest1 = mock(Block.class);
-        Block latest2 = mock(Block.class);
-        when(minerServer.getLatestBlock())
-                .thenReturn(Optional.of(latest1))
-                .thenReturn(Optional.of(latest2));
-=======
-    public void getPendingBuildsPendingBlockIfNoCachedResult() {
-        BlockHeader bestHeader = mock(BlockHeader.class);
-        Block bestBlock = mock(Block.class);
-        when(bestBlock.getHeader()).thenReturn(bestHeader);
-        when(blockchain.getBestBlock()).thenReturn(bestBlock);
-
-        Block builtBlock = mock(Block.class);
-        BlockResult blockResult = mock(BlockResult.class);
-        when(builder.buildPending(bestHeader)).thenReturn(blockResult);
-        when(blockResult.getBlock()).thenReturn(builtBlock);
->>>>>>> d440fb8f
-
-        assertNull(retriever.getCachedPendingBlockResult());
-        assertEquals(builtBlock, retriever.retrieveExecutionBlock("pending").getBlock());
-        verify(builder, times(1)).buildPending(any());
-    }
-
-    @Test
-<<<<<<< HEAD
-    void getPendingBuildsPendingBlockIfMinerServerHasNoWork() {
-        when(minerServer.getLatestBlock())
-                .thenReturn(Optional.empty());
-
-=======
-    public void getPendingReturnsCachedBlockNextTime() {
->>>>>>> d440fb8f
+    void getPendingBuildsPendingBlockIfNoCachedResult() {
+        BlockHeader bestHeader = mock(BlockHeader.class);
+        Block bestBlock = mock(Block.class);
+        when(bestBlock.getHeader()).thenReturn(bestHeader);
+        when(blockchain.getBestBlock()).thenReturn(bestBlock);
+
+        Block builtBlock = mock(Block.class);
+        BlockResult blockResult = mock(BlockResult.class);
+        when(builder.buildPending(bestHeader)).thenReturn(blockResult);
+        when(blockResult.getBlock()).thenReturn(builtBlock);
+
+        assertNull(retriever.getCachedPendingBlockResult());
+        assertEquals(builtBlock, retriever.retrieveExecutionBlock("pending").getBlock());
+        verify(builder, times(1)).buildPending(any());
+    }
+
+    @Test
+    void getPendingReturnsCachedBlockNextTime() {
         BlockHeader bestHeader = mock(BlockHeader.class);
         Block bestBlock = mock(Block.class);
         when(bestBlock.getHeader()).thenReturn(bestHeader);
@@ -155,15 +122,7 @@
     }
 
     @Test
-<<<<<<< HEAD
-    void getPendingReturnsCachedBlockIfMinerServerHasNoWork() {
-        when(minerServer.getLatestBlock())
-                .thenReturn(Optional.empty())
-                .thenReturn(Optional.empty());
-
-=======
-    public void getPendingBuildsNewPendingBlockIfPendingTxsArrive() {
->>>>>>> d440fb8f
+    void getPendingBuildsNewPendingBlockIfPendingTxsArrive() {
         BlockHeader bestHeader = mock(BlockHeader.class);
         Block bestBlock = mock(Block.class);
         when(bestBlock.getHeader()).thenReturn(bestHeader);
@@ -199,19 +158,12 @@
     }
 
     @Test
-<<<<<<< HEAD
-    void getPendingDoesntUseCacheIfBestBlockHasChanged() {
-        when(minerServer.getLatestBlock())
-                .thenReturn(Optional.empty())
-                .thenReturn(Optional.empty());
-=======
-    public void getPendingBuildsNewPendingBlockIfNewBestBlockArrives() {
+    void getPendingBuildsNewPendingBlockIfNewBestBlockArrives() {
         BlockHeader bestHeader = mock(BlockHeader.class);
         Block bestBlock = mock(Block.class);
         when(bestBlock.getHeader()).thenReturn(bestHeader);
         when(bestBlock.getHash()).thenReturn(HASH1);
         when(blockchain.getBestBlock()).thenReturn(bestBlock);
->>>>>>> d440fb8f
 
         BlockHeader newBestHeader = mock(BlockHeader.class);
         Block newBestBlock = mock(Block.class);
