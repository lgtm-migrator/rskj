/*
 * This file is part of RskJ
 * Copyright (C) 2017 RSK Labs Ltd.
 *
 * This program is free software: you can redistribute it and/or modify
 * it under the terms of the GNU Lesser General Public License as published by
 * the Free Software Foundation, either version 3 of the License, or
 * (at your option) any later version.
 *
 * This program is distributed in the hope that it will be useful,
 * but WITHOUT ANY WARRANTY; without even the implied warranty of
 * MERCHANTABILITY or FITNESS FOR A PARTICULAR PURPOSE. See the
 * GNU Lesser General Public License for more details.
 *
 * You should have received a copy of the GNU Lesser General Public License
 * along with this program. If not, see <http://www.gnu.org/licenses/>.
 */

package co.rsk.core.bc;

import co.rsk.blockchain.utils.BlockGenerator;
import co.rsk.config.RskSystemProperties;
import co.rsk.config.TestSystemProperties;
import co.rsk.core.Coin;
import co.rsk.core.RskAddress;
import co.rsk.core.TransactionExecutorFactory;
import co.rsk.db.*;
import co.rsk.peg.BridgeSupportFactory;
import co.rsk.peg.BtcBlockStoreWithCache.Factory;
import co.rsk.peg.RepositoryBtcBlockStoreWithCache;
import co.rsk.remasc.RemascTransaction;
import co.rsk.trie.Trie;
import co.rsk.trie.TrieStore;
import co.rsk.trie.TrieStoreImpl;
import org.bouncycastle.util.BigIntegers;
import org.ethereum.config.Constants;
import org.ethereum.config.blockchain.upgrades.ActivationConfig;
import org.ethereum.config.blockchain.upgrades.ConsensusRule;
import org.ethereum.core.*;
import org.ethereum.crypto.ECKey;
import org.ethereum.crypto.HashUtil;
import org.ethereum.crypto.cryptohash.Keccak256;
import org.ethereum.datasource.HashMapDB;
import org.ethereum.db.MutableRepository;
import org.ethereum.listener.TestCompositeEthereumListener;
import org.ethereum.net.eth.message.StatusMessage;
import org.ethereum.net.message.Message;
import org.ethereum.net.p2p.HelloMessage;
import org.ethereum.net.rlpx.Node;
import org.ethereum.net.server.Channel;
import org.ethereum.util.RLP;
import org.ethereum.util.RskTestFactory;
import org.ethereum.vm.GasCost;
import org.ethereum.vm.PrecompiledContracts;
import org.ethereum.vm.program.invoke.ProgramInvokeFactoryImpl;
import org.junit.Assert;
import org.junit.Before;
import org.junit.Test;
import org.junit.runner.RunWith;
import org.junit.runners.Parameterized;

import java.math.BigInteger;
import java.util.*;

import static org.ethereum.config.blockchain.upgrades.ConsensusRule.RSKIP126;
import static org.ethereum.config.blockchain.upgrades.ConsensusRule.RSKIP144;
import static org.ethereum.util.ByteUtil.EMPTY_BYTE_ARRAY;
import static org.mockito.ArgumentMatchers.anyLong;
import static org.mockito.ArgumentMatchers.eq;
import static org.mockito.Mockito.doReturn;
import static org.mockito.Mockito.spy;

/**
 * Created by ajlopez on 29/07/2016.
 */
@RunWith(Parameterized.class)
public class BlockExecutorTest {
    private static final byte[] EMPTY_TRIE_HASH = sha3(RLP.encodeElement(EMPTY_BYTE_ARRAY));
    private static final TestSystemProperties CONFIG = new TestSystemProperties();
    private static final ActivationConfig activationConfig = spy(CONFIG.getActivationConfig());
    private static final BlockFactory BLOCK_FACTORY = new BlockFactory(activationConfig);
    public static final boolean RSKIP_126_IS_ACTIVE = true;

    private Blockchain blockchain;
    private BlockExecutor executor;
    private TrieStore trieStore;
    private RepositorySnapshot repository;

    private final Boolean activeRskip144;
    private RskSystemProperties cfg;

    public BlockExecutorTest(Boolean activeRskip144) {
        this.activeRskip144 = activeRskip144;
    }

    @Parameterized.Parameters
    public static Collection params() {
        return Arrays.asList(new Object[][] {
                {true},
                {false}
        });
    }

    @Before
    public void setUp() {
        cfg = spy(CONFIG);
        doReturn(activationConfig).when(cfg).getActivationConfig();
        doReturn(activeRskip144).when(activationConfig).isActive(eq(RSKIP144), anyLong());
        RskTestFactory objects = new RskTestFactory(CONFIG);
        blockchain = objects.getBlockchain();
        trieStore = objects.getTrieStore();
        repository = objects.getRepositoryLocator().snapshotAt(blockchain.getBestBlock().getHeader());
        executor = buildBlockExecutor(trieStore, activeRskip144, RSKIP_126_IS_ACTIVE);
    }

    @Test
    public void executeBlockWithoutTransaction() {
        Block parent = blockchain.getBestBlock();
        Block block = new BlockGenerator(Constants.regtest(), activationConfig).createChildBlock(parent);

        BlockResult result = executor.execute(block, parent.getHeader(), false);

        short[] expectedEdges = activeRskip144 ? new short[0] : null;

        Assert.assertArrayEquals(expectedEdges, block.getHeader().getTxExecutionListsEdges());
        Assert.assertNotNull(result);
        Assert.assertNotNull(result.getTransactionReceipts());
        Assert.assertTrue(result.getTransactionReceipts().isEmpty());
        Assert.assertArrayEquals(repository.getRoot(), parent.getStateRoot());
        Assert.assertArrayEquals(repository.getRoot(), result.getFinalState().getHash().getBytes());
    }

    @Test
    public void executeBlockWithOneTransaction() {
        executor.setRegisterProgramResults(false);
        Block block = getBlockWithOneTransaction(); // this changes the best block
        Block parent = blockchain.getBestBlock();

        Transaction tx = block.getTransactionsList().get(0);
        RskAddress account = tx.getSender();

        BlockResult result = executor.execute(block, parent.getHeader(), false);

        short[] expectedEdges = activeRskip144 ? new short[0] : null;

        Assert.assertArrayEquals(expectedEdges, block.getHeader().getTxExecutionListsEdges());
        Assert.assertNotNull(result);
        Assert.assertNotNull(result.getTransactionReceipts());
        Assert.assertFalse(result.getTransactionReceipts().isEmpty());
        Assert.assertEquals(1, result.getTransactionReceipts().size());

        Assert.assertNull(executor.getProgramResult(tx.getHash()));

        TransactionReceipt receipt = result.getTransactionReceipts().get(0);
        Assert.assertEquals(tx, receipt.getTransaction());
        Assert.assertEquals(21000, new BigInteger(1, receipt.getGasUsed()).longValue());
        Assert.assertEquals(21000, new BigInteger(1, receipt.getCumulativeGas()).longValue());
        Assert.assertTrue(receipt.hasTxStatus() && receipt.isTxStatusOK() && receipt.isSuccessful());

        Assert.assertEquals(21000, result.getGasUsed());
        Assert.assertEquals(21000, result.getPaidFees().asBigInteger().intValueExact());

        Assert.assertFalse(Arrays.equals(repository.getRoot(), result.getFinalState().getHash().getBytes()));

        byte[] calculatedLogsBloom = BlockExecutor.calculateLogsBloom(result.getTransactionReceipts());
        Assert.assertEquals(256, calculatedLogsBloom.length);
        Assert.assertArrayEquals(new byte[256], calculatedLogsBloom);

        AccountState accountState = repository.getAccountState(account);

        Assert.assertNotNull(accountState);
        Assert.assertEquals(BigInteger.valueOf(30000), accountState.getBalance().asBigInteger());

        Repository finalRepository = new MutableRepository(trieStore,
                trieStore.retrieve(result.getFinalState().getHash().getBytes()).get());

        accountState = finalRepository.getAccountState(account);

        Assert.assertNotNull(accountState);
        Assert.assertEquals(BigInteger.valueOf(30000 - 21000 - 10), accountState.getBalance().asBigInteger());
    }

    @Test
    public void executeBlockWithOneTransactionAndCollectingProgramResults() {
        executor.setRegisterProgramResults(true);
        Block block = getBlockWithOneTransaction(); // this changes the best block
        Block parent = blockchain.getBestBlock();

        Transaction tx = block.getTransactionsList().get(0);
        RskAddress account = tx.getSender();

        BlockResult result = executor.execute(block, parent.getHeader(), false);

        short[] expectedEdges = activeRskip144 ? new short[0] : null;

        Assert.assertArrayEquals(expectedEdges, block.getHeader().getTxExecutionListsEdges());
        Assert.assertNotNull(result);
        Assert.assertNotNull(result.getTransactionReceipts());
        Assert.assertFalse(result.getTransactionReceipts().isEmpty());
        Assert.assertEquals(1, result.getTransactionReceipts().size());

        Assert.assertNotNull(executor.getProgramResult(tx.getHash()));
        executor.setRegisterProgramResults(false);

        TransactionReceipt receipt = result.getTransactionReceipts().get(0);
        Assert.assertEquals(tx, receipt.getTransaction());
        Assert.assertEquals(21000, new BigInteger(1, receipt.getGasUsed()).longValue());
        Assert.assertEquals(21000, new BigInteger(1, receipt.getCumulativeGas()).longValue());
        Assert.assertTrue(receipt.hasTxStatus() && receipt.isTxStatusOK() && receipt.isSuccessful());

        Assert.assertEquals(21000, result.getGasUsed());
        Assert.assertEquals(21000, result.getPaidFees().asBigInteger().intValueExact());

        Assert.assertFalse(Arrays.equals(repository.getRoot(), result.getFinalState().getHash().getBytes()));

        byte[] calculatedLogsBloom = BlockExecutor.calculateLogsBloom(result.getTransactionReceipts());
        Assert.assertEquals(256, calculatedLogsBloom.length);
        Assert.assertArrayEquals(new byte[256], calculatedLogsBloom);

        AccountState accountState = repository.getAccountState(account);

        Assert.assertNotNull(accountState);
        Assert.assertEquals(BigInteger.valueOf(30000), accountState.getBalance().asBigInteger());

        Repository finalRepository = new MutableRepository(trieStore,
                trieStore.retrieve(result.getFinalState().getHash().getBytes()).get());

        accountState = finalRepository.getAccountState(account);

        Assert.assertNotNull(accountState);
        Assert.assertEquals(BigInteger.valueOf(30000 - 21000 - 10), accountState.getBalance().asBigInteger());
    }

    @Test
    public void executeBlockWithTwoTransactions() {
        Block block = getBlockWithTwoTransactions(); // this changes the best block
        Block parent = blockchain.getBestBlock();

        Transaction tx1 = block.getTransactionsList().get(0);
        Transaction tx2 = block.getTransactionsList().get(1);
        RskAddress account = tx1.getSender();

        BlockResult result = executor.execute(block, parent.getHeader(), false);

        short[] expectedEdges = activeRskip144 ? new short[0] : null;

        Assert.assertArrayEquals(expectedEdges, block.getHeader().getTxExecutionListsEdges());
        Assert.assertNotNull(result);

        Assert.assertNotNull(result.getTransactionReceipts());
        Assert.assertFalse(result.getTransactionReceipts().isEmpty());
        Assert.assertEquals(2, result.getTransactionReceipts().size());

        TransactionReceipt receipt = result.getTransactionReceipts().get(0);
        Assert.assertEquals(tx1, receipt.getTransaction());
        Assert.assertEquals(21000, new BigInteger(1, receipt.getGasUsed()).longValue());
        Assert.assertEquals(21000, BigIntegers.fromUnsignedByteArray(receipt.getCumulativeGas()).longValue());
        Assert.assertTrue(receipt.hasTxStatus() && receipt.isTxStatusOK() && receipt.isSuccessful());

        receipt = result.getTransactionReceipts().get(1);
        Assert.assertEquals(tx2, receipt.getTransaction());
        Assert.assertEquals(21000, new BigInteger(1, receipt.getGasUsed()).longValue());
        Assert.assertEquals(42000, BigIntegers.fromUnsignedByteArray(receipt.getCumulativeGas()).longValue());
        Assert.assertTrue(receipt.hasTxStatus() && receipt.isTxStatusOK() && receipt.isSuccessful());

        Assert.assertEquals(42000, result.getGasUsed());
        Assert.assertEquals(42000, result.getPaidFees().asBigInteger().intValueExact());

        //here is the problem: in the prior code repository root would never be overwritten by childs
        //while the new code does overwrite the root.
        //Which semantic is correct ? I don't know

        Assert.assertFalse(Arrays.equals(parent.getStateRoot(), result.getFinalState().getHash().getBytes()));

        byte[] calculatedLogsBloom = BlockExecutor.calculateLogsBloom(result.getTransactionReceipts());
        Assert.assertEquals(256, calculatedLogsBloom.length);
        Assert.assertArrayEquals(new byte[256], calculatedLogsBloom);

        AccountState accountState = repository.getAccountState(account);

        Assert.assertNotNull(accountState);
        Assert.assertEquals(BigInteger.valueOf(60000), accountState.getBalance().asBigInteger());

        // here is the papa. my commit changes stateroot while previous commit did not.

        Repository finalRepository = new MutableRepository(trieStore,
                trieStore.retrieve(result.getFinalState().getHash().getBytes()).get());

        accountState = finalRepository.getAccountState(account);

        Assert.assertNotNull(accountState);
        Assert.assertEquals(BigInteger.valueOf(60000 - 42000 - 20), accountState.getBalance().asBigInteger());
    }

    @Test
    public void executeAndFillBlockWithOneTransaction() {
        TestObjects objects = generateBlockWithOneTransaction(activeRskip144, RSKIP_126_IS_ACTIVE);
        Block parent = objects.getParent();
        Block block = objects.getBlock();
        BlockExecutor executor = buildBlockExecutor(objects.getTrieStore(), activeRskip144, RSKIP_126_IS_ACTIVE);

        BlockResult result = executor.execute(block, parent.getHeader(), false);
        executor.executeAndFill(block, parent.getHeader());

        byte[] calculatedReceiptsRoot = BlockHashesHelper.calculateReceiptsTrieRoot(result.getTransactionReceipts(), true);
        short[] expectedEdges = activeRskip144 ? new short[0] : null;

        Assert.assertArrayEquals(expectedEdges, block.getHeader().getTxExecutionListsEdges());
        Assert.assertArrayEquals(calculatedReceiptsRoot, block.getReceiptsRoot());
        Assert.assertArrayEquals(result.getFinalState().getHash().getBytes(), block.getStateRoot());
        Assert.assertEquals(result.getGasUsed(), block.getGasUsed());
        Assert.assertEquals(result.getPaidFees(), block.getFeesPaidToMiner());
        Assert.assertArrayEquals(BlockExecutor.calculateLogsBloom(result.getTransactionReceipts()), block.getLogBloom());

        Assert.assertEquals(3000000, new BigInteger(1, block.getGasLimit()).longValue());
    }

    @Test
    public void executeAndFillBlockWithTxToExcludeBecauseSenderHasNoBalance() {
        TrieStore trieStore = new TrieStoreImpl(new HashMapDB());
        Repository repository = new MutableRepository(new MutableTrieImpl(trieStore, new Trie(trieStore)));

        Repository track = repository.startTracking();

        Account account = createAccount("acctest1", track, Coin.valueOf(30000));
        Account account2 = createAccount("acctest2", track, Coin.valueOf(10L));
        Account account3 = createAccount("acctest3", track, Coin.ZERO);

        track.commit();

        Assert.assertFalse(Arrays.equals(EMPTY_TRIE_HASH, repository.getRoot()));

        BlockExecutor executor = buildBlockExecutor(trieStore, activeRskip144, RSKIP_126_IS_ACTIVE);

        Transaction tx3 = Transaction
                .builder()
                .nonce(repository.getNonce(account.getAddress()))
                .gasPrice(BigInteger.ONE)
                .gasLimit(BigInteger.valueOf(21000))
                .destination(account2.getAddress())
                .chainId(CONFIG.getNetworkConstants().getChainId())
                .value(BigInteger.TEN)
                .build();
        tx3.sign(account.getEcKey().getPrivKeyBytes());
        Transaction tx = tx3;
        Transaction tx1 = Transaction
                .builder()
                .nonce(repository.getNonce(account3.getAddress()))
                .gasPrice(BigInteger.ONE)
                .gasLimit(BigInteger.valueOf(21000))
                .destination(account2.getAddress())
                .chainId(CONFIG.getNetworkConstants().getChainId())
                .value(BigInteger.TEN)
                .build();
        tx1.sign(account3.getEcKey().getPrivKeyBytes());
        Transaction tx2 = tx1;
        List<Transaction> txs = new ArrayList<>();
        txs.add(tx);
        txs.add(tx2);

        List<BlockHeader> uncles = new ArrayList<>();

        BlockGenerator blockGenerator = new BlockGenerator(Constants.regtest(), activationConfig);
        Block genesis = blockGenerator.getGenesisBlock();
        genesis.setStateRoot(repository.getRoot());
        Block block = blockGenerator.createChildBlock(genesis, txs, uncles, 1, null);

        executor.executeAndFill(block, genesis.getHeader());

        short[] expectedEdges = activeRskip144 ? new short[0] : null;

        Assert.assertArrayEquals(expectedEdges, block.getHeader().getTxExecutionListsEdges());
        // Check tx2 was excluded
        Assert.assertEquals(1, block.getTransactionsList().size());
        Assert.assertEquals(tx, block.getTransactionsList().get(0));
        Assert.assertArrayEquals(
                calculateTxTrieRoot(Collections.singletonList(tx), block.getNumber()),
                block.getTxTrieRoot()
        );

        Assert.assertEquals(3141592, new BigInteger(1, block.getGasLimit()).longValue());
    }

    @Test
    public void executeBlockWithTxThatMakesBlockInvalidSenderHasNoBalance() {
        TrieStore trieStore = new TrieStoreImpl(new HashMapDB());
        Repository repository = new MutableRepository(new MutableTrieImpl(trieStore, new Trie(trieStore)));

        Repository track = repository.startTracking();

        Account account = createAccount("acctest1", track, Coin.valueOf(30000));
        Account account2 = createAccount("acctest2", track, Coin.valueOf(10L));
        Account account3 = createAccount("acctest3", track, Coin.ZERO);

        track.commit();

        Assert.assertFalse(Arrays.equals(EMPTY_TRIE_HASH, repository.getRoot()));

        BlockExecutor executor = buildBlockExecutor(trieStore, activeRskip144, RSKIP_126_IS_ACTIVE);

        Transaction tx3 = Transaction
                .builder()
                .nonce(repository.getNonce(account.getAddress()))
                .gasPrice(BigInteger.ONE)
                .gasLimit(BigInteger.valueOf(21000))
                .destination(account2.getAddress())
                .chainId(CONFIG.getNetworkConstants().getChainId())
                .value(BigInteger.TEN)
                .build();
        tx3.sign(account.getEcKey().getPrivKeyBytes());
        Transaction tx = tx3;
        Transaction tx1 = Transaction
                .builder()
                .nonce(repository.getNonce(account3.getAddress()))
                .gasPrice(BigInteger.ONE)
                .gasLimit(BigInteger.valueOf(21000))
                .destination(account2.getAddress())
                .chainId(CONFIG.getNetworkConstants().getChainId())
                .value(BigInteger.TEN)
                .build();
        tx1.sign(account3.getEcKey().getPrivKeyBytes());
        Transaction tx2 = tx1;
        List<Transaction> txs = new ArrayList<>();
        txs.add(tx);
        txs.add(tx2);

        List<BlockHeader> uncles = new ArrayList<>();

        BlockGenerator blockGenerator = new BlockGenerator(Constants.regtest(), activationConfig);
        Block genesis = blockGenerator.getGenesisBlock();
        genesis.setStateRoot(repository.getRoot());
        Block block = blockGenerator.createChildBlock(genesis, txs, uncles, 1, null);

        BlockResult result = executor.execute(block, genesis.getHeader(), false);

        short[] expectedEdges = activeRskip144 ? new short[0] : null;

        Assert.assertArrayEquals(expectedEdges, block.getHeader().getTxExecutionListsEdges());
        Assert.assertSame(BlockResult.INTERRUPTED_EXECUTION_BLOCK_RESULT, result);
    }

    @Test
    public void executeSequentiallyATransactionAndGasShouldBeSubtractedCorrectly() {
        if (!activeRskip144) {
            return;
        }

        short[] expectedEdges = new short[]{1};
        Block parent = blockchain.getBestBlock();
<<<<<<< HEAD
        long expectedGasUsed = 0L;
        long expectedAcumulatedGas = 21000L;

        Block block = getBlockWithNIndependentTransactions(1, BigInteger.valueOf(expectedAcumulatedGas), false);
=======
        long expectedAccumulatedGas = 21000L;

        Block block = getBlockWithNIndependentTransactions(1, BigInteger.valueOf(expectedAccumulatedGas), false);
>>>>>>> 3609fcbb
        List<Transaction> txs = block.getTransactionsList();
        BlockResult blockResult = executor.executeAndFill(block, parent.getHeader());

        Assert.assertEquals(txs, blockResult.getExecutedTransactions());
<<<<<<< HEAD
        Assert.assertEquals(expectedGasUsed, blockResult.getGasUsed());
=======
        Assert.assertEquals(expectedAccumulatedGas, blockResult.getGasUsed());
>>>>>>> 3609fcbb
        Assert.assertArrayEquals(expectedEdges, blockResult.getTxEdges());

        List<TransactionReceipt> transactionReceipts = blockResult.getTransactionReceipts();
        for (TransactionReceipt receipt: transactionReceipts) {
<<<<<<< HEAD
            Assert.assertEquals(expectedAcumulatedGas, GasCost.toGas(receipt.getCumulativeGas()));
=======
            Assert.assertEquals(expectedAccumulatedGas, GasCost.toGas(receipt.getCumulativeGas()));
>>>>>>> 3609fcbb
        }
    }

    @Test
    public void executeSequentiallyTenIndependentTxsAndThemShouldGoInBothBuckets() {
        if (!activeRskip144) {
            return;
        }

        long expectedGasUsed = 0L;
<<<<<<< HEAD
        long expectedAcumulatedGas = 21000L;
        short[] expectedEdges = new short[]{5, 10};
        Block parent = blockchain.getBestBlock();
        Block block = getBlockWithNIndependentTransactions(10, BigInteger.valueOf(expectedAcumulatedGas), false);
=======
        long expectedAccumulatedGas = 21000L;
        short[] expectedEdges = new short[]{5, 10};
        Block parent = blockchain.getBestBlock();
        Block block = getBlockWithNIndependentTransactions(10, BigInteger.valueOf(expectedAccumulatedGas), false);
>>>>>>> 3609fcbb
        List<Transaction> txs = block.getTransactionsList();
        BlockResult blockResult = executor.executeAndFill(block, parent.getHeader());

        Assert.assertEquals(txs.size(), blockResult.getExecutedTransactions().size());
        Assert.assertTrue(txs.containsAll(blockResult.getExecutedTransactions()));
        Assert.assertArrayEquals(expectedEdges, blockResult.getTxEdges());
<<<<<<< HEAD
        Assert.assertEquals(expectedGasUsed, blockResult.getGasUsed());
=======
        Assert.assertEquals(expectedAccumulatedGas*10, blockResult.getGasUsed());
>>>>>>> 3609fcbb

        List<TransactionReceipt> transactionReceipts = blockResult.getTransactionReceipts();
        long accumulatedGasUsed = 0L;
        short i = 0;
        short edgeIndex = 0;
        for (TransactionReceipt receipt: transactionReceipts) {
            if ((edgeIndex < expectedEdges.length) && (i == expectedEdges[edgeIndex])) {
                edgeIndex++;
                accumulatedGasUsed = expectedGasUsed;
            }

<<<<<<< HEAD
            accumulatedGasUsed += expectedAcumulatedGas;
=======
            accumulatedGasUsed += expectedAccumulatedGas;
>>>>>>> 3609fcbb
            Assert.assertEquals(accumulatedGasUsed, GasCost.toGas(receipt.getCumulativeGas()));
            i++;
        }

        Assert.assertEquals(i, transactionReceipts.size());
    }

    @Test
    public void executeBigIndependentTxsSequentiallyTheLastOneShouldGoToSequential() {
        if (!activeRskip144) {
            return;
        }
        Block parent = blockchain.getBestBlock();
        long blockGasLimit = GasCost.toGas(parent.getGasLimit());
        long bucketGasLimit = blockGasLimit/2;
        int gasLimit = 21000;
        int transactionNumber = (int) (bucketGasLimit/gasLimit);
        short[] expectedEdges = new short[]{(short) transactionNumber, (short) (transactionNumber*2)};
        int transactionsInSequential = 1;

        Block block = getBlockWithNIndependentTransactions(transactionNumber*2+transactionsInSequential, BigInteger.valueOf(gasLimit), false);
        List<Transaction> transactionsList = block.getTransactionsList();
        BlockResult blockResult = executor.executeAndFill(block, parent.getHeader());

        Assert.assertArrayEquals(expectedEdges, blockResult.getTxEdges());
        Assert.assertEquals(transactionsList.size(), blockResult.getExecutedTransactions().size());
        Assert.assertTrue(transactionsList.containsAll(blockResult.getExecutedTransactions()));

        List<TransactionReceipt> transactionReceipts = blockResult.getTransactionReceipts();
        long accumulatedGasUsed = 0L;
        short i = 0;
        short edgeIndex = 0;
        for (TransactionReceipt receipt: transactionReceipts) {
            accumulatedGasUsed += gasLimit;

            if ((edgeIndex < expectedEdges.length) && (i == expectedEdges[edgeIndex])) {
                edgeIndex++;
                accumulatedGasUsed = gasLimit;
            }
            Assert.assertEquals(accumulatedGasUsed, GasCost.toGas(receipt.getCumulativeGas()));
            i++;
        }

        Assert.assertEquals(i, transactionReceipts.size());
    }

    @Test
<<<<<<< HEAD
    public void executeATxInSequentialAndBlockResultShouldTrackTheGasUsedInTheSequentialBucket() {
=======
    public void executeATxInSequentialAndBlockResultShouldTrackTheGasUsedInTheBlock() {
>>>>>>> 3609fcbb
        if (!activeRskip144) {
            return;
        }
        Block parent = blockchain.getBestBlock();
        long blockGasLimit = GasCost.toGas(parent.getGasLimit());
        long bucketGasLimit = blockGasLimit/2;
        int gasLimit = 21000;
        int transactionNumberToFillParallelBucket = (int) (bucketGasLimit/ gasLimit);
        int transactionsInSequential = 1;
<<<<<<< HEAD
        Block block = getBlockWithNIndependentTransactions(transactionNumberToFillParallelBucket*2+ transactionsInSequential, BigInteger.valueOf(gasLimit), false);
        BlockResult blockResult = executor.executeAndFill(block, parent.getHeader());

        Assert.assertEquals(gasLimit, blockResult.getGasUsed());
=======
        int totalTxsNumber = transactionNumberToFillParallelBucket * 2 + transactionsInSequential;
        Block block = getBlockWithNIndependentTransactions(totalTxsNumber, BigInteger.valueOf(gasLimit), false);
        BlockResult blockResult = executor.executeAndFill(block, parent.getHeader());

        Assert.assertEquals(gasLimit*totalTxsNumber, blockResult.getGasUsed());
>>>>>>> 3609fcbb
    }

    @Test
    public void withTheBucketsFullTheLastTransactionShouldNotFit() {
        if (!activeRskip144) {
            return;
        }
        Block parent = blockchain.getBestBlock();
        long blockGasLimit = GasCost.toGas(parent.getGasLimit());
        long bucketGasLimit = blockGasLimit/2;
        int gasLimit = 21000;
        int transactionNumberToFillParallelBucket = (int) (bucketGasLimit/ gasLimit);
        int totalTxs = (transactionNumberToFillParallelBucket) * 3 + 1;
        Block block = getBlockWithNIndependentTransactions(totalTxs, BigInteger.valueOf(gasLimit), false);
        BlockResult blockResult = executor.executeAndFill(block, parent.getHeader());
        Assert.assertEquals(totalTxs, blockResult.getExecutedTransactions().size() + 1);
    }

    @Test
    public void withSequentialBucketFullRemascTxShouldFit() {
        if (!activeRskip144) {
            return;
        }
        Block parent = blockchain.getBestBlock();
        long blockGasLimit = GasCost.toGas(parent.getGasLimit());
        long bucketGasLimit = blockGasLimit/2;
        int gasLimit = 21000;
        int transactionNumberToFillABucket = (int) (bucketGasLimit/ gasLimit);
        int expectedNumberOfTx = transactionNumberToFillABucket*3 + 1;
        Block block = getBlockWithNIndependentTransactions(transactionNumberToFillABucket*3, BigInteger.valueOf(gasLimit), true);
        BlockResult blockResult = executor.executeAndFill(block, parent.getHeader());
        Assert.assertEquals(expectedNumberOfTx, blockResult.getExecutedTransactions().size());
    }

    @Test
    public void executeParallelBlocksWithDifferentSubsets() {
        if (!activeRskip144) {
            return;
        }
        Block parent = blockchain.getBestBlock();
        Block block1 = getBlockWithTenTransactions(new short[]{2, 4, 6, 8});
        BlockResult result1 = executor.execute(block1, parent.getHeader(), true);


        Block block2 = getBlockWithTenTransactions(new short[]{5});
        BlockResult result2 = executor.execute(block2, parent.getHeader(), true);

        Assert.assertArrayEquals(result2.getFinalState().getHash().getBytes(), result1.getFinalState().getHash().getBytes());
    }

    @Test
    public void executeParallelBlockAgainstSequentialBlock() {
        if (!activeRskip144) {
            return;
        }
        Block parent = blockchain.getBestBlock();
        Block pBlock = getBlockWithTenTransactions(new short[]{2, 4, 6, 8});
        BlockResult parallelResult = executor.execute(pBlock, parent.getHeader(), true);


        Block sBlock = getBlockWithTenTransactions(null);
        BlockResult seqResult = executor.execute(sBlock, parent.getHeader(), true);

        Assert.assertEquals(pBlock.getTransactionsList().size(), parallelResult.getExecutedTransactions().size());
        Assert.assertArrayEquals(seqResult.getFinalState().getHash().getBytes(), parallelResult.getFinalState().getHash().getBytes());
    }

    @Test
    public void executeInvalidParallelBlock() {
        if (!activeRskip144) {
            return;
        }
        Block parent = blockchain.getBestBlock();
        Block pBlock = getBlockWithTwoDependentTransactions(new short[]{1, 2});
        BlockResult result = executor.execute(pBlock, parent.getHeader(), true);
        Assert.assertEquals(BlockResult.INTERRUPTED_EXECUTION_BLOCK_RESULT, result);
    }

    @Test
    public void executeParallelBlockTwice() {
        if (!activeRskip144) {
            return;
        }
        Block parent = blockchain.getBestBlock();
        Block block1 = getBlockWithTenTransactions(new short[]{2, 4, 6, 8});
        BlockResult result1 = executor.executeAndFill(block1, parent.getHeader());


        Block block2 = getBlockWithTenTransactions(new short[]{2, 4, 6, 8});
        BlockResult result2 = executor.executeAndFill(block2, parent.getHeader());

        Assert.assertArrayEquals(result2.getFinalState().getHash().getBytes(), result1.getFinalState().getHash().getBytes());
        Assert.assertArrayEquals(block1.getHash().getBytes(), block2.getHash().getBytes());
    }

    @Test
    public void validateStateRootWithRskip126DisabledAndValidStateRoot() {
        TrieStore trieStore = new TrieStoreImpl(new HashMapDB());
        Trie trie = new Trie(trieStore);

        Block block = new BlockGenerator(Constants.regtest(), activationConfig).getBlock(1);
        block.setStateRoot(trie.getHash().getBytes());

        BlockResult blockResult = new BlockResult(block, Collections.emptyList(), Collections.emptyList(), new short[0], 0,
                Coin.ZERO, trie);

//        RskSystemProperties cfg = spy(CONFIG);

        ActivationConfig activationConfig = spy(cfg.getActivationConfig());
        doReturn(false).when(activationConfig).isActive(eq(RSKIP126), anyLong());
        doReturn(activationConfig).when(cfg).getActivationConfig();

        BlockExecutor executor = buildBlockExecutor(trieStore, cfg, activeRskip144, false);

        short[] expectedEdges = activeRskip144 ? new short[0] : null;

        Assert.assertArrayEquals(expectedEdges, block.getHeader().getTxExecutionListsEdges());
        Assert.assertTrue(executor.validateStateRoot(block.getHeader(), blockResult));
    }

    @Test
    public void validateStateRootWithRskip126DisabledAndInvalidStateRoot() {
        TrieStore trieStore = new TrieStoreImpl(new HashMapDB());
        Trie trie = new Trie(trieStore);

        Block block = new BlockGenerator(Constants.regtest(), activationConfig).getBlock(1);
        block.setStateRoot(new byte[] { 1, 2, 3, 4 });

        BlockResult blockResult = new BlockResult(block, Collections.emptyList(), Collections.emptyList(), new short[0], 0,
                Coin.ZERO, trie);

//        RskSystemProperties cfg = spy(CONFIG);

//        ActivationConfig activationConfig = spy(cfg.getActivationConfig());
        boolean rskip126IsActive = false;
//        doReturn(activationConfig).when(cfg).getActivationConfig();

        BlockExecutor executor = buildBlockExecutor(trieStore, activeRskip144, rskip126IsActive);

        short[] expectedEdges = activeRskip144 ? new short[0] : null;

        Assert.assertArrayEquals(expectedEdges, block.getHeader().getTxExecutionListsEdges());
        Assert.assertTrue(executor.validateStateRoot(block.getHeader(), blockResult));
    }

    @Test
    public void validateBlock() {
        TestObjects objects = generateBlockWithOneTransaction(activeRskip144, RSKIP_126_IS_ACTIVE);
        Block parent = objects.getParent();
        Block block = objects.getBlock();
        BlockExecutor executor = buildBlockExecutor(objects.getTrieStore(), activeRskip144, RSKIP_126_IS_ACTIVE);

        short[] expectedEdges = activeRskip144 ? new short[0] : null;

        Assert.assertArrayEquals(expectedEdges, block.getHeader().getTxExecutionListsEdges());
        Assert.assertTrue(executor.executeAndValidate(block, parent.getHeader()));
    }

    @Test
    public void invalidBlockBadStateRoot() {
        TestObjects objects = generateBlockWithOneTransaction(activeRskip144, RSKIP_126_IS_ACTIVE);
        Block parent = objects.getParent();
        Block block = objects.getBlock();
        BlockExecutor executor = buildBlockExecutor(objects.getTrieStore(), activeRskip144, RSKIP_126_IS_ACTIVE);

        byte[] stateRoot = block.getStateRoot();
        stateRoot[0] = (byte) ((stateRoot[0] + 1) % 256);
        short[] expectedEdges = activeRskip144 ? new short[0] : null;

        Assert.assertArrayEquals(expectedEdges, block.getHeader().getTxExecutionListsEdges());
        Assert.assertFalse(executor.executeAndValidate(block, parent.getHeader()));
    }

    @Test
    public void invalidBlockBadReceiptsRoot() {
        TestObjects objects = generateBlockWithOneTransaction(activeRskip144, RSKIP_126_IS_ACTIVE);
        Block parent = objects.getParent();
        Block block = objects.getBlock();
        BlockExecutor executor = buildBlockExecutor(objects.getTrieStore(), activeRskip144, RSKIP_126_IS_ACTIVE);

        byte[] receiptsRoot = block.getReceiptsRoot();
        receiptsRoot[0] = (byte) ((receiptsRoot[0] + 1) % 256);
        short[] expectedEdges = activeRskip144 ? new short[0] : null;

        Assert.assertArrayEquals(expectedEdges, block.getHeader().getTxExecutionListsEdges());
        Assert.assertFalse(executor.executeAndValidate(block, parent.getHeader()));
    }

    @Test
    public void invalidBlockBadGasUsed() {
        TestObjects objects = generateBlockWithOneTransaction(activeRskip144, RSKIP_126_IS_ACTIVE);
        Block parent = objects.getParent();
        Block block = objects.getBlock();
        BlockExecutor executor = buildBlockExecutor(objects.getTrieStore(), activeRskip144, RSKIP_126_IS_ACTIVE);

        block.getHeader().setGasUsed(0);
        short[] expectedEdges = activeRskip144 ? new short[0] : null;

        Assert.assertArrayEquals(expectedEdges, block.getHeader().getTxExecutionListsEdges());
        Assert.assertFalse(executor.executeAndValidate(block, parent.getHeader()));
    }

    @Test
    public void invalidBlockBadPaidFees() {
        TestObjects objects = generateBlockWithOneTransaction(activeRskip144, RSKIP_126_IS_ACTIVE);
        Block parent = objects.getParent();
        Block block = objects.getBlock();
        BlockExecutor executor = buildBlockExecutor(objects.getTrieStore(), activeRskip144, RSKIP_126_IS_ACTIVE);

        block.getHeader().setPaidFees(Coin.ZERO);
        short[] expectedEdges = activeRskip144 ? new short[0] : null;

        Assert.assertArrayEquals(expectedEdges, block.getHeader().getTxExecutionListsEdges());
        Assert.assertFalse(executor.executeAndValidate(block, parent.getHeader()));
    }

    @Test
    public void invalidBlockBadLogsBloom() {
        TestObjects objects = generateBlockWithOneTransaction(activeRskip144, RSKIP_126_IS_ACTIVE);
        Block parent = objects.getParent();
        Block block = objects.getBlock();
        BlockExecutor executor = buildBlockExecutor(objects.getTrieStore(), activeRskip144, RSKIP_126_IS_ACTIVE);

        byte[] logBloom = block.getLogBloom();
        logBloom[0] = (byte) ((logBloom[0] + 1) % 256);
        short[] expectedEdges = activeRskip144 ? new short[0] : null;

        Assert.assertArrayEquals(expectedEdges, block.getHeader().getTxExecutionListsEdges());
        Assert.assertFalse(executor.executeAndValidate(block, parent.getHeader()));
    }

    private static TestObjects generateBlockWithOneTransaction(Boolean activeRskip144, boolean rskip126IsActive) {
        TrieStore trieStore = new TrieStoreImpl(new HashMapDB());
        Repository repository = new MutableRepository(trieStore, new Trie(trieStore));

        Repository track = repository.startTracking();

        Account account = createAccount("acctest1", track, Coin.valueOf(30000));
        Account account2 = createAccount("acctest2", track, Coin.valueOf(10L));

        track.commit();

        Assert.assertFalse(Arrays.equals(EMPTY_TRIE_HASH, repository.getRoot()));

        BlockExecutor executor = buildBlockExecutor(trieStore, activeRskip144, rskip126IsActive);

        Transaction tx1 = Transaction
                .builder()
                .nonce(repository.getNonce(account.getAddress()))
                .gasPrice(BigInteger.ONE)
                .gasLimit(BigInteger.valueOf(21000))
                .destination(account2.getAddress())
                .chainId(CONFIG.getNetworkConstants().getChainId())
                .value(BigInteger.TEN)
                .build();
        tx1.sign(account.getEcKey().getPrivKeyBytes());
        Transaction tx = tx1;
        List<Transaction> txs = new ArrayList<>();
        txs.add(tx);

        List<BlockHeader> uncles = new ArrayList<>();

        // getGenesisBlock() modifies the repository, adding some pre-mined accounts
        // Not nice for a getter, but it is what it is :(
        Block genesis = BlockChainImplTest.getGenesisBlock(trieStore);
        genesis.setStateRoot(repository.getRoot());

        // Returns the root state prior block execution but after loading
        // some sample accounts (account/account2) and the premined accounts
        // in genesis.
        byte[] rootPriorExecution = repository.getRoot();

        Block block = new BlockGenerator(Constants.regtest(), activationConfig).createChildBlock(genesis, txs, uncles, 1, null);

        executor.executeAndFill(block, genesis.getHeader());
        repository.save();

        return new TestObjects(trieStore, block, genesis, tx, account, rootPriorExecution);
    }

    private Block getBlockWithOneTransaction() {
        // first we modify the best block to have two accounts with balance
        Repository track = repository.startTracking();

        Account account = createAccount("acctest1", track, Coin.valueOf(30000));
        Account account2 = createAccount("acctest2", track, Coin.valueOf(10L));

        track.commit();

        Block bestBlock = blockchain.getBestBlock();
        bestBlock.setStateRoot(repository.getRoot());

        // then we create the new block to connect
        Transaction tx = Transaction
                .builder()
                .nonce(repository.getNonce(account.getAddress()))
                .gasPrice(BigInteger.ONE)
                .gasLimit(BigInteger.valueOf(21000))
                .destination(account2.getAddress())
                .chainId(CONFIG.getNetworkConstants().getChainId())
                .value(BigInteger.TEN)
                .build();
        tx.sign(account.getEcKey().getPrivKeyBytes());
        List<Transaction> txs = Collections.singletonList(
                tx
        );

        List<BlockHeader> uncles = new ArrayList<>();
        return new BlockGenerator(Constants.regtest(), activationConfig).createChildBlock(bestBlock, txs, uncles, 1, null);
    }

    private Block getBlockWithTwoTransactions() {
        // first we modify the best block to have two accounts with balance
        Repository track = repository.startTracking();

        Account account = createAccount("acctest1", track, Coin.valueOf(60000));
        Account account2 = createAccount("acctest2", track, Coin.valueOf(10L));

        track.commit();

        Assert.assertFalse(Arrays.equals(EMPTY_TRIE_HASH, repository.getRoot()));

        Block bestBlock = blockchain.getBestBlock();
        bestBlock.setStateRoot(repository.getRoot());

        // then we create the new block to connect
        Transaction tx = Transaction
                .builder()
                .nonce(repository.getNonce(account.getAddress()).add(BigInteger.ONE))
                .gasPrice(BigInteger.ONE)
                .gasLimit(BigInteger.valueOf(21000))
                .destination(account2.getAddress())
                .chainId(CONFIG.getNetworkConstants().getChainId())
                .value(BigInteger.TEN)
                .build();
        tx.sign(account.getEcKey().getPrivKeyBytes());
        Transaction tx1 = Transaction
                .builder()
                .nonce(repository.getNonce(account.getAddress()))
                .gasPrice(BigInteger.ONE)
                .gasLimit(BigInteger.valueOf(21000))
                .destination(account2.getAddress())
                .chainId(CONFIG.getNetworkConstants().getChainId())
                .value(BigInteger.TEN)
                .build();
        tx1.sign(account.getEcKey().getPrivKeyBytes());
        List<Transaction> txs = Arrays.asList(
                tx1,
                tx
        );

        List<BlockHeader> uncles = new ArrayList<>();
        return new BlockGenerator(Constants.regtest(), activationConfig).createChildBlock(bestBlock, txs, uncles, 1, null);
    }

    private Block getBlockWithTwoDependentTransactions(short[] edges) {
        int nTxs = 2;

        Repository track = repository.startTracking();
        List<Account> accounts = new LinkedList<>();

        for (int i = 0; i < nTxs; i++) {
            accounts.add(createAccount("accounttest" + i, track, Coin.valueOf(60000)));
        }
        track.commit();
        Block bestBlock = blockchain.getBestBlock();
        bestBlock.setStateRoot(repository.getRoot());

        List<Transaction> txs = new LinkedList<>();

        for (int i = 0; i < nTxs; i++) {
            Transaction tx = Transaction.builder()
                    .nonce(BigInteger.ZERO)
                    .gasPrice(BigInteger.ONE)
                    .gasLimit(BigInteger.valueOf(21000))
                    .destination(accounts.get((i + 1) % 2).getAddress())
                    .chainId(CONFIG.getNetworkConstants().getChainId())
                    .value(BigInteger.TEN)
                    .build();
            tx.sign(accounts.get(i).getEcKey().getPrivKeyBytes());
            txs.add(tx);
        }
        List<BlockHeader> uncles = new ArrayList<>();

        return new BlockGenerator(Constants.regtest(), activationConfig)
                .createChildBlock(
                        bestBlock,
                        txs,
                        uncles,
                        1,
                        null,
                        bestBlock.getGasLimit(),
                        bestBlock.getCoinbase(),
                        edges
                );
    }

    private Block getBlockWithTenTransactions(short[] edges) {
        int nTxs = 10;
        int nAccounts = nTxs * 2;
        Repository track = repository.startTracking();
        List<Account> accounts = new LinkedList<>();

        for (int i = 0; i < nAccounts; i++) {
            accounts.add(createAccount("accounttest" + i, track, Coin.valueOf(60000)));
        }
        track.commit();
        Block bestBlock = blockchain.getBestBlock();
        bestBlock.setStateRoot(repository.getRoot());

        List<Transaction> txs = new LinkedList<>();

        for (int i = 0; i < nTxs; i++) {
            Transaction tx = Transaction.builder()
                    .nonce(BigInteger.ZERO)
                    .gasPrice(BigInteger.ONE)
                    .gasLimit(BigInteger.valueOf(21000))
                    .destination(accounts.get(i + nTxs).getAddress())
                    .chainId(CONFIG.getNetworkConstants().getChainId())
                    .value(BigInteger.TEN)
                    .build();
            tx.sign(accounts.get(i).getEcKey().getPrivKeyBytes());
            txs.add(tx);
        }
        List<BlockHeader> uncles = new ArrayList<>();

        return new BlockGenerator(Constants.regtest(), activationConfig)
                .createChildBlock(
                        bestBlock,
                        txs,
                        uncles,
                        1,
                        null,
                        bestBlock.getGasLimit(),
                        bestBlock.getCoinbase(),
                        edges
                );
    }

<<<<<<< HEAD
    private Block getBlockWithNIndependentTransactions(int txNumber, BigInteger txGasLimit, boolean withRemasc) {
        int nAccounts = txNumber * 2;
=======
    private Block getBlockWithNIndependentTransactions(int number, BigInteger txGasLimit, boolean withRemasc) {
        int nTxs = number;
        int nAccounts = nTxs * 2;
>>>>>>> 3609fcbb
        Repository track = repository.startTracking();
        List<Account> accounts = new LinkedList<>();

        for (int i = 0; i < nAccounts; i++) {
            accounts.add(createAccount("accounttest" + i, track, Coin.valueOf(600000)));
        }
        track.commit();
        Block bestBlock = blockchain.getBestBlock();
        bestBlock.setStateRoot(repository.getRoot());

        List<Transaction> txs = new LinkedList<>();

<<<<<<< HEAD
        for (int i = 0; i < txNumber; i++) {
=======
        for (int i = 0; i < nTxs; i++) {
>>>>>>> 3609fcbb
            Transaction tx = Transaction.builder()
                    .nonce(BigInteger.ZERO)
                    .gasPrice(BigInteger.ONE)
                    .gasLimit(txGasLimit)
<<<<<<< HEAD
                    .destination(accounts.get(i + txNumber).getAddress())
=======
                    .destination(accounts.get(i + nTxs).getAddress())
>>>>>>> 3609fcbb
                    .chainId(CONFIG.getNetworkConstants().getChainId())
                    .value(BigInteger.TEN)
                    .build();
            tx.sign(accounts.get(i).getEcKey().getPrivKeyBytes());
            txs.add(tx);
        }

        if (withRemasc) {
            txs.add(new RemascTransaction(1L));
        }

        List<BlockHeader> uncles = new ArrayList<>();

        return new BlockGenerator(Constants.regtest(), activationConfig)
                .createChildBlock(
                        bestBlock,
                        txs,
                        uncles,
                        1,
                        null,
                        bestBlock.getGasLimit(),
                        bestBlock.getCoinbase(),
                        null
                );
    }

    public static Account createAccount(String seed, Repository repository, Coin balance) {
        Account account = createAccount(seed);
        repository.createAccount(account.getAddress());
        repository.addBalance(account.getAddress(), balance);
        return account;
    }

    public static Account createAccount(String seed) {
        byte[] privateKeyBytes = HashUtil.keccak256(seed.getBytes());
        ECKey key = ECKey.fromPrivate(privateKeyBytes);
        Account account = new Account(key);
        return account;
    }

    //////////////////////////////////////////////
    // Testing strange Txs
    /////////////////////////////////////////////
    @Test(expected = RuntimeException.class)
    public void executeBlocksWithOneStrangeTransactions1() {
        // will fail to create an address that is not 20 bytes long
        executeBlockWithOneStrangeTransaction(true, false, generateBlockWithOneStrangeTransaction(0));
    }

    @Test(expected = RuntimeException.class)
    public void executeBlocksWithOneStrangeTransactions2() {
        // will fail to create an address that is not 20 bytes long
        executeBlockWithOneStrangeTransaction(true, true, generateBlockWithOneStrangeTransaction(1));
    }

    @Test
    public void executeBlocksWithOneStrangeTransactions3() {
        // the wrongly-encoded value parameter will be re-encoded with the correct serialization and won't fail
        executeBlockWithOneStrangeTransaction(false, false, generateBlockWithOneStrangeTransaction(2));
    }

    private void executeBlockWithOneStrangeTransaction(
            boolean mustFailValidation,
            boolean mustFailExecution,
            TestObjects objects) {
        Block parent = objects.getParent();
        Block block = objects.getBlock();
        TrieStore trieStore = objects.getTrieStore();
        BlockExecutor executor = buildBlockExecutor(trieStore, activeRskip144, RSKIP_126_IS_ACTIVE);
        Repository repository = new MutableRepository(trieStore,
                trieStore.retrieve(objects.getParent().getStateRoot()).get());
        Transaction tx = objects.getTransaction();
        Account account = objects.getAccount();

        BlockValidatorBuilder validatorBuilder = new BlockValidatorBuilder();

        // Only adding one rule
        validatorBuilder.addBlockTxsFieldsValidationRule();
        BlockValidatorImpl validator = validatorBuilder.build();

        Assert.assertEquals(validator.isValid(block), !mustFailValidation);
        if (mustFailValidation) {
            // If it fails validation, is it important if it fails or not execution? I don't think so.
            return;
        }

        BlockResult result = executor.execute(block, parent.getHeader(), false);

        Assert.assertNotNull(result);
        if (mustFailExecution) {
            Assert.assertEquals(result, BlockResult.INTERRUPTED_EXECUTION_BLOCK_RESULT);
            return;
        }

        Assert.assertNotNull(result.getTransactionReceipts());
        Assert.assertFalse(result.getTransactionReceipts().isEmpty());
        Assert.assertEquals(1, result.getTransactionReceipts().size());

        TransactionReceipt receipt = result.getTransactionReceipts().get(0);
        Assert.assertEquals(tx, receipt.getTransaction());
        Assert.assertEquals(21000, new BigInteger(1, receipt.getGasUsed()).longValue());
        Assert.assertEquals(21000, new BigInteger(1, receipt.getCumulativeGas()).longValue());

        Assert.assertEquals(21000, result.getGasUsed());
        Assert.assertEquals(Coin.valueOf(21000), result.getPaidFees());

        Assert.assertFalse(Arrays.equals(repository.getRoot(), result.getFinalState().getHash().getBytes()));

        byte[] calculatedLogsBloom = BlockExecutor.calculateLogsBloom(result.getTransactionReceipts());
        Assert.assertEquals(256, calculatedLogsBloom.length);
        Assert.assertArrayEquals(new byte[256], calculatedLogsBloom);

        AccountState accountState = repository.getAccountState(account.getAddress());

        Assert.assertNotNull(accountState);
        Assert.assertEquals(BigInteger.valueOf(30000), accountState.getBalance().asBigInteger());

        Repository finalRepository = new MutableRepository(trieStore,
                trieStore.retrieve(result.getFinalState().getHash().getBytes()).get());

        accountState = finalRepository.getAccountState(account.getAddress());

        Assert.assertNotNull(accountState);
        Assert.assertEquals(BigInteger.valueOf(30000 - 21000 - 10), accountState.getBalance().asBigInteger());
    }

    public TestObjects generateBlockWithOneStrangeTransaction(int strangeTransactionType) {
        TrieStore trieStore = new TrieStoreImpl(new HashMapDB());
        Repository repository = new MutableRepository(trieStore, new Trie(trieStore));
        Repository track = repository.startTracking();

        Account account = createAccount("acctest1", track, Coin.valueOf(30000));
        Account account2 = createAccount("acctest2", track, Coin.valueOf(10L));

        track.commit();

        Assert.assertFalse(Arrays.equals(EMPTY_TRIE_HASH, repository.getRoot()));

        BlockExecutor executor = buildBlockExecutor(trieStore, activeRskip144, RSKIP_126_IS_ACTIVE);

        List<Transaction> txs = new ArrayList<>();
        Transaction tx = createStrangeTransaction(
                account,
                account2,
                BigInteger.TEN,
                repository.getNonce(account.getAddress()),
                strangeTransactionType
        );
        txs.add(tx);

        List<BlockHeader> uncles = new ArrayList<>();

        Block genesis = BlockChainImplTest.getGenesisBlock(trieStore);
        genesis.setStateRoot(repository.getRoot());
        Block block = new BlockGenerator(Constants.regtest(), activationConfig).createChildBlock(genesis, txs, uncles, 1, null);

        executor.executeAndFillReal(block, genesis.getHeader()); // Forces all transactions included
        repository.save();

        return new TestObjects(trieStore, block, genesis, tx, account);
    }

    private byte[] calculateTxTrieRoot(List<Transaction> transactions, long blockNumber) {
        return BlockHashesHelper.getTxTrieRoot(
                transactions,
                CONFIG.getActivationConfig().isActive(ConsensusRule.RSKIP126, blockNumber)
        );
    }

    private static Transaction createStrangeTransaction(
            Account sender, Account receiver,
            BigInteger value, BigInteger nonce, int strangeTransactionType) {
        byte[] privateKeyBytes = sender.getEcKey().getPrivKeyBytes();
        byte[] to = receiver.getAddress().getBytes();
        byte[] gasLimitData = BigIntegers.asUnsignedByteArray(BigInteger.valueOf(21000));
        byte[] valueData = BigIntegers.asUnsignedByteArray(value);

        if (strangeTransactionType == 0) {
            to = new byte[1]; // one zero
            to[0] = 127;
        } else if (strangeTransactionType == 1) {
            to = new byte[1024];
            java.util.Arrays.fill(to, (byte) -1); // fill with 0xff
        } else {
            // Bad encoding for value
            byte[] newValueData = new byte[1024];
            System.arraycopy(valueData, 0, newValueData, 1024 - valueData.length, valueData.length);
            valueData = newValueData;
        }

        Transaction tx = Transaction.builder()
                .nonce(nonce)
                .gasPrice(BigInteger.ONE)
                .gasLimit(gasLimitData)
                .destination(to)
                .value(valueData)
                .build(); // no data
        tx.sign(privateKeyBytes);
        return tx;
    }

    private static byte[] sha3(byte[] input) {
        Keccak256 digest = new Keccak256();
        digest.update(input);
        return digest.digest();
    }

    private static BlockExecutor buildBlockExecutor(TrieStore store, Boolean activeRskip144, boolean rskip126IsActive) {
        return buildBlockExecutor(store, CONFIG, activeRskip144, rskip126IsActive);
    }

    private static BlockExecutor buildBlockExecutor(TrieStore store, RskSystemProperties config, Boolean activeRskip144, Boolean activeRskip126) {
        RskSystemProperties cfg = spy(config);
        doReturn(activationConfig).when(cfg).getActivationConfig();
        doReturn(activeRskip144).when(activationConfig).isActive(eq(RSKIP144), anyLong());
        doReturn(activeRskip126).when(activationConfig).isActive(eq(RSKIP126), anyLong());


        StateRootHandler stateRootHandler = new StateRootHandler(cfg.getActivationConfig(), new StateRootsStoreImpl(new HashMapDB()));

        Factory btcBlockStoreFactory = new RepositoryBtcBlockStoreWithCache.Factory(
                cfg.getNetworkConstants().getBridgeConstants().getBtcParams());

        BridgeSupportFactory bridgeSupportFactory = new BridgeSupportFactory(
                btcBlockStoreFactory, cfg.getNetworkConstants().getBridgeConstants(), cfg.getActivationConfig());

        return new BlockExecutor(
                cfg.getActivationConfig(),
                new RepositoryLocator(store, stateRootHandler),
                new TransactionExecutorFactory(
                        cfg,
                        null,
                        null,
                        BLOCK_FACTORY,
                        new ProgramInvokeFactoryImpl(),
                        new PrecompiledContracts(cfg, bridgeSupportFactory),
                        new BlockTxSignatureCache(new ReceivedTxSignatureCache())
                )
        );
    }

    public static class TestObjects {
        private TrieStore trieStore;
        private Block block;
        private Block parent;
        private Transaction transaction;
        private Account account;
        byte[] rootPriorExecution;


        public TestObjects(TrieStore trieStore, Block block, Block parent, Transaction transaction, Account account) {
            this.trieStore = trieStore;
            this.block = block;
            this.parent = parent;
            this.transaction = transaction;
            this.account = account;
        }

        public TestObjects(
                TrieStore trieStore,
                Block block,
                Block parent,
                Transaction transaction,
                Account account,
                byte[] rootPriorExecution) {
            this.trieStore = trieStore;
            this.block = block;
            this.parent = parent;
            this.transaction = transaction;
            this.account = account;
            this.rootPriorExecution = rootPriorExecution;
        }

        public TrieStore getTrieStore() {
            return this.trieStore;
        }

        public Block getBlock() {
            return this.block;
        }

        public Block getParent() {
            return this.parent;
        }

        public Transaction getTransaction() {
            return this.transaction;
        }

        public Account getAccount() {
            return this.account;
        }
    }

    public static class SimpleEthereumListener extends TestCompositeEthereumListener {
        private Block latestBlock;
        private Block bestBlock;

        @Override
        public void trace(String output) {
        }

        @Override
        public void onNodeDiscovered(Node node) {

        }

        @Override
        public void onHandShakePeer(Channel channel, HelloMessage helloMessage) {

        }

        @Override
        public void onEthStatusUpdated(Channel channel, StatusMessage status) {

        }

        @Override
        public void onRecvMessage(Channel channel, Message message) {

        }

        @Override
        public void onBestBlock(Block block, List<TransactionReceipt> receipts) {
            bestBlock = block;
        }

        public Block getBestBlock() {
            return bestBlock;
        }

        @Override
        public void onBlock(Block block, List<TransactionReceipt> receipts) {
            latestBlock = block;
        }

        public Block getLatestBlock() {
            return latestBlock;
        }

        @Override
        public void onPeerDisconnect(String host, long port) {

        }

        @Override
        public void onPendingTransactionsReceived(List<Transaction> transactions) {

        }

        @Override
        public void onTransactionPoolChanged(TransactionPool transactionPool) {

        }

        @Override
        public void onNoConnections() {

        }

        @Override
        public void onPeerAddedToSyncPool(Channel peer) {

        }

        @Override
        public void onLongSyncDone() {

        }

        @Override
        public void onLongSyncStarted() {

        }
    }
}<|MERGE_RESOLUTION|>--- conflicted
+++ resolved
@@ -447,34 +447,19 @@
 
         short[] expectedEdges = new short[]{1};
         Block parent = blockchain.getBestBlock();
-<<<<<<< HEAD
-        long expectedGasUsed = 0L;
-        long expectedAcumulatedGas = 21000L;
-
-        Block block = getBlockWithNIndependentTransactions(1, BigInteger.valueOf(expectedAcumulatedGas), false);
-=======
         long expectedAccumulatedGas = 21000L;
 
         Block block = getBlockWithNIndependentTransactions(1, BigInteger.valueOf(expectedAccumulatedGas), false);
->>>>>>> 3609fcbb
         List<Transaction> txs = block.getTransactionsList();
         BlockResult blockResult = executor.executeAndFill(block, parent.getHeader());
 
         Assert.assertEquals(txs, blockResult.getExecutedTransactions());
-<<<<<<< HEAD
-        Assert.assertEquals(expectedGasUsed, blockResult.getGasUsed());
-=======
         Assert.assertEquals(expectedAccumulatedGas, blockResult.getGasUsed());
->>>>>>> 3609fcbb
         Assert.assertArrayEquals(expectedEdges, blockResult.getTxEdges());
 
         List<TransactionReceipt> transactionReceipts = blockResult.getTransactionReceipts();
         for (TransactionReceipt receipt: transactionReceipts) {
-<<<<<<< HEAD
-            Assert.assertEquals(expectedAcumulatedGas, GasCost.toGas(receipt.getCumulativeGas()));
-=======
             Assert.assertEquals(expectedAccumulatedGas, GasCost.toGas(receipt.getCumulativeGas()));
->>>>>>> 3609fcbb
         }
     }
 
@@ -485,28 +470,17 @@
         }
 
         long expectedGasUsed = 0L;
-<<<<<<< HEAD
-        long expectedAcumulatedGas = 21000L;
-        short[] expectedEdges = new short[]{5, 10};
-        Block parent = blockchain.getBestBlock();
-        Block block = getBlockWithNIndependentTransactions(10, BigInteger.valueOf(expectedAcumulatedGas), false);
-=======
         long expectedAccumulatedGas = 21000L;
         short[] expectedEdges = new short[]{5, 10};
         Block parent = blockchain.getBestBlock();
         Block block = getBlockWithNIndependentTransactions(10, BigInteger.valueOf(expectedAccumulatedGas), false);
->>>>>>> 3609fcbb
         List<Transaction> txs = block.getTransactionsList();
         BlockResult blockResult = executor.executeAndFill(block, parent.getHeader());
 
         Assert.assertEquals(txs.size(), blockResult.getExecutedTransactions().size());
         Assert.assertTrue(txs.containsAll(blockResult.getExecutedTransactions()));
         Assert.assertArrayEquals(expectedEdges, blockResult.getTxEdges());
-<<<<<<< HEAD
-        Assert.assertEquals(expectedGasUsed, blockResult.getGasUsed());
-=======
         Assert.assertEquals(expectedAccumulatedGas*10, blockResult.getGasUsed());
->>>>>>> 3609fcbb
 
         List<TransactionReceipt> transactionReceipts = blockResult.getTransactionReceipts();
         long accumulatedGasUsed = 0L;
@@ -517,12 +491,8 @@
                 edgeIndex++;
                 accumulatedGasUsed = expectedGasUsed;
             }
-
-<<<<<<< HEAD
-            accumulatedGasUsed += expectedAcumulatedGas;
-=======
+          
             accumulatedGasUsed += expectedAccumulatedGas;
->>>>>>> 3609fcbb
             Assert.assertEquals(accumulatedGasUsed, GasCost.toGas(receipt.getCumulativeGas()));
             i++;
         }
@@ -570,11 +540,7 @@
     }
 
     @Test
-<<<<<<< HEAD
-    public void executeATxInSequentialAndBlockResultShouldTrackTheGasUsedInTheSequentialBucket() {
-=======
     public void executeATxInSequentialAndBlockResultShouldTrackTheGasUsedInTheBlock() {
->>>>>>> 3609fcbb
         if (!activeRskip144) {
             return;
         }
@@ -584,18 +550,11 @@
         int gasLimit = 21000;
         int transactionNumberToFillParallelBucket = (int) (bucketGasLimit/ gasLimit);
         int transactionsInSequential = 1;
-<<<<<<< HEAD
-        Block block = getBlockWithNIndependentTransactions(transactionNumberToFillParallelBucket*2+ transactionsInSequential, BigInteger.valueOf(gasLimit), false);
-        BlockResult blockResult = executor.executeAndFill(block, parent.getHeader());
-
-        Assert.assertEquals(gasLimit, blockResult.getGasUsed());
-=======
         int totalTxsNumber = transactionNumberToFillParallelBucket * 2 + transactionsInSequential;
         Block block = getBlockWithNIndependentTransactions(totalTxsNumber, BigInteger.valueOf(gasLimit), false);
         BlockResult blockResult = executor.executeAndFill(block, parent.getHeader());
 
         Assert.assertEquals(gasLimit*totalTxsNumber, blockResult.getGasUsed());
->>>>>>> 3609fcbb
     }
 
     @Test
@@ -1035,14 +994,8 @@
                 );
     }
 
-<<<<<<< HEAD
     private Block getBlockWithNIndependentTransactions(int txNumber, BigInteger txGasLimit, boolean withRemasc) {
         int nAccounts = txNumber * 2;
-=======
-    private Block getBlockWithNIndependentTransactions(int number, BigInteger txGasLimit, boolean withRemasc) {
-        int nTxs = number;
-        int nAccounts = nTxs * 2;
->>>>>>> 3609fcbb
         Repository track = repository.startTracking();
         List<Account> accounts = new LinkedList<>();
 
@@ -1055,20 +1008,12 @@
 
         List<Transaction> txs = new LinkedList<>();
 
-<<<<<<< HEAD
         for (int i = 0; i < txNumber; i++) {
-=======
-        for (int i = 0; i < nTxs; i++) {
->>>>>>> 3609fcbb
             Transaction tx = Transaction.builder()
                     .nonce(BigInteger.ZERO)
                     .gasPrice(BigInteger.ONE)
                     .gasLimit(txGasLimit)
-<<<<<<< HEAD
                     .destination(accounts.get(i + txNumber).getAddress())
-=======
-                    .destination(accounts.get(i + nTxs).getAddress())
->>>>>>> 3609fcbb
                     .chainId(CONFIG.getNetworkConstants().getChainId())
                     .value(BigInteger.TEN)
                     .build();
